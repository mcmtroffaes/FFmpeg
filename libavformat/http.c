/*
 * HTTP protocol for ffmpeg client
 * Copyright (c) 2000, 2001 Fabrice Bellard
 *
 * This file is part of FFmpeg.
 *
 * FFmpeg is free software; you can redistribute it and/or
 * modify it under the terms of the GNU Lesser General Public
 * License as published by the Free Software Foundation; either
 * version 2.1 of the License, or (at your option) any later version.
 *
 * FFmpeg is distributed in the hope that it will be useful,
 * but WITHOUT ANY WARRANTY; without even the implied warranty of
 * MERCHANTABILITY or FITNESS FOR A PARTICULAR PURPOSE.  See the GNU
 * Lesser General Public License for more details.
 *
 * You should have received a copy of the GNU Lesser General Public
 * License along with FFmpeg; if not, write to the Free Software
 * Foundation, Inc., 51 Franklin Street, Fifth Floor, Boston, MA 02110-1301 USA
 */

#include "libavutil/avstring.h"
#include "avformat.h"
#include "internal.h"
#include "network.h"
#include "http.h"
#include "os_support.h"
#include "httpauth.h"
#include "url.h"
#include "libavutil/opt.h"

#if CONFIG_ZLIB
#include <zlib.h>
#endif

/* XXX: POST protocol is not completely implemented because ffmpeg uses
   only a subset of it. */

/* The IO buffer size is unrelated to the max URL size in itself, but needs
 * to be large enough to fit the full request headers (including long
 * path names).
 */
#define BUFFER_SIZE MAX_URL_SIZE
#define MAX_REDIRECTS 8

typedef struct {
    const AVClass *class;
    URLContext *hd;
    unsigned char buffer[BUFFER_SIZE], *buf_ptr, *buf_end;
    int line_count;
    int http_code;
    /* Used if "Transfer-Encoding: chunked" otherwise -1. */
    int64_t chunksize;
    char *content_type;
    char *user_agent;
    int64_t off, filesize, req_end_offset;
    int icy_data_read;      ///< how much data was read since last ICY metadata packet
    int icy_metaint;        ///< after how many bytes of read data a new metadata packet will be found
    char *location;
    HTTPAuthState auth_state;
    HTTPAuthState proxy_auth_state;
    char *headers;
    /* Set if the server correctly handles Connection: close and will close
     * the connection after feeding us the content. */
    int willclose;
    int seekable;           /**< Control seekability, 0 = disable, 1 = enable, -1 = probe. */
    int chunked_post;
    /* A flag which indicates if the end of chunked encoding has been sent. */
    int end_chunked_post;
    /* A flag which indicates we have finished to read POST reply. */
    int end_header;
    /* A flag which indicates if we use persistent connections. */
    int multiple_requests;
    uint8_t *post_data;
    int post_datalen;
    int is_akamai;
    int is_mediagateway;
    char *mime_type;
    char *cookies;          ///< holds newline (\n) delimited Set-Cookie header field values (without the "Set-Cookie: " field name)
    int icy;
    char *icy_metadata_headers;
    char *icy_metadata_packet;
#if CONFIG_ZLIB
    int compressed;
    z_stream inflate_stream;
    uint8_t *inflate_buffer;
#endif
    AVDictionary *chained_options;
    int send_expect_100;
} HTTPContext;

#define OFFSET(x) offsetof(HTTPContext, x)
#define D AV_OPT_FLAG_DECODING_PARAM
#define E AV_OPT_FLAG_ENCODING_PARAM
#define DEFAULT_USER_AGENT "Lavf/" AV_STRINGIFY(LIBAVFORMAT_VERSION)
static const AVOption options[] = {
{"seekable", "control seekability of connection", OFFSET(seekable), AV_OPT_TYPE_INT, {.i64 = -1}, -1, 1, D },
{"chunked_post", "use chunked transfer-encoding for posts", OFFSET(chunked_post), AV_OPT_TYPE_INT, {.i64 = 1}, 0, 1, E },
{"headers", "set custom HTTP headers, can override built in default headers", OFFSET(headers), AV_OPT_TYPE_STRING, { 0 }, 0, 0, D|E },
{"content_type", "force a content type", OFFSET(content_type), AV_OPT_TYPE_STRING, { 0 }, 0, 0, D|E },
{"user-agent", "override User-Agent header", OFFSET(user_agent), AV_OPT_TYPE_STRING, {.str = DEFAULT_USER_AGENT}, 0, 0, D },
{"multiple_requests", "use persistent connections", OFFSET(multiple_requests), AV_OPT_TYPE_INT, {.i64 = 0}, 0, 1, D|E },
{"post_data", "set custom HTTP post data", OFFSET(post_data), AV_OPT_TYPE_BINARY, .flags = D|E },
{"mime_type", "set MIME type", OFFSET(mime_type), AV_OPT_TYPE_STRING, {0}, 0, 0, 0 },
{"cookies", "set cookies to be sent in applicable future requests, use newline delimited Set-Cookie HTTP field value syntax", OFFSET(cookies), AV_OPT_TYPE_STRING, {0}, 0, 0, D },
{"icy", "request ICY metadata", OFFSET(icy), AV_OPT_TYPE_INT, {.i64 = 0}, 0, 1, D },
{"icy_metadata_headers", "return ICY metadata headers", OFFSET(icy_metadata_headers), AV_OPT_TYPE_STRING, {0}, 0, 0, 0 },
{"icy_metadata_packet", "return current ICY metadata packet", OFFSET(icy_metadata_packet), AV_OPT_TYPE_STRING, {0}, 0, 0, 0 },
{"auth_type", "HTTP authentication type", OFFSET(auth_state.auth_type), AV_OPT_TYPE_INT, {.i64 = HTTP_AUTH_NONE}, HTTP_AUTH_NONE, HTTP_AUTH_BASIC, D|E, "auth_type" },
{"none", "No auth method set, autodetect", 0, AV_OPT_TYPE_CONST, {.i64 = HTTP_AUTH_NONE}, 0, 0, D|E, "auth_type" },
{"basic", "HTTP basic authentication", 0, AV_OPT_TYPE_CONST, {.i64 = HTTP_AUTH_BASIC}, 0, 0, D|E, "auth_type" },
{"send_expect_100", "Force sending an Expect: 100-continue header for POST", OFFSET(send_expect_100), AV_OPT_TYPE_INT, {.i64 = 0}, 0, 1, E },
{"location", "The actual location of the data received", OFFSET(location), AV_OPT_TYPE_STRING, { 0 }, 0, 0, D|E },
{"offset", "initial byte offset", OFFSET(off), AV_OPT_TYPE_INT64, {.i64 = 0}, 0, INT64_MAX, D },
{"end_offset", "try to limit the request to bytes preceding this offset", OFFSET(req_end_offset), AV_OPT_TYPE_INT64, {.i64 = 0}, 0, INT64_MAX, D },
{NULL}
};
#define HTTP_CLASS(flavor)\
static const AVClass flavor ## _context_class = {\
    .class_name     = #flavor,\
    .item_name      = av_default_item_name,\
    .option         = options,\
    .version        = LIBAVUTIL_VERSION_INT,\
}

HTTP_CLASS(http);
HTTP_CLASS(https);

static int http_connect(URLContext *h, const char *path, const char *local_path,
                        const char *hoststr, const char *auth,
                        const char *proxyauth, int *new_location);

void ff_http_init_auth_state(URLContext *dest, const URLContext *src)
{
    memcpy(&((HTTPContext*)dest->priv_data)->auth_state,
           &((HTTPContext*)src->priv_data)->auth_state, sizeof(HTTPAuthState));
    memcpy(&((HTTPContext*)dest->priv_data)->proxy_auth_state,
           &((HTTPContext*)src->priv_data)->proxy_auth_state,
           sizeof(HTTPAuthState));
}

/* return non zero if error */
static int http_open_cnx(URLContext *h, AVDictionary **options)
{
    const char *path, *proxy_path, *lower_proto = "tcp", *local_path;
    char hostname[1024], hoststr[1024], proto[10];
    char auth[1024], proxyauth[1024] = "";
    char path1[MAX_URL_SIZE];
    char buf[1024], urlbuf[MAX_URL_SIZE];
    int port, use_proxy, err, location_changed = 0, redirects = 0, attempts = 0;
    HTTPAuthType cur_auth_type, cur_proxy_auth_type;
    HTTPContext *s = h->priv_data;

    /* fill the dest addr */
 redo:
    /* needed in any case to build the host string */
    av_url_split(proto, sizeof(proto), auth, sizeof(auth),
                 hostname, sizeof(hostname), &port,
                 path1, sizeof(path1), s->location);
    ff_url_join(hoststr, sizeof(hoststr), NULL, NULL, hostname, port, NULL);

    proxy_path = getenv("http_proxy");
    use_proxy = !ff_http_match_no_proxy(getenv("no_proxy"), hostname) &&
                proxy_path != NULL && av_strstart(proxy_path, "http://", NULL);

    if (!strcmp(proto, "https")) {
        lower_proto = "tls";
        use_proxy = 0;
        if (port < 0)
            port = 443;
    }
    if (port < 0)
        port = 80;

    if (path1[0] == '\0')
        path = "/";
    else
        path = path1;
    local_path = path;
    if (use_proxy) {
        /* Reassemble the request URL without auth string - we don't
         * want to leak the auth to the proxy. */
        ff_url_join(urlbuf, sizeof(urlbuf), proto, NULL, hostname, port, "%s",
                    path1);
        path = urlbuf;
        av_url_split(NULL, 0, proxyauth, sizeof(proxyauth),
                     hostname, sizeof(hostname), &port, NULL, 0, proxy_path);
    }

    ff_url_join(buf, sizeof(buf), lower_proto, NULL, hostname, port, NULL);

    if (!s->hd) {
        err = ffurl_open(&s->hd, buf, AVIO_FLAG_READ_WRITE,
                         &h->interrupt_callback, options);
        if (err < 0)
            goto fail;
    }

    cur_auth_type = s->auth_state.auth_type;
    cur_proxy_auth_type = s->auth_state.auth_type;
    if (http_connect(h, path, local_path, hoststr, auth, proxyauth, &location_changed) < 0)
        goto fail;
    attempts++;
    if (s->http_code == 401) {
        if ((cur_auth_type == HTTP_AUTH_NONE || s->auth_state.stale) &&
            s->auth_state.auth_type != HTTP_AUTH_NONE && attempts < 4) {
            ffurl_closep(&s->hd);
            goto redo;
        } else
            goto fail;
    }
    if (s->http_code == 407) {
        if ((cur_proxy_auth_type == HTTP_AUTH_NONE || s->proxy_auth_state.stale) &&
            s->proxy_auth_state.auth_type != HTTP_AUTH_NONE && attempts < 4) {
            ffurl_closep(&s->hd);
            goto redo;
        } else
            goto fail;
    }
    if ((s->http_code == 301 || s->http_code == 302 || s->http_code == 303 || s->http_code == 307)
        && location_changed == 1) {
        /* url moved, get next */
        ffurl_closep(&s->hd);
        if (redirects++ >= MAX_REDIRECTS)
            return AVERROR(EIO);
        /* Restart the authentication process with the new target, which
         * might use a different auth mechanism. */
        memset(&s->auth_state, 0, sizeof(s->auth_state));
        attempts = 0;
        location_changed = 0;
        goto redo;
    }
    return 0;
 fail:
    if (s->hd)
        ffurl_closep(&s->hd);
    return AVERROR(EIO);
}

int ff_http_do_new_request(URLContext *h, const char *uri)
{
    HTTPContext *s = h->priv_data;
    AVDictionary *options = NULL;
    int ret;

    s->off = 0;
    s->icy_data_read = 0;
    av_free(s->location);
    s->location = av_strdup(uri);
    if (!s->location)
        return AVERROR(ENOMEM);

    av_dict_copy(&options, s->chained_options, 0);
    ret = http_open_cnx(h, &options);
    av_dict_free(&options);
    return ret;
}

static int http_open(URLContext *h, const char *uri, int flags,
                     AVDictionary **options)
{
    HTTPContext *s = h->priv_data;
    int ret;

    if( s->seekable == 1 )
        h->is_streamed = 0;
    else
        h->is_streamed = 1;

    s->filesize = -1;
    s->location = av_strdup(uri);
    if (!s->location)
        return AVERROR(ENOMEM);
    if (options)
        av_dict_copy(&s->chained_options, *options, 0);

    if (s->headers) {
        int len = strlen(s->headers);
        if (len < 2 || strcmp("\r\n", s->headers + len - 2))
            av_log(h, AV_LOG_WARNING, "No trailing CRLF found in HTTP header.\n");
    }

    ret = http_open_cnx(h, options);
    if (ret < 0)
        av_dict_free(&s->chained_options);
    return ret;
}
static int http_getc(HTTPContext *s)
{
    int len;
    if (s->buf_ptr >= s->buf_end) {
        len = ffurl_read(s->hd, s->buffer, BUFFER_SIZE);
        if (len < 0) {
            return len;
        } else if (len == 0) {
            return AVERROR_EOF;
        } else {
            s->buf_ptr = s->buffer;
            s->buf_end = s->buffer + len;
        }
    }
    return *s->buf_ptr++;
}

static int http_get_line(HTTPContext *s, char *line, int line_size)
{
    int ch;
    char *q;

    q = line;
    for(;;) {
        ch = http_getc(s);
        if (ch < 0)
            return ch;
        if (ch == '\n') {
            /* process line */
            if (q > line && q[-1] == '\r')
                q--;
            *q = '\0';

            return 0;
        } else {
            if ((q - line) < line_size - 1)
                *q++ = ch;
        }
    }
}

static int process_line(URLContext *h, char *line, int line_count,
                        int *new_location)
{
    HTTPContext *s = h->priv_data;
    char *tag, *p, *end;

    /* end of header */
    if (line[0] == '\0') {
        s->end_header = 1;
        return 0;
    }

    p = line;
    if (line_count == 0) {
        while (!av_isspace(*p) && *p != '\0')
            p++;
        while (av_isspace(*p))
            p++;
        s->http_code = strtol(p, &end, 10);

        av_log(h, AV_LOG_DEBUG, "http_code=%d\n", s->http_code);

        /* error codes are 4xx and 5xx, but regard 401 as a success, so we
         * don't abort until all headers have been parsed. */
        if (s->http_code >= 400 && s->http_code < 600 &&
            (s->http_code != 401 || s->auth_state.auth_type != HTTP_AUTH_NONE) &&
            (s->http_code != 407 || s->proxy_auth_state.auth_type != HTTP_AUTH_NONE)) {
            end += strspn(end, SPACE_CHARS);
            av_log(h, AV_LOG_WARNING, "HTTP error %d %s\n", s->http_code, end);
            return AVERROR(EIO);
        }
    } else {
        while (*p != '\0' && *p != ':')
            p++;
        if (*p != ':')
            return 1;

        *p = '\0';
        tag = line;
        p++;
        while (av_isspace(*p))
            p++;
        if (!av_strcasecmp(tag, "Location")) {
            char redirected_location[MAX_URL_SIZE], *new_loc;
            ff_make_absolute_url(redirected_location, sizeof(redirected_location),
                                 s->location, p);
            new_loc = av_strdup(redirected_location);
            if (!new_loc)
                return AVERROR(ENOMEM);
            av_free(s->location);
            s->location = new_loc;
            *new_location = 1;
        } else if (!av_strcasecmp(tag, "Content-Length") && s->filesize == -1) {
            s->filesize = strtoll(p, NULL, 10);
        } else if (!av_strcasecmp(tag, "Content-Range")) {
            /* "bytes $from-$to/$document_size" */
            const char *slash;
            if (!strncmp(p, "bytes ", 6)) {
                p += 6;
                s->off = strtoll(p, NULL, 10);
                if ((slash = strchr(p, '/')) && strlen(slash) > 0)
                    s->filesize = strtoll(slash+1, NULL, 10);
            }
<<<<<<< HEAD
            if (s->seekable == -1 && (!s->is_akamai || s->filesize != 2147483647))
                h->is_streamed = 0; /* we _can_ in fact seek */
        } else if (!av_strcasecmp(tag, "Accept-Ranges") && !strncmp(p, "bytes", 5) && s->seekable == -1) {
=======
            h->is_streamed = 0; /* we _can_ in fact seek */
        } else if (!av_strcasecmp(tag, "Accept-Ranges") &&
                   !strncmp(p, "bytes", 5)) {
>>>>>>> f1de93de
            h->is_streamed = 0;
        } else if (!av_strcasecmp(tag, "Transfer-Encoding") &&
                   !av_strncasecmp(p, "chunked", 7)) {
            s->filesize = -1;
            s->chunksize = 0;
        } else if (!av_strcasecmp(tag, "WWW-Authenticate")) {
            ff_http_auth_handle_header(&s->auth_state, tag, p);
        } else if (!av_strcasecmp(tag, "Authentication-Info")) {
            ff_http_auth_handle_header(&s->auth_state, tag, p);
        } else if (!av_strcasecmp(tag, "Proxy-Authenticate")) {
            ff_http_auth_handle_header(&s->proxy_auth_state, tag, p);
        } else if (!av_strcasecmp(tag, "Connection")) {
            if (!strcmp(p, "close"))
                s->willclose = 1;
<<<<<<< HEAD
        } else if (!av_strcasecmp (tag, "Server")) {
            if (!av_strcasecmp (p, "AkamaiGHost")) {
                s->is_akamai = 1;
            } else if (!av_strncasecmp (p, "MediaGateway", 12)) {
                s->is_mediagateway = 1;
            }
        } else if (!av_strcasecmp (tag, "Content-Type")) {
            av_free(s->mime_type); s->mime_type = av_strdup(p);
        } else if (!av_strcasecmp (tag, "Set-Cookie")) {
            if (!s->cookies) {
                if (!(s->cookies = av_strdup(p)))
                    return AVERROR(ENOMEM);
            } else {
                char *tmp = s->cookies;
                size_t str_size = strlen(tmp) + strlen(p) + 2;
                if (!(s->cookies = av_malloc(str_size))) {
                    s->cookies = tmp;
                    return AVERROR(ENOMEM);
                }
                snprintf(s->cookies, str_size, "%s\n%s", tmp, p);
                av_free(tmp);
            }
        } else if (!av_strcasecmp (tag, "Icy-MetaInt")) {
            s->icy_metaint = strtoll(p, NULL, 10);
        } else if (!av_strncasecmp(tag, "Icy-", 4)) {
            // Concat all Icy- header lines
            char *buf = av_asprintf("%s%s: %s\n",
                s->icy_metadata_headers ? s->icy_metadata_headers : "", tag, p);
            if (!buf)
                return AVERROR(ENOMEM);
            av_freep(&s->icy_metadata_headers);
            s->icy_metadata_headers = buf;
        } else if (!av_strcasecmp (tag, "Content-Encoding")) {
            if (!av_strncasecmp(p, "gzip", 4) || !av_strncasecmp(p, "deflate", 7)) {
=======
        } else if (!av_strcasecmp(tag, "Content-Encoding")) {
            if (!av_strncasecmp(p, "gzip", 4) ||
                !av_strncasecmp(p, "deflate", 7)) {
>>>>>>> f1de93de
#if CONFIG_ZLIB
                s->compressed = 1;
                inflateEnd(&s->inflate_stream);
                if (inflateInit2(&s->inflate_stream, 32 + 15) != Z_OK) {
                    av_log(h, AV_LOG_WARNING, "Error during zlib initialisation: %s\n",
                           s->inflate_stream.msg);
                    return AVERROR(ENOSYS);
                }
                if (zlibCompileFlags() & (1 << 17)) {
                    av_log(h, AV_LOG_WARNING, "Your zlib was compiled without gzip support.\n");
                    return AVERROR(ENOSYS);
                }
#else
                av_log(h, AV_LOG_WARNING, "Compressed (%s) content, need zlib with gzip support\n", p);
                return AVERROR(ENOSYS);
#endif
            } else if (!av_strncasecmp(p, "identity", 8)) {
                // The normal, no-encoding case (although servers shouldn't include
                // the header at all if this is the case).
            } else {
                av_log(h, AV_LOG_WARNING, "Unknown content coding: %s\n", p);
            }
        }
    }
    return 1;
}

/**
 * Create a string containing cookie values for use as a HTTP cookie header
 * field value for a particular path and domain from the cookie values stored in
 * the HTTP protocol context. The cookie string is stored in *cookies.
 *
 * @return a negative value if an error condition occurred, 0 otherwise
 */
static int get_cookies(HTTPContext *s, char **cookies, const char *path,
                       const char *domain)
{
    // cookie strings will look like Set-Cookie header field values.  Multiple
    // Set-Cookie fields will result in multiple values delimited by a newline
    int ret = 0;
    char *next, *cookie, *set_cookies = av_strdup(s->cookies), *cset_cookies = set_cookies;

    if (!set_cookies) return AVERROR(EINVAL);

    *cookies = NULL;
    while ((cookie = av_strtok(set_cookies, "\n", &next))) {
        int domain_offset = 0;
        char *param, *next_param, *cdomain = NULL, *cpath = NULL, *cvalue = NULL;
        set_cookies = NULL;

        while ((param = av_strtok(cookie, "; ", &next_param))) {
            cookie = NULL;
            if        (!av_strncasecmp("path=",   param, 5)) {
                av_free(cpath);
                cpath = av_strdup(&param[5]);
            } else if (!av_strncasecmp("domain=", param, 7)) {
                // if the cookie specifies a sub-domain, skip the leading dot thereby
                // supporting URLs that point to sub-domains and the master domain
                int leading_dot = (param[7] == '.');
                av_free(cdomain);
                cdomain = av_strdup(&param[7+leading_dot]);
            } else if (!av_strncasecmp("secure",  param, 6) ||
                       !av_strncasecmp("comment", param, 7) ||
                       !av_strncasecmp("max-age", param, 7) ||
                       !av_strncasecmp("version", param, 7)) {
                // ignore Comment, Max-Age, Secure and Version
            } else {
                av_free(cvalue);
                cvalue = av_strdup(param);
            }
        }
        if (!cdomain)
            cdomain = av_strdup(domain);

        // ensure all of the necessary values are valid
        if (!cdomain || !cpath || !cvalue) {
            av_log(s, AV_LOG_WARNING,
                   "Invalid cookie found, no value, path or domain specified\n");
            goto done_cookie;
        }

        // check if the request path matches the cookie path
        if (av_strncasecmp(path, cpath, strlen(cpath)))
            goto done_cookie;

        // the domain should be at least the size of our cookie domain
        domain_offset = strlen(domain) - strlen(cdomain);
        if (domain_offset < 0)
            goto done_cookie;

        // match the cookie domain
        if (av_strcasecmp(&domain[domain_offset], cdomain))
            goto done_cookie;

        // cookie parameters match, so copy the value
        if (!*cookies) {
            if (!(*cookies = av_strdup(cvalue))) {
                ret = AVERROR(ENOMEM);
                goto done_cookie;
            }
        } else {
            char *tmp = *cookies;
            size_t str_size = strlen(cvalue) + strlen(*cookies) + 3;
            if (!(*cookies = av_malloc(str_size))) {
                ret = AVERROR(ENOMEM);
                goto done_cookie;
            }
            snprintf(*cookies, str_size, "%s; %s", tmp, cvalue);
            av_free(tmp);
        }

        done_cookie:
        av_free(cdomain);
        av_free(cpath);
        av_free(cvalue);
        if (ret < 0) {
            if (*cookies) av_freep(cookies);
            av_free(cset_cookies);
            return ret;
        }
    }

    av_free(cset_cookies);

    return 0;
}

static inline int has_header(const char *str, const char *header)
{
    /* header + 2 to skip over CRLF prefix. (make sure you have one!) */
    if (!str)
        return 0;
    return av_stristart(str, header + 2, NULL) || av_stristr(str, header);
}

static int http_read_header(URLContext *h, int *new_location)
{
    HTTPContext *s = h->priv_data;
    char line[MAX_URL_SIZE];
    int err = 0;

    s->chunksize = -1;

    for (;;) {
        if ((err = http_get_line(s, line, sizeof(line))) < 0)
            return err;

        av_log(h, AV_LOG_DEBUG, "header='%s'\n", line);

        err = process_line(h, line, s->line_count, new_location);
        if (err < 0)
            return err;
        if (err == 0)
            break;
        s->line_count++;
    }

    if (s->seekable == -1 && s->is_mediagateway && s->filesize == 2000000000)
        h->is_streamed = 1; /* we can in fact _not_ seek */

    return err;
}

static int http_connect(URLContext *h, const char *path, const char *local_path,
                        const char *hoststr, const char *auth,
                        const char *proxyauth, int *new_location)
{
    HTTPContext *s = h->priv_data;
    int post, err;
    char headers[4096] = "";
    char *authstr = NULL, *proxyauthstr = NULL;
    int64_t off = s->off;
    int len = 0;
    const char *method;
    int send_expect_100 = 0;


    /* send http header */
    post = h->flags & AVIO_FLAG_WRITE;

    if (s->post_data) {
        /* force POST method and disable chunked encoding when
         * custom HTTP post data is set */
        post = 1;
        s->chunked_post = 0;
    }

    method = post ? "POST" : "GET";
    authstr = ff_http_auth_create_response(&s->auth_state, auth, local_path,
                                           method);
    proxyauthstr = ff_http_auth_create_response(&s->proxy_auth_state, proxyauth,
                                                local_path, method);
    if (post && !s->post_data) {
        send_expect_100 = s->send_expect_100;
        /* The user has supplied authentication but we don't know the auth type,
         * send Expect: 100-continue to get the 401 response including the
         * WWW-Authenticate header, or an 100 continue if no auth actually
         * is needed. */
        if (auth && *auth &&
            s->auth_state.auth_type == HTTP_AUTH_NONE &&
            s->http_code != 401)
            send_expect_100 = 1;
    }

    /* set default headers if needed */
    if (!has_header(s->headers, "\r\nUser-Agent: "))
        len += av_strlcatf(headers + len, sizeof(headers) - len,
                           "User-Agent: %s\r\n", s->user_agent);
    if (!has_header(s->headers, "\r\nAccept: "))
        len += av_strlcpy(headers + len, "Accept: */*\r\n",
                          sizeof(headers) - len);
    // Note: we send this on purpose even when s->off is 0 when we're probing,
    // since it allows us to detect more reliably if a (non-conforming)
    // server supports seeking by analysing the reply headers.
    if (!has_header(s->headers, "\r\nRange: ") && !post && (s->off > 0 || s->req_end_offset || s->seekable == -1)) {
        len += av_strlcatf(headers + len, sizeof(headers) - len,
                           "Range: bytes=%"PRId64"-", s->off);
        if (s->req_end_offset)
            len += av_strlcatf(headers + len, sizeof(headers) - len,
                               "%"PRId64, s->req_end_offset - 1);
        len += av_strlcpy(headers + len, "\r\n",
                          sizeof(headers) - len);
    }
    if (send_expect_100 && !has_header(s->headers, "\r\nExpect: "))
        len += av_strlcatf(headers + len, sizeof(headers) - len,
                           "Expect: 100-continue\r\n");

    if (!has_header(s->headers, "\r\nConnection: ")) {
        if (s->multiple_requests) {
            len += av_strlcpy(headers + len, "Connection: keep-alive\r\n",
                              sizeof(headers) - len);
        } else {
            len += av_strlcpy(headers + len, "Connection: close\r\n",
                              sizeof(headers) - len);
        }
    }

    if (!has_header(s->headers, "\r\nHost: "))
        len += av_strlcatf(headers + len, sizeof(headers) - len,
                           "Host: %s\r\n", hoststr);
    if (!has_header(s->headers, "\r\nContent-Length: ") && s->post_data)
        len += av_strlcatf(headers + len, sizeof(headers) - len,
                           "Content-Length: %d\r\n", s->post_datalen);
    if (!has_header(s->headers, "\r\nContent-Type: ") && s->content_type)
        len += av_strlcatf(headers + len, sizeof(headers) - len,
                           "Content-Type: %s\r\n", s->content_type);
    if (!has_header(s->headers, "\r\nCookie: ") && s->cookies) {
        char *cookies = NULL;
        if (!get_cookies(s, &cookies, path, hoststr)) {
            len += av_strlcatf(headers + len, sizeof(headers) - len,
                               "Cookie: %s\r\n", cookies);
            av_free(cookies);
        }
    }
    if (!has_header(s->headers, "\r\nIcy-MetaData: ") && s->icy) {
        len += av_strlcatf(headers + len, sizeof(headers) - len,
                           "Icy-MetaData: %d\r\n", 1);
    }

    /* now add in custom headers */
    if (s->headers)
        av_strlcpy(headers + len, s->headers, sizeof(headers) - len);

    snprintf(s->buffer, sizeof(s->buffer),
             "%s %s HTTP/1.1\r\n"
             "%s"
             "%s"
             "%s"
             "%s%s"
             "\r\n",
             method,
             path,
             post && s->chunked_post ? "Transfer-Encoding: chunked\r\n" : "",
             headers,
             authstr ? authstr : "",
             proxyauthstr ? "Proxy-" : "", proxyauthstr ? proxyauthstr : "");

    av_freep(&authstr);
    av_freep(&proxyauthstr);

    av_log(h, AV_LOG_DEBUG, "request: %s\n", s->buffer);

    if ((err = ffurl_write(s->hd, s->buffer, strlen(s->buffer))) < 0)
        return err;

    if (s->post_data)
        if ((err = ffurl_write(s->hd, s->post_data, s->post_datalen)) < 0)
            return err;

    /* init input buffer */
    s->buf_ptr = s->buffer;
    s->buf_end = s->buffer;
    s->line_count = 0;
    s->off = 0;
    s->icy_data_read = 0;
    s->filesize = -1;
    s->willclose = 0;
    s->end_chunked_post = 0;
    s->end_header = 0;
    if (post && !s->post_data && !send_expect_100) {
        /* Pretend that it did work. We didn't read any header yet, since
         * we've still to send the POST data, but the code calling this
         * function will check http_code after we return. */
        s->http_code = 200;
        return 0;
    }

    /* wait for header */
    err = http_read_header(h, new_location);
    if (err < 0)
        return err;

    return (off == s->off) ? 0 : -1;
}


static int http_buf_read(URLContext *h, uint8_t *buf, int size)
{
    HTTPContext *s = h->priv_data;
    int len;
    /* read bytes from input buffer first */
    len = s->buf_end - s->buf_ptr;
    if (len > 0) {
        if (len > size)
            len = size;
        memcpy(buf, s->buf_ptr, len);
        s->buf_ptr += len;
    } else {
        if (!s->willclose && s->filesize >= 0 && s->off >= s->filesize)
            return AVERROR_EOF;
        len = ffurl_read(s->hd, buf, size);
    }
    if (len > 0) {
        s->off += len;
        if (s->chunksize > 0)
            s->chunksize -= len;
    }
    return len;
}

#if CONFIG_ZLIB
#define DECOMPRESS_BUF_SIZE (256 * 1024)
static int http_buf_read_compressed(URLContext *h, uint8_t *buf, int size)
{
    HTTPContext *s = h->priv_data;
    int ret;

    if (!s->inflate_buffer) {
        s->inflate_buffer = av_malloc(DECOMPRESS_BUF_SIZE);
        if (!s->inflate_buffer)
            return AVERROR(ENOMEM);
    }

    if (s->inflate_stream.avail_in == 0) {
        int read = http_buf_read(h, s->inflate_buffer, DECOMPRESS_BUF_SIZE);
        if (read <= 0)
            return read;
        s->inflate_stream.next_in  = s->inflate_buffer;
        s->inflate_stream.avail_in = read;
    }

    s->inflate_stream.avail_out = size;
    s->inflate_stream.next_out  = buf;

    ret = inflate(&s->inflate_stream, Z_SYNC_FLUSH);
    if (ret != Z_OK && ret != Z_STREAM_END)
        av_log(h, AV_LOG_WARNING, "inflate return value: %d, %s\n", ret, s->inflate_stream.msg);

    return size - s->inflate_stream.avail_out;
}
#endif

static int http_read_stream(URLContext *h, uint8_t *buf, int size)
{
    HTTPContext *s = h->priv_data;
    int err, new_location;

    if (!s->hd)
        return AVERROR_EOF;

    if (s->end_chunked_post && !s->end_header) {
        err = http_read_header(h, &new_location);
        if (err < 0)
            return err;
    }

    if (s->chunksize >= 0) {
        if (!s->chunksize) {
            char line[32];

            for(;;) {
                do {
                    if ((err = http_get_line(s, line, sizeof(line))) < 0)
                        return err;
                } while (!*line);    /* skip CR LF from last chunk */

                s->chunksize = strtoll(line, NULL, 16);

                av_dlog(NULL, "Chunked encoding data size: %"PRId64"'\n", s->chunksize);

                if (!s->chunksize)
                    return 0;
                break;
            }
        }
        size = FFMIN(size, s->chunksize);
    }
#if CONFIG_ZLIB
    if (s->compressed)
        return http_buf_read_compressed(h, buf, size);
#endif
    return http_buf_read(h, buf, size);
}

// Like http_read_stream(), but no short reads.
// Assumes partial reads are an error.
static int http_read_stream_all(URLContext *h, uint8_t *buf, int size)
{
    int pos = 0;
    while (pos < size) {
        int len = http_read_stream(h, buf + pos, size - pos);
        if (len < 0)
            return len;
        pos += len;
    }
    return pos;
}

static int http_read(URLContext *h, uint8_t *buf, int size)
{
    HTTPContext *s = h->priv_data;

    if (s->icy_metaint > 0) {
        int remaining = s->icy_metaint - s->icy_data_read; /* until next metadata packet */
        if (!remaining) {
            // The metadata packet is variable sized. It has a 1 byte header
            // which sets the length of the packet (divided by 16). If it's 0,
            // the metadata doesn't change. After the packet, icy_metaint bytes
            // of normal data follow.
            uint8_t ch;
            int len = http_read_stream_all(h, &ch, 1);
            if (len < 1)
                return len;
            if (ch > 0) {
                char data[255 * 16 + 1];
                int ret;
                len = ch * 16;
                ret = http_read_stream_all(h, data, len);
                if (ret < len)
                    return ret;
                data[len + 1] = 0;
                if ((ret = av_opt_set(s, "icy_metadata_packet", data, 0)) < 0)
                    return ret;
            }
            s->icy_data_read = 0;
            remaining = s->icy_metaint;
        }
        size = FFMIN(size, remaining);
    }
    size = http_read_stream(h, buf, size);
    if (size > 0)
        s->icy_data_read += size;
    return size;
}

/* used only when posting data */
static int http_write(URLContext *h, const uint8_t *buf, int size)
{
    char temp[11] = "";  /* 32-bit hex + CRLF + nul */
    int ret;
    char crlf[] = "\r\n";
    HTTPContext *s = h->priv_data;

    if (!s->chunked_post) {
        /* non-chunked data is sent without any special encoding */
        return ffurl_write(s->hd, buf, size);
    }

    /* silently ignore zero-size data since chunk encoding that would
     * signal EOF */
    if (size > 0) {
        /* upload data using chunked encoding */
        snprintf(temp, sizeof(temp), "%x\r\n", size);

        if ((ret = ffurl_write(s->hd, temp, strlen(temp))) < 0 ||
            (ret = ffurl_write(s->hd, buf, size)) < 0 ||
            (ret = ffurl_write(s->hd, crlf, sizeof(crlf) - 1)) < 0)
            return ret;
    }
    return size;
}

static int http_shutdown(URLContext *h, int flags)
{
    int ret = 0;
    char footer[] = "0\r\n\r\n";
    HTTPContext *s = h->priv_data;

    /* signal end of chunked encoding if used */
    if ((flags & AVIO_FLAG_WRITE) && s->chunked_post) {
        ret = ffurl_write(s->hd, footer, sizeof(footer) - 1);
        ret = ret > 0 ? 0 : ret;
        s->end_chunked_post = 1;
    }

    return ret;
}

static int http_close(URLContext *h)
{
    int ret = 0;
    HTTPContext *s = h->priv_data;

#if CONFIG_ZLIB
    inflateEnd(&s->inflate_stream);
    av_freep(&s->inflate_buffer);
#endif

    if (!s->end_chunked_post) {
        /* Close the write direction by sending the end of chunked encoding. */
        ret = http_shutdown(h, h->flags);
    }

    if (s->hd)
        ffurl_closep(&s->hd);
    av_dict_free(&s->chained_options);
    return ret;
}

static int64_t http_seek(URLContext *h, int64_t off, int whence)
{
    HTTPContext *s = h->priv_data;
    URLContext *old_hd = s->hd;
    int64_t old_off = s->off;
    uint8_t old_buf[BUFFER_SIZE];
    int old_buf_size, ret;
    AVDictionary *options = NULL;

    if (whence == AVSEEK_SIZE)
        return s->filesize;
    else if ((whence == SEEK_CUR && off == 0) || (whence == SEEK_SET && off == s->off))
        return s->off;
    else if ((s->filesize == -1 && whence == SEEK_END) || h->is_streamed)
        return AVERROR(ENOSYS);

    /* we save the old context in case the seek fails */
    old_buf_size = s->buf_end - s->buf_ptr;
    memcpy(old_buf, s->buf_ptr, old_buf_size);
    s->hd = NULL;
    if (whence == SEEK_CUR)
        off += s->off;
    else if (whence == SEEK_END)
        off += s->filesize;
    s->off = off;

    /* if it fails, continue on old connection */
    av_dict_copy(&options, s->chained_options, 0);
    if ((ret = http_open_cnx(h, &options)) < 0) {
        av_dict_free(&options);
        memcpy(s->buffer, old_buf, old_buf_size);
        s->buf_ptr = s->buffer;
        s->buf_end = s->buffer + old_buf_size;
        s->hd = old_hd;
        s->off = old_off;
        return ret;
    }
    av_dict_free(&options);
    ffurl_close(old_hd);
    return off;
}

static int
http_get_file_handle(URLContext *h)
{
    HTTPContext *s = h->priv_data;
    return ffurl_get_file_handle(s->hd);
}

#if CONFIG_HTTP_PROTOCOL
URLProtocol ff_http_protocol = {
    .name                = "http",
    .url_open2           = http_open,
    .url_read            = http_read,
    .url_write           = http_write,
    .url_seek            = http_seek,
    .url_close           = http_close,
    .url_get_file_handle = http_get_file_handle,
    .url_shutdown        = http_shutdown,
    .priv_data_size      = sizeof(HTTPContext),
    .priv_data_class     = &http_context_class,
    .flags               = URL_PROTOCOL_FLAG_NETWORK,
};
#endif
#if CONFIG_HTTPS_PROTOCOL
URLProtocol ff_https_protocol = {
    .name                = "https",
    .url_open2           = http_open,
    .url_read            = http_read,
    .url_write           = http_write,
    .url_seek            = http_seek,
    .url_close           = http_close,
    .url_get_file_handle = http_get_file_handle,
    .url_shutdown        = http_shutdown,
    .priv_data_size      = sizeof(HTTPContext),
    .priv_data_class     = &https_context_class,
    .flags               = URL_PROTOCOL_FLAG_NETWORK,
};
#endif

#if CONFIG_HTTPPROXY_PROTOCOL
static int http_proxy_close(URLContext *h)
{
    HTTPContext *s = h->priv_data;
    if (s->hd)
        ffurl_closep(&s->hd);
    return 0;
}

static int http_proxy_open(URLContext *h, const char *uri, int flags)
{
    HTTPContext *s = h->priv_data;
    char hostname[1024], hoststr[1024];
    char auth[1024], pathbuf[1024], *path;
    char lower_url[100];
    int port, ret = 0, attempts = 0;
    HTTPAuthType cur_auth_type;
    char *authstr;
    int new_loc;

    if( s->seekable == 1 )
        h->is_streamed = 0;
    else
        h->is_streamed = 1;

    av_url_split(NULL, 0, auth, sizeof(auth), hostname, sizeof(hostname), &port,
                 pathbuf, sizeof(pathbuf), uri);
    ff_url_join(hoststr, sizeof(hoststr), NULL, NULL, hostname, port, NULL);
    path = pathbuf;
    if (*path == '/')
        path++;

    ff_url_join(lower_url, sizeof(lower_url), "tcp", NULL, hostname, port,
                NULL);
redo:
    ret = ffurl_open(&s->hd, lower_url, AVIO_FLAG_READ_WRITE,
                     &h->interrupt_callback, NULL);
    if (ret < 0)
        return ret;

    authstr = ff_http_auth_create_response(&s->proxy_auth_state, auth,
                                           path, "CONNECT");
    snprintf(s->buffer, sizeof(s->buffer),
             "CONNECT %s HTTP/1.1\r\n"
             "Host: %s\r\n"
             "Connection: close\r\n"
             "%s%s"
             "\r\n",
             path,
             hoststr,
             authstr ? "Proxy-" : "", authstr ? authstr : "");
    av_freep(&authstr);

    if ((ret = ffurl_write(s->hd, s->buffer, strlen(s->buffer))) < 0)
        goto fail;

    s->buf_ptr = s->buffer;
    s->buf_end = s->buffer;
    s->line_count = 0;
    s->filesize = -1;
    cur_auth_type = s->proxy_auth_state.auth_type;

    /* Note: This uses buffering, potentially reading more than the
     * HTTP header. If tunneling a protocol where the server starts
     * the conversation, we might buffer part of that here, too.
     * Reading that requires using the proper ffurl_read() function
     * on this URLContext, not using the fd directly (as the tls
     * protocol does). This shouldn't be an issue for tls though,
     * since the client starts the conversation there, so there
     * is no extra data that we might buffer up here.
     */
    ret = http_read_header(h, &new_loc);
    if (ret < 0)
        goto fail;

    attempts++;
    if (s->http_code == 407 &&
        (cur_auth_type == HTTP_AUTH_NONE || s->proxy_auth_state.stale) &&
        s->proxy_auth_state.auth_type != HTTP_AUTH_NONE && attempts < 2) {
        ffurl_closep(&s->hd);
        goto redo;
    }

    if (s->http_code < 400)
        return 0;
    ret = AVERROR(EIO);

fail:
    http_proxy_close(h);
    return ret;
}

static int http_proxy_write(URLContext *h, const uint8_t *buf, int size)
{
    HTTPContext *s = h->priv_data;
    return ffurl_write(s->hd, buf, size);
}

URLProtocol ff_httpproxy_protocol = {
    .name                = "httpproxy",
    .url_open            = http_proxy_open,
    .url_read            = http_buf_read,
    .url_write           = http_proxy_write,
    .url_close           = http_proxy_close,
    .url_get_file_handle = http_get_file_handle,
    .priv_data_size      = sizeof(HTTPContext),
    .flags               = URL_PROTOCOL_FLAG_NETWORK,
};
#endif<|MERGE_RESOLUTION|>--- conflicted
+++ resolved
@@ -389,15 +389,11 @@
                 if ((slash = strchr(p, '/')) && strlen(slash) > 0)
                     s->filesize = strtoll(slash+1, NULL, 10);
             }
-<<<<<<< HEAD
             if (s->seekable == -1 && (!s->is_akamai || s->filesize != 2147483647))
                 h->is_streamed = 0; /* we _can_ in fact seek */
-        } else if (!av_strcasecmp(tag, "Accept-Ranges") && !strncmp(p, "bytes", 5) && s->seekable == -1) {
-=======
-            h->is_streamed = 0; /* we _can_ in fact seek */
         } else if (!av_strcasecmp(tag, "Accept-Ranges") &&
-                   !strncmp(p, "bytes", 5)) {
->>>>>>> f1de93de
+                   !strncmp(p, "bytes", 5) &&
+                   s->seekable == -1) {
             h->is_streamed = 0;
         } else if (!av_strcasecmp(tag, "Transfer-Encoding") &&
                    !av_strncasecmp(p, "chunked", 7)) {
@@ -412,7 +408,6 @@
         } else if (!av_strcasecmp(tag, "Connection")) {
             if (!strcmp(p, "close"))
                 s->willclose = 1;
-<<<<<<< HEAD
         } else if (!av_strcasecmp (tag, "Server")) {
             if (!av_strcasecmp (p, "AkamaiGHost")) {
                 s->is_akamai = 1;
@@ -445,13 +440,9 @@
                 return AVERROR(ENOMEM);
             av_freep(&s->icy_metadata_headers);
             s->icy_metadata_headers = buf;
-        } else if (!av_strcasecmp (tag, "Content-Encoding")) {
-            if (!av_strncasecmp(p, "gzip", 4) || !av_strncasecmp(p, "deflate", 7)) {
-=======
         } else if (!av_strcasecmp(tag, "Content-Encoding")) {
             if (!av_strncasecmp(p, "gzip", 4) ||
                 !av_strncasecmp(p, "deflate", 7)) {
->>>>>>> f1de93de
 #if CONFIG_ZLIB
                 s->compressed = 1;
                 inflateEnd(&s->inflate_stream);
