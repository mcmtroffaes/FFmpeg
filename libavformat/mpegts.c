/*
 * MPEG-2 transport stream (aka DVB) demuxer
 * Copyright (c) 2002-2003 Fabrice Bellard
 *
 * This file is part of FFmpeg.
 *
 * FFmpeg is free software; you can redistribute it and/or
 * modify it under the terms of the GNU Lesser General Public
 * License as published by the Free Software Foundation; either
 * version 2.1 of the License, or (at your option) any later version.
 *
 * FFmpeg is distributed in the hope that it will be useful,
 * but WITHOUT ANY WARRANTY; without even the implied warranty of
 * MERCHANTABILITY or FITNESS FOR A PARTICULAR PURPOSE.  See the GNU
 * Lesser General Public License for more details.
 *
 * You should have received a copy of the GNU Lesser General Public
 * License along with FFmpeg; if not, write to the Free Software
 * Foundation, Inc., 51 Franklin Street, Fifth Floor, Boston, MA 02110-1301 USA
 */

#include "libavutil/buffer.h"
#include "libavutil/crc.h"
#include "libavutil/internal.h"
#include "libavutil/intreadwrite.h"
#include "libavutil/log.h"
#include "libavutil/dict.h"
#include "libavutil/mathematics.h"
#include "libavutil/opt.h"
#include "libavutil/avassert.h"
#include "libavcodec/bytestream.h"
#include "libavcodec/get_bits.h"
#include "libavcodec/opus.h"
#include "avformat.h"
#include "mpegts.h"
#include "internal.h"
#include "avio_internal.h"
#include "mpeg.h"
#include "isom.h"

/* maximum size in which we look for synchronization if
 * synchronization is lost */
#define MAX_RESYNC_SIZE 65536

#define MAX_PES_PAYLOAD 200 * 1024

#define MAX_MP4_DESCR_COUNT 16

#define MOD_UNLIKELY(modulus, dividend, divisor, prev_dividend)                \
    do {                                                                       \
        if ((prev_dividend) == 0 || (dividend) - (prev_dividend) != (divisor)) \
            (modulus) = (dividend) % (divisor);                                \
        (prev_dividend) = (dividend);                                          \
    } while (0)

enum MpegTSFilterType {
    MPEGTS_PES,
    MPEGTS_SECTION,
    MPEGTS_PCR,
};

typedef struct MpegTSFilter MpegTSFilter;

typedef int PESCallback (MpegTSFilter *f, const uint8_t *buf, int len,
                         int is_start, int64_t pos);

typedef struct MpegTSPESFilter {
    PESCallback *pes_cb;
    void *opaque;
} MpegTSPESFilter;

typedef void SectionCallback (MpegTSFilter *f, const uint8_t *buf, int len);

typedef void SetServiceCallback (void *opaque, int ret);

typedef struct MpegTSSectionFilter {
    int section_index;
    int section_h_size;
    int last_ver;
    unsigned crc;
    unsigned last_crc;
    uint8_t *section_buf;
    unsigned int check_crc : 1;
    unsigned int end_of_section_reached : 1;
    SectionCallback *section_cb;
    void *opaque;
} MpegTSSectionFilter;

struct MpegTSFilter {
    int pid;
    int es_id;
    int last_cc; /* last cc code (-1 if first packet) */
    int64_t last_pcr;
    enum MpegTSFilterType type;
    union {
        MpegTSPESFilter pes_filter;
        MpegTSSectionFilter section_filter;
    } u;
};

#define MAX_PIDS_PER_PROGRAM 64
struct Program {
    unsigned int id; // program id/service id
    unsigned int nb_pids;
    unsigned int pids[MAX_PIDS_PER_PROGRAM];

    /** have we found pmt for this program */
    int pmt_found;
};

struct MpegTSContext {
    const AVClass *class;
    /* user data */
    AVFormatContext *stream;
    /** raw packet size, including FEC if present */
    int raw_packet_size;

    int size_stat[3];
    int size_stat_count;
#define SIZE_STAT_THRESHOLD 10

    int64_t pos47_full;

    /** if true, all pids are analyzed to find streams */
    int auto_guess;

    /** compute exact PCR for each transport stream packet */
    int mpeg2ts_compute_pcr;

    /** fix dvb teletext pts                                 */
    int fix_teletext_pts;

    int64_t cur_pcr;    /**< used to estimate the exact PCR */
    int pcr_incr;       /**< used to estimate the exact PCR */

    /* data needed to handle file based ts */
    /** stop parsing loop */
    int stop_parse;
    /** packet containing Audio/Video data */
    AVPacket *pkt;
    /** to detect seek */
    int64_t last_pos;

    int skip_changes;
    int skip_clear;

    int scan_all_pmts;

    int resync_size;

    /******************************************/
    /* private mpegts data */
    /* scan context */
    /** structure to keep track of Program->pids mapping */
    unsigned int nb_prg;
    struct Program *prg;

    int8_t crc_validity[NB_PID_MAX];
    /** filters for various streams specified by PMT + for the PAT and PMT */
    MpegTSFilter *pids[NB_PID_MAX];
    int current_pid;
};

#define MPEGTS_OPTIONS \
    { "resync_size",   "set size limit for looking up a new synchronization", offsetof(MpegTSContext, resync_size), AV_OPT_TYPE_INT,  { .i64 =  MAX_RESYNC_SIZE}, 0, INT_MAX,  AV_OPT_FLAG_DECODING_PARAM }

static const AVOption options[] = {
    MPEGTS_OPTIONS,
    {"fix_teletext_pts", "try to fix pts values of dvb teletext streams", offsetof(MpegTSContext, fix_teletext_pts), AV_OPT_TYPE_BOOL,
     {.i64 = 1}, 0, 1, AV_OPT_FLAG_DECODING_PARAM },
    {"ts_packetsize", "output option carrying the raw packet size", offsetof(MpegTSContext, raw_packet_size), AV_OPT_TYPE_INT,
     {.i64 = 0}, 0, 0, AV_OPT_FLAG_DECODING_PARAM | AV_OPT_FLAG_EXPORT | AV_OPT_FLAG_READONLY },
    {"scan_all_pmts",   "scan and combine all PMTs", offsetof(MpegTSContext, scan_all_pmts), AV_OPT_TYPE_BOOL,
     { .i64 =  -1}, -1, 1,  AV_OPT_FLAG_DECODING_PARAM },
    {"skip_changes", "skip changing / adding streams / programs", offsetof(MpegTSContext, skip_changes), AV_OPT_TYPE_BOOL,
     {.i64 = 0}, 0, 1, 0 },
    {"skip_clear", "skip clearing programs", offsetof(MpegTSContext, skip_clear), AV_OPT_TYPE_BOOL,
     {.i64 = 0}, 0, 1, 0 },
    { NULL },
};

static const AVClass mpegts_class = {
    .class_name = "mpegts demuxer",
    .item_name  = av_default_item_name,
    .option     = options,
    .version    = LIBAVUTIL_VERSION_INT,
};

static const AVOption raw_options[] = {
    MPEGTS_OPTIONS,
    { "compute_pcr",   "compute exact PCR for each transport stream packet",
          offsetof(MpegTSContext, mpeg2ts_compute_pcr), AV_OPT_TYPE_BOOL,
          { .i64 = 0 }, 0, 1,  AV_OPT_FLAG_DECODING_PARAM },
    { "ts_packetsize", "output option carrying the raw packet size",
      offsetof(MpegTSContext, raw_packet_size), AV_OPT_TYPE_INT,
      { .i64 = 0 }, 0, 0,
      AV_OPT_FLAG_DECODING_PARAM | AV_OPT_FLAG_EXPORT | AV_OPT_FLAG_READONLY },
    { NULL },
};

static const AVClass mpegtsraw_class = {
    .class_name = "mpegtsraw demuxer",
    .item_name  = av_default_item_name,
    .option     = raw_options,
    .version    = LIBAVUTIL_VERSION_INT,
};

/* TS stream handling */

enum MpegTSState {
    MPEGTS_HEADER = 0,
    MPEGTS_PESHEADER,
    MPEGTS_PESHEADER_FILL,
    MPEGTS_PAYLOAD,
    MPEGTS_SKIP,
};

/* enough for PES header + length */
#define PES_START_SIZE  6
#define PES_HEADER_SIZE 9
#define MAX_PES_HEADER_SIZE (9 + 255)

typedef struct PESContext {
    int pid;
    int pcr_pid; /**< if -1 then all packets containing PCR are considered */
    int stream_type;
    MpegTSContext *ts;
    AVFormatContext *stream;
    AVStream *st;
    AVStream *sub_st; /**< stream for the embedded AC3 stream in HDMV TrueHD */
    enum MpegTSState state;
    /* used to get the format */
    int data_index;
    int flags; /**< copied to the AVPacket flags */
    int total_size;
    int pes_header_size;
    int extended_stream_id;
    uint8_t stream_id;
    int64_t pts, dts;
    int64_t ts_packet_pos; /**< position of first TS packet of this PES packet */
    uint8_t header[MAX_PES_HEADER_SIZE];
    AVBufferRef *buffer;
    SLConfigDescr sl;
} PESContext;

extern AVInputFormat ff_mpegts_demuxer;

static struct Program * get_program(MpegTSContext *ts, unsigned int programid)
{
    int i;
    for (i = 0; i < ts->nb_prg; i++) {
        if (ts->prg[i].id == programid) {
            return &ts->prg[i];
        }
    }
    return NULL;
}

static void clear_avprogram(MpegTSContext *ts, unsigned int programid)
{
    AVProgram *prg = NULL;
    int i;

    for (i = 0; i < ts->stream->nb_programs; i++)
        if (ts->stream->programs[i]->id == programid) {
            prg = ts->stream->programs[i];
            break;
        }
    if (!prg)
        return;
    prg->nb_stream_indexes = 0;
}

static void clear_program(MpegTSContext *ts, unsigned int programid)
{
    int i;

    clear_avprogram(ts, programid);
    for (i = 0; i < ts->nb_prg; i++)
        if (ts->prg[i].id == programid) {
            ts->prg[i].nb_pids = 0;
            ts->prg[i].pmt_found = 0;
        }
}

static void clear_programs(MpegTSContext *ts)
{
    av_freep(&ts->prg);
    ts->nb_prg = 0;
}

static void add_pat_entry(MpegTSContext *ts, unsigned int programid)
{
    struct Program *p;
    if (av_reallocp_array(&ts->prg, ts->nb_prg + 1, sizeof(*ts->prg)) < 0) {
        ts->nb_prg = 0;
        return;
    }
    p = &ts->prg[ts->nb_prg];
    p->id = programid;
    p->nb_pids = 0;
    p->pmt_found = 0;
    ts->nb_prg++;
}

static void add_pid_to_pmt(MpegTSContext *ts, unsigned int programid,
                           unsigned int pid)
{
    struct Program *p = get_program(ts, programid);
    int i;
    if (!p)
        return;

    if (p->nb_pids >= MAX_PIDS_PER_PROGRAM)
        return;

    for (i = 0; i < p->nb_pids; i++)
        if (p->pids[i] == pid)
            return;

    p->pids[p->nb_pids++] = pid;
}

static void set_pmt_found(MpegTSContext *ts, unsigned int programid)
{
    struct Program *p = get_program(ts, programid);
    if (!p)
        return;

    p->pmt_found = 1;
}

static void set_pcr_pid(AVFormatContext *s, unsigned int programid, unsigned int pid)
{
    int i;
    for (i = 0; i < s->nb_programs; i++) {
        if (s->programs[i]->id == programid) {
            s->programs[i]->pcr_pid = pid;
            break;
        }
    }
}

/**
 * @brief discard_pid() decides if the pid is to be discarded according
 *                      to caller's programs selection
 * @param ts    : - TS context
 * @param pid   : - pid
 * @return 1 if the pid is only comprised in programs that have .discard=AVDISCARD_ALL
 *         0 otherwise
 */
static int discard_pid(MpegTSContext *ts, unsigned int pid)
{
    int i, j, k;
    int used = 0, discarded = 0;
    struct Program *p;

    /* If none of the programs have .discard=AVDISCARD_ALL then there's
     * no way we have to discard this packet */
    for (k = 0; k < ts->stream->nb_programs; k++)
        if (ts->stream->programs[k]->discard == AVDISCARD_ALL)
            break;
    if (k == ts->stream->nb_programs)
        return 0;

    for (i = 0; i < ts->nb_prg; i++) {
        p = &ts->prg[i];
        for (j = 0; j < p->nb_pids; j++) {
            if (p->pids[j] != pid)
                continue;
            // is program with id p->id set to be discarded?
            for (k = 0; k < ts->stream->nb_programs; k++) {
                if (ts->stream->programs[k]->id == p->id) {
                    if (ts->stream->programs[k]->discard == AVDISCARD_ALL)
                        discarded++;
                    else
                        used++;
                }
            }
        }
    }

    return !used && discarded;
}

/**
 *  Assemble PES packets out of TS packets, and then call the "section_cb"
 *  function when they are complete.
 */
static void write_section_data(MpegTSContext *ts, MpegTSFilter *tss1,
                               const uint8_t *buf, int buf_size, int is_start)
{
    MpegTSSectionFilter *tss = &tss1->u.section_filter;
    int len;

    if (is_start) {
        memcpy(tss->section_buf, buf, buf_size);
        tss->section_index = buf_size;
        tss->section_h_size = -1;
        tss->end_of_section_reached = 0;
    } else {
        if (tss->end_of_section_reached)
            return;
        len = 4096 - tss->section_index;
        if (buf_size < len)
            len = buf_size;
        memcpy(tss->section_buf + tss->section_index, buf, len);
        tss->section_index += len;
    }

    /* compute section length if possible */
    if (tss->section_h_size == -1 && tss->section_index >= 3) {
        len = (AV_RB16(tss->section_buf + 1) & 0xfff) + 3;
        if (len > 4096)
            return;
        tss->section_h_size = len;
    }

    if (tss->section_h_size != -1 &&
        tss->section_index >= tss->section_h_size) {
        int crc_valid = 1;
        tss->end_of_section_reached = 1;

        if (tss->check_crc) {
            crc_valid = !av_crc(av_crc_get_table(AV_CRC_32_IEEE), -1, tss->section_buf, tss->section_h_size);
            if (tss->section_h_size >= 4)
                tss->crc = AV_RB32(tss->section_buf + tss->section_h_size - 4);

            if (crc_valid) {
                ts->crc_validity[ tss1->pid ] = 100;
            }else if (ts->crc_validity[ tss1->pid ] > -10) {
                ts->crc_validity[ tss1->pid ]--;
            }else
                crc_valid = 2;
        }
        if (crc_valid) {
            tss->section_cb(tss1, tss->section_buf, tss->section_h_size);
            if (crc_valid != 1)
                tss->last_ver = -1;
        }
    }
}

static MpegTSFilter *mpegts_open_filter(MpegTSContext *ts, unsigned int pid,
                                        enum MpegTSFilterType type)
{
    MpegTSFilter *filter;

    av_log(ts->stream, AV_LOG_TRACE, "Filter: pid=0x%x type=%d\n", pid, type);

    if (pid >= NB_PID_MAX || ts->pids[pid])
        return NULL;
    filter = av_mallocz(sizeof(MpegTSFilter));
    if (!filter)
        return NULL;
    ts->pids[pid] = filter;

    filter->type    = type;
    filter->pid     = pid;
    filter->es_id   = -1;
    filter->last_cc = -1;
    filter->last_pcr= -1;

    return filter;
}

static MpegTSFilter *mpegts_open_section_filter(MpegTSContext *ts,
                                                unsigned int pid,
                                                SectionCallback *section_cb,
                                                void *opaque,
                                                int check_crc)
{
    MpegTSFilter *filter;
    MpegTSSectionFilter *sec;

    if (!(filter = mpegts_open_filter(ts, pid, MPEGTS_SECTION)))
        return NULL;
    sec = &filter->u.section_filter;
    sec->section_cb  = section_cb;
    sec->opaque      = opaque;
    sec->section_buf = av_malloc(MAX_SECTION_SIZE);
    sec->check_crc   = check_crc;
    sec->last_ver    = -1;

    if (!sec->section_buf) {
        av_free(filter);
        return NULL;
    }
    return filter;
}

static MpegTSFilter *mpegts_open_pes_filter(MpegTSContext *ts, unsigned int pid,
                                            PESCallback *pes_cb,
                                            void *opaque)
{
    MpegTSFilter *filter;
    MpegTSPESFilter *pes;

    if (!(filter = mpegts_open_filter(ts, pid, MPEGTS_PES)))
        return NULL;

    pes = &filter->u.pes_filter;
    pes->pes_cb = pes_cb;
    pes->opaque = opaque;
    return filter;
}

static MpegTSFilter *mpegts_open_pcr_filter(MpegTSContext *ts, unsigned int pid)
{
    return mpegts_open_filter(ts, pid, MPEGTS_PCR);
}

static void mpegts_close_filter(MpegTSContext *ts, MpegTSFilter *filter)
{
    int pid;

    pid = filter->pid;
    if (filter->type == MPEGTS_SECTION)
        av_freep(&filter->u.section_filter.section_buf);
    else if (filter->type == MPEGTS_PES) {
        PESContext *pes = filter->u.pes_filter.opaque;
        av_buffer_unref(&pes->buffer);
        /* referenced private data will be freed later in
         * avformat_close_input */
        if (!((PESContext *)filter->u.pes_filter.opaque)->st) {
            av_freep(&filter->u.pes_filter.opaque);
        }
    }

    av_free(filter);
    ts->pids[pid] = NULL;
}

static int analyze(const uint8_t *buf, int size, int packet_size,
                   int probe)
{
    int stat[TS_MAX_PACKET_SIZE];
    int stat_all = 0;
    int i;
    int best_score = 0;

    memset(stat, 0, packet_size * sizeof(*stat));

    for (i = 0; i < size - 3; i++) {
        if (buf[i] == 0x47) {
            int pid = AV_RB16(buf+1) & 0x1FFF;
            int asc = buf[i + 3] & 0x30;
            if (!probe || pid == 0x1FFF || asc) {
                int x = i % packet_size;
                stat[x]++;
                stat_all++;
                if (stat[x] > best_score) {
                    best_score = stat[x];
                }
            }
        }
    }

    return best_score - FFMAX(stat_all - 10*best_score, 0)/10;
}

/* autodetect fec presence. Must have at least 1024 bytes  */
static int get_packet_size(const uint8_t *buf, int size)
{
    int score, fec_score, dvhs_score;

    if (size < (TS_FEC_PACKET_SIZE * 5 + 1))
        return AVERROR_INVALIDDATA;

    score      = analyze(buf, size, TS_PACKET_SIZE,      0);
    dvhs_score = analyze(buf, size, TS_DVHS_PACKET_SIZE, 0);
    fec_score  = analyze(buf, size, TS_FEC_PACKET_SIZE,  0);
    av_log(NULL, AV_LOG_TRACE, "score: %d, dvhs_score: %d, fec_score: %d \n",
            score, dvhs_score, fec_score);

    if (score > fec_score && score > dvhs_score)
        return TS_PACKET_SIZE;
    else if (dvhs_score > score && dvhs_score > fec_score)
        return TS_DVHS_PACKET_SIZE;
    else if (score < fec_score && dvhs_score < fec_score)
        return TS_FEC_PACKET_SIZE;
    else
        return AVERROR_INVALIDDATA;
}

typedef struct SectionHeader {
    uint8_t tid;
    uint16_t id;
    uint8_t version;
    uint8_t sec_num;
    uint8_t last_sec_num;
} SectionHeader;

static int skip_identical(const SectionHeader *h, MpegTSSectionFilter *tssf)
{
    if (h->version == tssf->last_ver && tssf->last_crc == tssf->crc)
        return 1;

    tssf->last_ver = h->version;
    tssf->last_crc = tssf->crc;

    return 0;
}

static inline int get8(const uint8_t **pp, const uint8_t *p_end)
{
    const uint8_t *p;
    int c;

    p = *pp;
    if (p >= p_end)
        return AVERROR_INVALIDDATA;
    c   = *p++;
    *pp = p;
    return c;
}

static inline int get16(const uint8_t **pp, const uint8_t *p_end)
{
    const uint8_t *p;
    int c;

    p = *pp;
    if (1 >= p_end - p)
        return AVERROR_INVALIDDATA;
    c   = AV_RB16(p);
    p  += 2;
    *pp = p;
    return c;
}

/* read and allocate a DVB string preceded by its length */
static char *getstr8(const uint8_t **pp, const uint8_t *p_end)
{
    int len;
    const uint8_t *p;
    char *str;

    p   = *pp;
    len = get8(&p, p_end);
    if (len < 0)
        return NULL;
    if (len > p_end - p)
        return NULL;
    str = av_malloc(len + 1);
    if (!str)
        return NULL;
    memcpy(str, p, len);
    str[len] = '\0';
    p  += len;
    *pp = p;
    return str;
}

static int parse_section_header(SectionHeader *h,
                                const uint8_t **pp, const uint8_t *p_end)
{
    int val;

    val = get8(pp, p_end);
    if (val < 0)
        return val;
    h->tid = val;
    *pp += 2;
    val  = get16(pp, p_end);
    if (val < 0)
        return val;
    h->id = val;
    val = get8(pp, p_end);
    if (val < 0)
        return val;
    h->version = (val >> 1) & 0x1f;
    val = get8(pp, p_end);
    if (val < 0)
        return val;
    h->sec_num = val;
    val = get8(pp, p_end);
    if (val < 0)
        return val;
    h->last_sec_num = val;
    return 0;
}

typedef struct StreamType {
    uint32_t stream_type;
    enum AVMediaType codec_type;
    enum AVCodecID codec_id;
} StreamType;

static const StreamType ISO_types[] = {
    { 0x01, AVMEDIA_TYPE_VIDEO, AV_CODEC_ID_MPEG2VIDEO },
    { 0x02, AVMEDIA_TYPE_VIDEO, AV_CODEC_ID_MPEG2VIDEO },
    { 0x03, AVMEDIA_TYPE_AUDIO, AV_CODEC_ID_MP3        },
    { 0x04, AVMEDIA_TYPE_AUDIO, AV_CODEC_ID_MP3        },
    { 0x0f, AVMEDIA_TYPE_AUDIO, AV_CODEC_ID_AAC        },
    { 0x10, AVMEDIA_TYPE_VIDEO, AV_CODEC_ID_MPEG4      },
    /* Makito encoder sets stream type 0x11 for AAC,
     * so auto-detect LOAS/LATM instead of hardcoding it. */
#if !CONFIG_LOAS_DEMUXER
    { 0x11, AVMEDIA_TYPE_AUDIO, AV_CODEC_ID_AAC_LATM   }, /* LATM syntax */
#endif
    { 0x1b, AVMEDIA_TYPE_VIDEO, AV_CODEC_ID_H264       },
    { 0x1c, AVMEDIA_TYPE_AUDIO, AV_CODEC_ID_AAC        },
    { 0x20, AVMEDIA_TYPE_VIDEO, AV_CODEC_ID_H264       },
    { 0x21, AVMEDIA_TYPE_VIDEO, AV_CODEC_ID_JPEG2000   },
    { 0x24, AVMEDIA_TYPE_VIDEO, AV_CODEC_ID_HEVC       },
    { 0x42, AVMEDIA_TYPE_VIDEO, AV_CODEC_ID_CAVS       },
    { 0xd1, AVMEDIA_TYPE_VIDEO, AV_CODEC_ID_DIRAC      },
    { 0xea, AVMEDIA_TYPE_VIDEO, AV_CODEC_ID_VC1        },
    { 0 },
};

static const StreamType HDMV_types[] = {
    { 0x80, AVMEDIA_TYPE_AUDIO,    AV_CODEC_ID_PCM_BLURAY        },
    { 0x81, AVMEDIA_TYPE_AUDIO,    AV_CODEC_ID_AC3               },
    { 0x82, AVMEDIA_TYPE_AUDIO,    AV_CODEC_ID_DTS               },
    { 0x83, AVMEDIA_TYPE_AUDIO,    AV_CODEC_ID_TRUEHD            },
    { 0x84, AVMEDIA_TYPE_AUDIO,    AV_CODEC_ID_EAC3              },
    { 0x85, AVMEDIA_TYPE_AUDIO,    AV_CODEC_ID_DTS               }, /* DTS HD */
    { 0x86, AVMEDIA_TYPE_AUDIO,    AV_CODEC_ID_DTS               }, /* DTS HD MASTER*/
    { 0xa1, AVMEDIA_TYPE_AUDIO,    AV_CODEC_ID_EAC3              }, /* E-AC3 Secondary Audio */
    { 0xa2, AVMEDIA_TYPE_AUDIO,    AV_CODEC_ID_DTS               }, /* DTS Express Secondary Audio */
    { 0x90, AVMEDIA_TYPE_SUBTITLE, AV_CODEC_ID_HDMV_PGS_SUBTITLE },
    { 0x92, AVMEDIA_TYPE_SUBTITLE, AV_CODEC_ID_HDMV_TEXT_SUBTITLE },
    { 0 },
};

/* SCTE types */
static const StreamType SCTE_types[] = {
    { 0x86, AVMEDIA_TYPE_DATA,  AV_CODEC_ID_SCTE_35    },
    { 0 },
};

/* ATSC ? */
static const StreamType MISC_types[] = {
    { 0x81, AVMEDIA_TYPE_AUDIO, AV_CODEC_ID_AC3 },
    { 0x8a, AVMEDIA_TYPE_AUDIO, AV_CODEC_ID_DTS },
    { 0 },
};

static const StreamType REGD_types[] = {
    { MKTAG('d', 'r', 'a', 'c'), AVMEDIA_TYPE_VIDEO, AV_CODEC_ID_DIRAC },
    { MKTAG('A', 'C', '-', '3'), AVMEDIA_TYPE_AUDIO, AV_CODEC_ID_AC3   },
    { MKTAG('B', 'S', 'S', 'D'), AVMEDIA_TYPE_AUDIO, AV_CODEC_ID_S302M },
    { MKTAG('D', 'T', 'S', '1'), AVMEDIA_TYPE_AUDIO, AV_CODEC_ID_DTS   },
    { MKTAG('D', 'T', 'S', '2'), AVMEDIA_TYPE_AUDIO, AV_CODEC_ID_DTS   },
    { MKTAG('D', 'T', 'S', '3'), AVMEDIA_TYPE_AUDIO, AV_CODEC_ID_DTS   },
    { MKTAG('E', 'A', 'C', '3'), AVMEDIA_TYPE_AUDIO, AV_CODEC_ID_EAC3  },
    { MKTAG('H', 'E', 'V', 'C'), AVMEDIA_TYPE_VIDEO, AV_CODEC_ID_HEVC  },
    { MKTAG('K', 'L', 'V', 'A'), AVMEDIA_TYPE_DATA,  AV_CODEC_ID_SMPTE_KLV },
    { MKTAG('I', 'D', '3', ' '), AVMEDIA_TYPE_DATA,  AV_CODEC_ID_TIMED_ID3 },
    { MKTAG('V', 'C', '-', '1'), AVMEDIA_TYPE_VIDEO, AV_CODEC_ID_VC1   },
    { MKTAG('O', 'p', 'u', 's'), AVMEDIA_TYPE_AUDIO, AV_CODEC_ID_OPUS  },
    { 0 },
};

static const StreamType METADATA_types[] = {
    { MKTAG('K','L','V','A'), AVMEDIA_TYPE_DATA, AV_CODEC_ID_SMPTE_KLV },
    { MKTAG('I','D','3',' '), AVMEDIA_TYPE_DATA, AV_CODEC_ID_TIMED_ID3 },
    { 0 },
};

/* descriptor present */
static const StreamType DESC_types[] = {
    { 0x6a, AVMEDIA_TYPE_AUDIO,    AV_CODEC_ID_AC3          }, /* AC-3 descriptor */
    { 0x7a, AVMEDIA_TYPE_AUDIO,    AV_CODEC_ID_EAC3         }, /* E-AC-3 descriptor */
    { 0x7b, AVMEDIA_TYPE_AUDIO,    AV_CODEC_ID_DTS          },
    { 0x56, AVMEDIA_TYPE_SUBTITLE, AV_CODEC_ID_DVB_TELETEXT },
    { 0x59, AVMEDIA_TYPE_SUBTITLE, AV_CODEC_ID_DVB_SUBTITLE }, /* subtitling descriptor */
    { 0 },
};

static void mpegts_find_stream_type(AVStream *st,
                                    uint32_t stream_type,
                                    const StreamType *types)
{
    for (; types->stream_type; types++)
        if (stream_type == types->stream_type) {
            if (st->codecpar->codec_type != types->codec_type ||
                st->codecpar->codec_id   != types->codec_id) {
                st->codecpar->codec_type = types->codec_type;
                st->codecpar->codec_id   = types->codec_id;
                st->internal->need_context_update = 1;
            }
            st->request_probe        = 0;
            return;
        }
}

static int mpegts_set_stream_info(AVStream *st, PESContext *pes,
                                  uint32_t stream_type, uint32_t prog_reg_desc)
{
    int old_codec_type = st->codecpar->codec_type;
    int old_codec_id   = st->codecpar->codec_id;
    int old_codec_tag  = st->codecpar->codec_tag;

    if (avcodec_is_open(st->internal->avctx)) {
        av_log(pes->stream, AV_LOG_DEBUG, "cannot set stream info, internal codec is open\n");
        return 0;
    }

    avpriv_set_pts_info(st, 33, 1, 90000);
    st->priv_data         = pes;
    st->codecpar->codec_type = AVMEDIA_TYPE_DATA;
    st->codecpar->codec_id   = AV_CODEC_ID_NONE;
    st->need_parsing      = AVSTREAM_PARSE_FULL;
    pes->st          = st;
    pes->stream_type = stream_type;

    av_log(pes->stream, AV_LOG_DEBUG,
           "stream=%d stream_type=%x pid=%x prog_reg_desc=%.4s\n",
           st->index, pes->stream_type, pes->pid, (char *)&prog_reg_desc);

    st->codecpar->codec_tag = pes->stream_type;

    mpegts_find_stream_type(st, pes->stream_type, ISO_types);
    if (pes->stream_type == 4)
        st->request_probe = 50;
    if ((prog_reg_desc == AV_RL32("HDMV") ||
         prog_reg_desc == AV_RL32("HDPR")) &&
        st->codecpar->codec_id == AV_CODEC_ID_NONE) {
        mpegts_find_stream_type(st, pes->stream_type, HDMV_types);
        if (pes->stream_type == 0x83) {
            // HDMV TrueHD streams also contain an AC3 coded version of the
            // audio track - add a second stream for this
            AVStream *sub_st;
            // priv_data cannot be shared between streams
            PESContext *sub_pes = av_malloc(sizeof(*sub_pes));
            if (!sub_pes)
                return AVERROR(ENOMEM);
            memcpy(sub_pes, pes, sizeof(*sub_pes));

            sub_st = avformat_new_stream(pes->stream, NULL);
            if (!sub_st) {
                av_free(sub_pes);
                return AVERROR(ENOMEM);
            }

            sub_st->id = pes->pid;
            avpriv_set_pts_info(sub_st, 33, 1, 90000);
            sub_st->priv_data         = sub_pes;
            sub_st->codecpar->codec_type = AVMEDIA_TYPE_AUDIO;
            sub_st->codecpar->codec_id   = AV_CODEC_ID_AC3;
            sub_st->need_parsing      = AVSTREAM_PARSE_FULL;
            sub_pes->sub_st           = pes->sub_st = sub_st;
        }
    }
    if (st->codecpar->codec_id == AV_CODEC_ID_NONE)
        mpegts_find_stream_type(st, pes->stream_type, MISC_types);
    if (st->codecpar->codec_id == AV_CODEC_ID_NONE) {
        st->codecpar->codec_id  = old_codec_id;
        st->codecpar->codec_type = old_codec_type;
    }
    if ((st->codecpar->codec_id == AV_CODEC_ID_NONE ||
            (st->request_probe > 0 && st->request_probe < AVPROBE_SCORE_STREAM_RETRY / 5)) &&
        st->probe_packets > 0 &&
        stream_type == STREAM_TYPE_PRIVATE_DATA) {
        st->codecpar->codec_type = AVMEDIA_TYPE_DATA;
        st->codecpar->codec_id   = AV_CODEC_ID_BIN_DATA;
        st->request_probe = AVPROBE_SCORE_STREAM_RETRY / 5;
    }

    /* queue a context update if properties changed */
    if (old_codec_type != st->codecpar->codec_type ||
        old_codec_id   != st->codecpar->codec_id   ||
        old_codec_tag  != st->codecpar->codec_tag)
        st->internal->need_context_update = 1;

    return 0;
}

static void reset_pes_packet_state(PESContext *pes)
{
    pes->pts        = AV_NOPTS_VALUE;
    pes->dts        = AV_NOPTS_VALUE;
    pes->data_index = 0;
    pes->flags      = 0;
    av_buffer_unref(&pes->buffer);
}

static void new_data_packet(const uint8_t *buffer, int len, AVPacket *pkt)
{
    av_init_packet(pkt);
    pkt->data = (uint8_t *)buffer;
    pkt->size = len;
}

static int new_pes_packet(PESContext *pes, AVPacket *pkt)
{
    char *sd;

    av_init_packet(pkt);

    pkt->buf  = pes->buffer;
    pkt->data = pes->buffer->data;
    pkt->size = pes->data_index;

    if (pes->total_size != MAX_PES_PAYLOAD &&
        pes->pes_header_size + pes->data_index != pes->total_size +
        PES_START_SIZE) {
        av_log(pes->stream, AV_LOG_WARNING, "PES packet size mismatch\n");
        pes->flags |= AV_PKT_FLAG_CORRUPT;
    }
    memset(pkt->data + pkt->size, 0, AV_INPUT_BUFFER_PADDING_SIZE);

    // Separate out the AC3 substream from an HDMV combined TrueHD/AC3 PID
    if (pes->sub_st && pes->stream_type == 0x83 && pes->extended_stream_id == 0x76)
        pkt->stream_index = pes->sub_st->index;
    else
        pkt->stream_index = pes->st->index;
    pkt->pts = pes->pts;
    pkt->dts = pes->dts;
    /* store position of first TS packet of this PES packet */
    pkt->pos   = pes->ts_packet_pos;
    pkt->flags = pes->flags;

    pes->buffer = NULL;
    reset_pes_packet_state(pes);

    sd = av_packet_new_side_data(pkt, AV_PKT_DATA_MPEGTS_STREAM_ID, 1);
    if (!sd)
        return AVERROR(ENOMEM);
    *sd = pes->stream_id;

    return 0;
}

static uint64_t get_ts64(GetBitContext *gb, int bits)
{
    if (get_bits_left(gb) < bits)
        return AV_NOPTS_VALUE;
    return get_bits64(gb, bits);
}

static int read_sl_header(PESContext *pes, SLConfigDescr *sl,
                          const uint8_t *buf, int buf_size)
{
    GetBitContext gb;
    int au_start_flag = 0, au_end_flag = 0, ocr_flag = 0, idle_flag = 0;
    int padding_flag = 0, padding_bits = 0, inst_bitrate_flag = 0;
    int dts_flag = -1, cts_flag = -1;
    int64_t dts = AV_NOPTS_VALUE, cts = AV_NOPTS_VALUE;
    uint8_t buf_padded[128 + AV_INPUT_BUFFER_PADDING_SIZE];
    int buf_padded_size = FFMIN(buf_size, sizeof(buf_padded) - AV_INPUT_BUFFER_PADDING_SIZE);

    memcpy(buf_padded, buf, buf_padded_size);

    init_get_bits(&gb, buf_padded, buf_padded_size * 8);

    if (sl->use_au_start)
        au_start_flag = get_bits1(&gb);
    if (sl->use_au_end)
        au_end_flag = get_bits1(&gb);
    if (!sl->use_au_start && !sl->use_au_end)
        au_start_flag = au_end_flag = 1;
    if (sl->ocr_len > 0)
        ocr_flag = get_bits1(&gb);
    if (sl->use_idle)
        idle_flag = get_bits1(&gb);
    if (sl->use_padding)
        padding_flag = get_bits1(&gb);
    if (padding_flag)
        padding_bits = get_bits(&gb, 3);

    if (!idle_flag && (!padding_flag || padding_bits != 0)) {
        if (sl->packet_seq_num_len)
            skip_bits_long(&gb, sl->packet_seq_num_len);
        if (sl->degr_prior_len)
            if (get_bits1(&gb))
                skip_bits(&gb, sl->degr_prior_len);
        if (ocr_flag)
            skip_bits_long(&gb, sl->ocr_len);
        if (au_start_flag) {
            if (sl->use_rand_acc_pt)
                get_bits1(&gb);
            if (sl->au_seq_num_len > 0)
                skip_bits_long(&gb, sl->au_seq_num_len);
            if (sl->use_timestamps) {
                dts_flag = get_bits1(&gb);
                cts_flag = get_bits1(&gb);
            }
        }
        if (sl->inst_bitrate_len)
            inst_bitrate_flag = get_bits1(&gb);
        if (dts_flag == 1)
            dts = get_ts64(&gb, sl->timestamp_len);
        if (cts_flag == 1)
            cts = get_ts64(&gb, sl->timestamp_len);
        if (sl->au_len > 0)
            skip_bits_long(&gb, sl->au_len);
        if (inst_bitrate_flag)
            skip_bits_long(&gb, sl->inst_bitrate_len);
    }

    if (dts != AV_NOPTS_VALUE)
        pes->dts = dts;
    if (cts != AV_NOPTS_VALUE)
        pes->pts = cts;

    if (sl->timestamp_len && sl->timestamp_res)
        avpriv_set_pts_info(pes->st, sl->timestamp_len, 1, sl->timestamp_res);

    return (get_bits_count(&gb) + 7) >> 3;
}

/* return non zero if a packet could be constructed */
static int mpegts_push_data(MpegTSFilter *filter,
                            const uint8_t *buf, int buf_size, int is_start,
                            int64_t pos)
{
    PESContext *pes   = filter->u.pes_filter.opaque;
    MpegTSContext *ts = pes->ts;
    const uint8_t *p;
    int ret, len, code;

    if (!ts->pkt)
        return 0;

    if (is_start) {
        if (pes->state == MPEGTS_PAYLOAD && pes->data_index > 0) {
            ret = new_pes_packet(pes, ts->pkt);
            if (ret < 0)
                return ret;
            ts->stop_parse = 1;
        } else {
            reset_pes_packet_state(pes);
        }
        pes->state         = MPEGTS_HEADER;
        pes->ts_packet_pos = pos;
    }
    p = buf;
    while (buf_size > 0) {
        switch (pes->state) {
        case MPEGTS_HEADER:
            len = PES_START_SIZE - pes->data_index;
            if (len > buf_size)
                len = buf_size;
            memcpy(pes->header + pes->data_index, p, len);
            pes->data_index += len;
            p += len;
            buf_size -= len;
            if (pes->data_index == PES_START_SIZE) {
                /* we got all the PES or section header. We can now
                 * decide */
                if (pes->header[0] == 0x00 && pes->header[1] == 0x00 &&
                    pes->header[2] == 0x01) {
                    /* it must be an MPEG-2 PES stream */
                    code = pes->header[3] | 0x100;
                    av_log(pes->stream, AV_LOG_TRACE, "pid=%x pes_code=%#x\n", pes->pid,
                            code);
                    pes->stream_id = pes->header[3];

                    if ((pes->st && pes->st->discard == AVDISCARD_ALL &&
                         (!pes->sub_st ||
                          pes->sub_st->discard == AVDISCARD_ALL)) ||
                        code == 0x1be) /* padding_stream */
                        goto skip;

                    /* stream not present in PMT */
                    if (!pes->st) {
                        if (ts->skip_changes)
                            goto skip;

                        pes->st = avformat_new_stream(ts->stream, NULL);
                        if (!pes->st)
                            return AVERROR(ENOMEM);
                        pes->st->id = pes->pid;
                        mpegts_set_stream_info(pes->st, pes, 0, 0);
                    }

                    pes->total_size = AV_RB16(pes->header + 4);
                    /* NOTE: a zero total size means the PES size is
                     * unbounded */
                    if (!pes->total_size)
                        pes->total_size = MAX_PES_PAYLOAD;

                    /* allocate pes buffer */
                    pes->buffer = av_buffer_alloc(pes->total_size +
                                                  AV_INPUT_BUFFER_PADDING_SIZE);
                    if (!pes->buffer)
                        return AVERROR(ENOMEM);

                    if (code != 0x1bc && code != 0x1bf && /* program_stream_map, private_stream_2 */
                        code != 0x1f0 && code != 0x1f1 && /* ECM, EMM */
                        code != 0x1ff && code != 0x1f2 && /* program_stream_directory, DSMCC_stream */
                        code != 0x1f8) {                  /* ITU-T Rec. H.222.1 type E stream */
                        pes->state = MPEGTS_PESHEADER;
                        if (pes->st->codecpar->codec_id == AV_CODEC_ID_NONE && !pes->st->request_probe) {
                            av_log(pes->stream, AV_LOG_TRACE,
                                    "pid=%x stream_type=%x probing\n",
                                    pes->pid,
                                    pes->stream_type);
                            pes->st->request_probe = 1;
                        }
                    } else {
                        pes->pes_header_size = 6;
                        pes->state      = MPEGTS_PAYLOAD;
                        pes->data_index = 0;
                    }
                } else {
                    /* otherwise, it should be a table */
                    /* skip packet */
skip:
                    pes->state = MPEGTS_SKIP;
                    continue;
                }
            }
            break;
        /**********************************************/
        /* PES packing parsing */
        case MPEGTS_PESHEADER:
            len = PES_HEADER_SIZE - pes->data_index;
            if (len < 0)
                return AVERROR_INVALIDDATA;
            if (len > buf_size)
                len = buf_size;
            memcpy(pes->header + pes->data_index, p, len);
            pes->data_index += len;
            p += len;
            buf_size -= len;
            if (pes->data_index == PES_HEADER_SIZE) {
                pes->pes_header_size = pes->header[8] + 9;
                pes->state           = MPEGTS_PESHEADER_FILL;
            }
            break;
        case MPEGTS_PESHEADER_FILL:
            len = pes->pes_header_size - pes->data_index;
            if (len < 0)
                return AVERROR_INVALIDDATA;
            if (len > buf_size)
                len = buf_size;
            memcpy(pes->header + pes->data_index, p, len);
            pes->data_index += len;
            p += len;
            buf_size -= len;
            if (pes->data_index == pes->pes_header_size) {
                const uint8_t *r;
                unsigned int flags, pes_ext, skip;

                flags = pes->header[7];
                r = pes->header + 9;
                pes->pts = AV_NOPTS_VALUE;
                pes->dts = AV_NOPTS_VALUE;
                if ((flags & 0xc0) == 0x80) {
                    pes->dts = pes->pts = ff_parse_pes_pts(r);
                    r += 5;
                } else if ((flags & 0xc0) == 0xc0) {
                    pes->pts = ff_parse_pes_pts(r);
                    r += 5;
                    pes->dts = ff_parse_pes_pts(r);
                    r += 5;
                }
                pes->extended_stream_id = -1;
                if (flags & 0x01) { /* PES extension */
                    pes_ext = *r++;
                    /* Skip PES private data, program packet sequence counter and P-STD buffer */
                    skip  = (pes_ext >> 4) & 0xb;
                    skip += skip & 0x9;
                    r    += skip;
                    if ((pes_ext & 0x41) == 0x01 &&
                        (r + 2) <= (pes->header + pes->pes_header_size)) {
                        /* PES extension 2 */
                        if ((r[0] & 0x7f) > 0 && (r[1] & 0x80) == 0)
                            pes->extended_stream_id = r[1];
                    }
                }

                /* we got the full header. We parse it and get the payload */
                pes->state = MPEGTS_PAYLOAD;
                pes->data_index = 0;
                if (pes->stream_type == 0x12 && buf_size > 0) {
                    int sl_header_bytes = read_sl_header(pes, &pes->sl, p,
                                                         buf_size);
                    pes->pes_header_size += sl_header_bytes;
                    p += sl_header_bytes;
                    buf_size -= sl_header_bytes;
                }
                if (pes->stream_type == 0x15 && buf_size >= 5) {
                    /* skip metadata access unit header */
                    pes->pes_header_size += 5;
                    p += 5;
                    buf_size -= 5;
                }
                if (   pes->ts->fix_teletext_pts
                    && (   pes->st->codecpar->codec_id == AV_CODEC_ID_DVB_TELETEXT
                        || pes->st->codecpar->codec_id == AV_CODEC_ID_DVB_SUBTITLE)
                    ) {
                    AVProgram *p = NULL;
                    while ((p = av_find_program_from_stream(pes->stream, p, pes->st->index))) {
                        if (p->pcr_pid != -1 && p->discard != AVDISCARD_ALL) {
                            MpegTSFilter *f = pes->ts->pids[p->pcr_pid];
                            if (f) {
                                AVStream *st = NULL;
                                if (f->type == MPEGTS_PES) {
                                    PESContext *pcrpes = f->u.pes_filter.opaque;
                                    if (pcrpes)
                                        st = pcrpes->st;
                                } else if (f->type == MPEGTS_PCR) {
                                    int i;
                                    for (i = 0; i < p->nb_stream_indexes; i++) {
                                        AVStream *pst = pes->stream->streams[p->stream_index[i]];
                                        if (pst->codecpar->codec_type == AVMEDIA_TYPE_VIDEO)
                                            st = pst;
                                    }
                                }
                                if (f->last_pcr != -1 && st && st->discard != AVDISCARD_ALL) {
                                    // teletext packets do not always have correct timestamps,
                                    // the standard says they should be handled after 40.6 ms at most,
                                    // and the pcr error to this packet should be no more than 100 ms.
                                    // TODO: we should interpolate the PCR, not just use the last one
                                    int64_t pcr = f->last_pcr / 300;
                                    pes->st->pts_wrap_reference = st->pts_wrap_reference;
                                    pes->st->pts_wrap_behavior = st->pts_wrap_behavior;
                                    if (pes->dts == AV_NOPTS_VALUE || pes->dts < pcr) {
                                        pes->pts = pes->dts = pcr;
                                    } else if (pes->st->codecpar->codec_id == AV_CODEC_ID_DVB_TELETEXT &&
                                               pes->dts > pcr + 3654 + 9000) {
                                        pes->pts = pes->dts = pcr + 3654 + 9000;
                                    } else if (pes->st->codecpar->codec_id == AV_CODEC_ID_DVB_SUBTITLE &&
                                               pes->dts > pcr + 10*90000) { //10sec
                                        pes->pts = pes->dts = pcr + 3654 + 9000;
                                    }
                                    break;
                                }
                            }
                        }
                    }
                }
            }
            break;
        case MPEGTS_PAYLOAD:
            if (pes->buffer) {
                if (pes->data_index > 0 &&
                    pes->data_index + buf_size > pes->total_size) {
                    ret = new_pes_packet(pes, ts->pkt);
                    if (ret < 0)
                        return ret;
                    pes->total_size = MAX_PES_PAYLOAD;
                    pes->buffer = av_buffer_alloc(pes->total_size +
                                                  AV_INPUT_BUFFER_PADDING_SIZE);
                    if (!pes->buffer)
                        return AVERROR(ENOMEM);
                    ts->stop_parse = 1;
                } else if (pes->data_index == 0 &&
                           buf_size > pes->total_size) {
                    // pes packet size is < ts size packet and pes data is padded with 0xff
                    // not sure if this is legal in ts but see issue #2392
                    buf_size = pes->total_size;
                }
                memcpy(pes->buffer->data + pes->data_index, p, buf_size);
                pes->data_index += buf_size;
                /* emit complete packets with known packet size
                 * decreases demuxer delay for infrequent packets like subtitles from
                 * a couple of seconds to milliseconds for properly muxed files.
                 * total_size is the number of bytes following pes_packet_length
                 * in the pes header, i.e. not counting the first PES_START_SIZE bytes */
                if (!ts->stop_parse && pes->total_size < MAX_PES_PAYLOAD &&
                    pes->pes_header_size + pes->data_index == pes->total_size + PES_START_SIZE) {
                    ts->stop_parse = 1;
                    ret = new_pes_packet(pes, ts->pkt);
                    if (ret < 0)
                        return ret;
                }
            }
            buf_size = 0;
            break;
        case MPEGTS_SKIP:
            buf_size = 0;
            break;
        }
    }

    return 0;
}

static PESContext *add_pes_stream(MpegTSContext *ts, int pid, int pcr_pid)
{
    MpegTSFilter *tss;
    PESContext *pes;

    /* if no pid found, then add a pid context */
    pes = av_mallocz(sizeof(PESContext));
    if (!pes)
        return 0;
    pes->ts      = ts;
    pes->stream  = ts->stream;
    pes->pid     = pid;
    pes->pcr_pid = pcr_pid;
    pes->state   = MPEGTS_SKIP;
    pes->pts     = AV_NOPTS_VALUE;
    pes->dts     = AV_NOPTS_VALUE;
    tss          = mpegts_open_pes_filter(ts, pid, mpegts_push_data, pes);
    if (!tss) {
        av_free(pes);
        return 0;
    }
    return pes;
}

#define MAX_LEVEL 4
typedef struct MP4DescrParseContext {
    AVFormatContext *s;
    AVIOContext pb;
    Mp4Descr *descr;
    Mp4Descr *active_descr;
    int descr_count;
    int max_descr_count;
    int level;
    int predefined_SLConfigDescriptor_seen;
} MP4DescrParseContext;

static int init_MP4DescrParseContext(MP4DescrParseContext *d, AVFormatContext *s,
                                     const uint8_t *buf, unsigned size,
                                     Mp4Descr *descr, int max_descr_count)
{
    int ret;
    if (size > (1 << 30))
        return AVERROR_INVALIDDATA;

    if ((ret = ffio_init_context(&d->pb, (unsigned char *)buf, size, 0,
                                 NULL, NULL, NULL, NULL)) < 0)
        return ret;

    d->s               = s;
    d->level           = 0;
    d->descr_count     = 0;
    d->descr           = descr;
    d->active_descr    = NULL;
    d->max_descr_count = max_descr_count;

    return 0;
}

static void update_offsets(AVIOContext *pb, int64_t *off, int *len)
{
    int64_t new_off = avio_tell(pb);
    (*len) -= new_off - *off;
    *off    = new_off;
}

static int parse_mp4_descr(MP4DescrParseContext *d, int64_t off, int len,
                           int target_tag);

static int parse_mp4_descr_arr(MP4DescrParseContext *d, int64_t off, int len)
{
    while (len > 0) {
        int ret = parse_mp4_descr(d, off, len, 0);
        if (ret < 0)
            return ret;
        update_offsets(&d->pb, &off, &len);
    }
    return 0;
}

static int parse_MP4IODescrTag(MP4DescrParseContext *d, int64_t off, int len)
{
    avio_rb16(&d->pb); // ID
    avio_r8(&d->pb);
    avio_r8(&d->pb);
    avio_r8(&d->pb);
    avio_r8(&d->pb);
    avio_r8(&d->pb);
    update_offsets(&d->pb, &off, &len);
    return parse_mp4_descr_arr(d, off, len);
}

static int parse_MP4ODescrTag(MP4DescrParseContext *d, int64_t off, int len)
{
    int id_flags;
    if (len < 2)
        return 0;
    id_flags = avio_rb16(&d->pb);
    if (!(id_flags & 0x0020)) { // URL_Flag
        update_offsets(&d->pb, &off, &len);
        return parse_mp4_descr_arr(d, off, len); // ES_Descriptor[]
    } else {
        return 0;
    }
}

static int parse_MP4ESDescrTag(MP4DescrParseContext *d, int64_t off, int len)
{
    int es_id = 0;
    int ret   = 0;

    if (d->descr_count >= d->max_descr_count)
        return AVERROR_INVALIDDATA;
    ff_mp4_parse_es_descr(&d->pb, &es_id);
    d->active_descr = d->descr + (d->descr_count++);

    d->active_descr->es_id = es_id;
    update_offsets(&d->pb, &off, &len);
    if ((ret = parse_mp4_descr(d, off, len, MP4DecConfigDescrTag)) < 0)
        return ret;
    update_offsets(&d->pb, &off, &len);
    if (len > 0)
        ret = parse_mp4_descr(d, off, len, MP4SLDescrTag);
    d->active_descr = NULL;
    return ret;
}

static int parse_MP4DecConfigDescrTag(MP4DescrParseContext *d, int64_t off,
                                      int len)
{
    Mp4Descr *descr = d->active_descr;
    if (!descr)
        return AVERROR_INVALIDDATA;
    d->active_descr->dec_config_descr = av_malloc(len);
    if (!descr->dec_config_descr)
        return AVERROR(ENOMEM);
    descr->dec_config_descr_len = len;
    avio_read(&d->pb, descr->dec_config_descr, len);
    return 0;
}

static int parse_MP4SLDescrTag(MP4DescrParseContext *d, int64_t off, int len)
{
    Mp4Descr *descr = d->active_descr;
    int predefined;
    if (!descr)
        return AVERROR_INVALIDDATA;

#define R8_CHECK_CLIP_MAX(dst, maxv) do {                       \
    descr->sl.dst = avio_r8(&d->pb);                            \
    if (descr->sl.dst > maxv) {                                 \
        descr->sl.dst = maxv;                                   \
        return AVERROR_INVALIDDATA;                             \
    }                                                           \
} while (0)

    predefined = avio_r8(&d->pb);
    if (!predefined) {
        int lengths;
        int flags = avio_r8(&d->pb);
        descr->sl.use_au_start    = !!(flags & 0x80);
        descr->sl.use_au_end      = !!(flags & 0x40);
        descr->sl.use_rand_acc_pt = !!(flags & 0x20);
        descr->sl.use_padding     = !!(flags & 0x08);
        descr->sl.use_timestamps  = !!(flags & 0x04);
        descr->sl.use_idle        = !!(flags & 0x02);
        descr->sl.timestamp_res   = avio_rb32(&d->pb);
        avio_rb32(&d->pb);
        R8_CHECK_CLIP_MAX(timestamp_len, 63);
        R8_CHECK_CLIP_MAX(ocr_len,       63);
        R8_CHECK_CLIP_MAX(au_len,        31);
        descr->sl.inst_bitrate_len   = avio_r8(&d->pb);
        lengths                      = avio_rb16(&d->pb);
        descr->sl.degr_prior_len     = lengths >> 12;
        descr->sl.au_seq_num_len     = (lengths >> 7) & 0x1f;
        descr->sl.packet_seq_num_len = (lengths >> 2) & 0x1f;
    } else if (!d->predefined_SLConfigDescriptor_seen){
        avpriv_report_missing_feature(d->s, "Predefined SLConfigDescriptor");
        d->predefined_SLConfigDescriptor_seen = 1;
    }
    return 0;
}

static int parse_mp4_descr(MP4DescrParseContext *d, int64_t off, int len,
                           int target_tag)
{
    int tag;
    int len1 = ff_mp4_read_descr(d->s, &d->pb, &tag);
    int ret = 0;

    update_offsets(&d->pb, &off, &len);
    if (len < 0 || len1 > len || len1 <= 0) {
        av_log(d->s, AV_LOG_ERROR,
               "Tag %x length violation new length %d bytes remaining %d\n",
               tag, len1, len);
        return AVERROR_INVALIDDATA;
    }

    if (d->level++ >= MAX_LEVEL) {
        av_log(d->s, AV_LOG_ERROR, "Maximum MP4 descriptor level exceeded\n");
        ret = AVERROR_INVALIDDATA;
        goto done;
    }

    if (target_tag && tag != target_tag) {
        av_log(d->s, AV_LOG_ERROR, "Found tag %x expected %x\n", tag,
               target_tag);
        ret = AVERROR_INVALIDDATA;
        goto done;
    }

    switch (tag) {
    case MP4IODescrTag:
        ret = parse_MP4IODescrTag(d, off, len1);
        break;
    case MP4ODescrTag:
        ret = parse_MP4ODescrTag(d, off, len1);
        break;
    case MP4ESDescrTag:
        ret = parse_MP4ESDescrTag(d, off, len1);
        break;
    case MP4DecConfigDescrTag:
        ret = parse_MP4DecConfigDescrTag(d, off, len1);
        break;
    case MP4SLDescrTag:
        ret = parse_MP4SLDescrTag(d, off, len1);
        break;
    }


done:
    d->level--;
    avio_seek(&d->pb, off + len1, SEEK_SET);
    return ret;
}

static int mp4_read_iods(AVFormatContext *s, const uint8_t *buf, unsigned size,
                         Mp4Descr *descr, int *descr_count, int max_descr_count)
{
    MP4DescrParseContext d;
    int ret;

    ret = init_MP4DescrParseContext(&d, s, buf, size, descr, max_descr_count);
    if (ret < 0)
        return ret;

    ret = parse_mp4_descr(&d, avio_tell(&d.pb), size, MP4IODescrTag);

    *descr_count = d.descr_count;
    return ret;
}

static int mp4_read_od(AVFormatContext *s, const uint8_t *buf, unsigned size,
                       Mp4Descr *descr, int *descr_count, int max_descr_count)
{
    MP4DescrParseContext d;
    int ret;

    ret = init_MP4DescrParseContext(&d, s, buf, size, descr, max_descr_count);
    if (ret < 0)
        return ret;

    ret = parse_mp4_descr_arr(&d, avio_tell(&d.pb), size);

    *descr_count = d.descr_count;
    return ret;
}

static void m4sl_cb(MpegTSFilter *filter, const uint8_t *section,
                    int section_len)
{
    MpegTSContext *ts = filter->u.section_filter.opaque;
    MpegTSSectionFilter *tssf = &filter->u.section_filter;
    SectionHeader h;
    const uint8_t *p, *p_end;
    AVIOContext pb;
    int mp4_descr_count = 0;
    Mp4Descr mp4_descr[MAX_MP4_DESCR_COUNT] = { { 0 } };
    int i, pid;
    AVFormatContext *s = ts->stream;

    p_end = section + section_len - 4;
    p = section;
    if (parse_section_header(&h, &p, p_end) < 0)
        return;
    if (h.tid != M4OD_TID)
        return;
    if (skip_identical(&h, tssf))
        return;

    mp4_read_od(s, p, (unsigned) (p_end - p), mp4_descr, &mp4_descr_count,
                MAX_MP4_DESCR_COUNT);

    for (pid = 0; pid < NB_PID_MAX; pid++) {
        if (!ts->pids[pid])
            continue;
        for (i = 0; i < mp4_descr_count; i++) {
            PESContext *pes;
            AVStream *st;
            if (ts->pids[pid]->es_id != mp4_descr[i].es_id)
                continue;
            if (ts->pids[pid]->type != MPEGTS_PES) {
                av_log(s, AV_LOG_ERROR, "pid %x is not PES\n", pid);
                continue;
            }
            pes = ts->pids[pid]->u.pes_filter.opaque;
            st  = pes->st;
            if (!st)
                continue;

            pes->sl = mp4_descr[i].sl;

            ffio_init_context(&pb, mp4_descr[i].dec_config_descr,
                              mp4_descr[i].dec_config_descr_len, 0,
                              NULL, NULL, NULL, NULL);
            ff_mp4_read_dec_config_descr(s, st, &pb);
            if (st->codecpar->codec_id == AV_CODEC_ID_AAC &&
                st->codecpar->extradata_size > 0)
                st->need_parsing = 0;
            if (st->codecpar->codec_id == AV_CODEC_ID_H264 &&
                st->codecpar->extradata_size > 0)
                st->need_parsing = 0;

            st->codecpar->codec_type = avcodec_get_type(st->codecpar->codec_id);
            st->internal->need_context_update = 1;
        }
    }
    for (i = 0; i < mp4_descr_count; i++)
        av_free(mp4_descr[i].dec_config_descr);
}

static void scte_data_cb(MpegTSFilter *filter, const uint8_t *section,
                    int section_len)
{
    AVProgram *prg = NULL;
    MpegTSContext *ts = filter->u.section_filter.opaque;

    int idx = ff_find_stream_index(ts->stream, filter->pid);
    if (idx < 0)
        return;

    new_data_packet(section, section_len, ts->pkt);
    ts->pkt->stream_index = idx;
    prg = av_find_program_from_stream(ts->stream, NULL, idx);
    if (prg && prg->pcr_pid != -1 && prg->discard != AVDISCARD_ALL) {
        MpegTSFilter *f = ts->pids[prg->pcr_pid];
        if (f && f->last_pcr != -1)
            ts->pkt->pts = ts->pkt->dts = f->last_pcr/300;
    }
    ts->stop_parse = 1;

}

static const uint8_t opus_coupled_stream_cnt[9] = {
    1, 0, 1, 1, 2, 2, 2, 3, 3
};

static const uint8_t opus_stream_cnt[9] = {
    1, 1, 1, 2, 2, 3, 4, 4, 5,
};

static const uint8_t opus_channel_map[8][8] = {
    { 0 },
    { 0,1 },
    { 0,2,1 },
    { 0,1,2,3 },
    { 0,4,1,2,3 },
    { 0,4,1,2,3,5 },
    { 0,4,1,2,3,5,6 },
    { 0,6,1,2,3,4,5,7 },
};

int ff_parse_mpeg2_descriptor(AVFormatContext *fc, AVStream *st, int stream_type,
                              const uint8_t **pp, const uint8_t *desc_list_end,
                              Mp4Descr *mp4_descr, int mp4_descr_count, int pid,
                              MpegTSContext *ts)
{
    const uint8_t *desc_end;
    int desc_len, desc_tag, desc_es_id, ext_desc_tag, channels, channel_config_code;
    char language[252];
    int i;

    desc_tag = get8(pp, desc_list_end);
    if (desc_tag < 0)
        return AVERROR_INVALIDDATA;
    desc_len = get8(pp, desc_list_end);
    if (desc_len < 0)
        return AVERROR_INVALIDDATA;
    desc_end = *pp + desc_len;
    if (desc_end > desc_list_end)
        return AVERROR_INVALIDDATA;

    av_log(fc, AV_LOG_TRACE, "tag: 0x%02x len=%d\n", desc_tag, desc_len);

    if ((st->codecpar->codec_id == AV_CODEC_ID_NONE || st->request_probe > 0) &&
        stream_type == STREAM_TYPE_PRIVATE_DATA)
        mpegts_find_stream_type(st, desc_tag, DESC_types);

    switch (desc_tag) {
    case 0x1E: /* SL descriptor */
        desc_es_id = get16(pp, desc_end);
        if (desc_es_id < 0)
            break;
        if (ts && ts->pids[pid])
            ts->pids[pid]->es_id = desc_es_id;
        for (i = 0; i < mp4_descr_count; i++)
            if (mp4_descr[i].dec_config_descr_len &&
                mp4_descr[i].es_id == desc_es_id) {
                AVIOContext pb;
                ffio_init_context(&pb, mp4_descr[i].dec_config_descr,
                                  mp4_descr[i].dec_config_descr_len, 0,
                                  NULL, NULL, NULL, NULL);
                ff_mp4_read_dec_config_descr(fc, st, &pb);
                if (st->codecpar->codec_id == AV_CODEC_ID_AAC &&
                    st->codecpar->extradata_size > 0) {
                    st->need_parsing = 0;
                    st->internal->need_context_update = 1;
                }
                if (st->codecpar->codec_id == AV_CODEC_ID_MPEG4SYSTEMS)
                    mpegts_open_section_filter(ts, pid, m4sl_cb, ts, 1);
            }
        break;
    case 0x1F: /* FMC descriptor */
        if (get16(pp, desc_end) < 0)
            break;
        if (mp4_descr_count > 0 &&
            (st->codecpar->codec_id == AV_CODEC_ID_AAC_LATM ||
             (st->request_probe == 0 && st->codecpar->codec_id == AV_CODEC_ID_NONE) ||
             st->request_probe > 0) &&
            mp4_descr->dec_config_descr_len && mp4_descr->es_id == pid) {
            AVIOContext pb;
            ffio_init_context(&pb, mp4_descr->dec_config_descr,
                              mp4_descr->dec_config_descr_len, 0,
                              NULL, NULL, NULL, NULL);
            ff_mp4_read_dec_config_descr(fc, st, &pb);
            if (st->codecpar->codec_id == AV_CODEC_ID_AAC &&
                st->codecpar->extradata_size > 0) {
                st->request_probe = st->need_parsing = 0;
                st->codecpar->codec_type = AVMEDIA_TYPE_AUDIO;
                st->internal->need_context_update = 1;
            }
        }
        break;
    case 0x56: /* DVB teletext descriptor */
        {
            uint8_t *extradata = NULL;
            int language_count = desc_len / 5;

            if (desc_len > 0 && desc_len % 5 != 0)
                return AVERROR_INVALIDDATA;

            if (language_count > 0) {
                /* 4 bytes per language code (3 bytes) with comma or NUL byte should fit language buffer */
                av_assert0(language_count <= sizeof(language) / 4);

                if (st->codecpar->extradata == NULL) {
                    if (ff_alloc_extradata(st->codecpar, language_count * 2)) {
                        return AVERROR(ENOMEM);
                    }
                }

               if (st->codecpar->extradata_size < language_count * 2)
                   return AVERROR_INVALIDDATA;

               extradata = st->codecpar->extradata;

                for (i = 0; i < language_count; i++) {
                    language[i * 4 + 0] = get8(pp, desc_end);
                    language[i * 4 + 1] = get8(pp, desc_end);
                    language[i * 4 + 2] = get8(pp, desc_end);
                    language[i * 4 + 3] = ',';

                    memcpy(extradata, *pp, 2);
                    extradata += 2;

                    *pp += 2;
                }

                language[i * 4 - 1] = 0;
                av_dict_set(&st->metadata, "language", language, 0);
                st->internal->need_context_update = 1;
            }
        }
        break;
    case 0x59: /* subtitling descriptor */
        {
            /* 8 bytes per DVB subtitle substream data:
             * ISO_639_language_code (3 bytes),
             * subtitling_type (1 byte),
             * composition_page_id (2 bytes),
             * ancillary_page_id (2 bytes) */
            int language_count = desc_len / 8;

            if (desc_len > 0 && desc_len % 8 != 0)
                return AVERROR_INVALIDDATA;

            if (language_count > 1) {
                avpriv_request_sample(fc, "DVB subtitles with multiple languages");
            }

            if (language_count > 0) {
                uint8_t *extradata;

                /* 4 bytes per language code (3 bytes) with comma or NUL byte should fit language buffer */
                av_assert0(language_count <= sizeof(language) / 4);

                if (st->codecpar->extradata == NULL) {
                    if (ff_alloc_extradata(st->codecpar, language_count * 5)) {
                        return AVERROR(ENOMEM);
                    }
                }

                if (st->codecpar->extradata_size < language_count * 5)
                    return AVERROR_INVALIDDATA;

                extradata = st->codecpar->extradata;

                for (i = 0; i < language_count; i++) {
                    language[i * 4 + 0] = get8(pp, desc_end);
                    language[i * 4 + 1] = get8(pp, desc_end);
                    language[i * 4 + 2] = get8(pp, desc_end);
                    language[i * 4 + 3] = ',';

                    /* hearing impaired subtitles detection using subtitling_type */
                    switch (*pp[0]) {
                    case 0x20: /* DVB subtitles (for the hard of hearing) with no monitor aspect ratio criticality */
                    case 0x21: /* DVB subtitles (for the hard of hearing) for display on 4:3 aspect ratio monitor */
                    case 0x22: /* DVB subtitles (for the hard of hearing) for display on 16:9 aspect ratio monitor */
                    case 0x23: /* DVB subtitles (for the hard of hearing) for display on 2.21:1 aspect ratio monitor */
                    case 0x24: /* DVB subtitles (for the hard of hearing) for display on a high definition monitor */
                    case 0x25: /* DVB subtitles (for the hard of hearing) with plano-stereoscopic disparity for display on a high definition monitor */
                        st->disposition |= AV_DISPOSITION_HEARING_IMPAIRED;
                        break;
                    }

                    extradata[4] = get8(pp, desc_end); /* subtitling_type */
                    memcpy(extradata, *pp, 4); /* composition_page_id and ancillary_page_id */
                    extradata += 5;

                    *pp += 4;
                }

                language[i * 4 - 1] = 0;
                av_dict_set(&st->metadata, "language", language, 0);
                st->internal->need_context_update = 1;
            }
        }
        break;
    case 0x0a: /* ISO 639 language descriptor */
        for (i = 0; i + 4 <= desc_len; i += 4) {
            language[i + 0] = get8(pp, desc_end);
            language[i + 1] = get8(pp, desc_end);
            language[i + 2] = get8(pp, desc_end);
            language[i + 3] = ',';
            switch (get8(pp, desc_end)) {
            case 0x01:
                st->disposition |= AV_DISPOSITION_CLEAN_EFFECTS;
                break;
            case 0x02:
                st->disposition |= AV_DISPOSITION_HEARING_IMPAIRED;
                break;
            case 0x03:
                st->disposition |= AV_DISPOSITION_VISUAL_IMPAIRED;
                break;
            }
        }
        if (i && language[0]) {
            language[i - 1] = 0;
            av_dict_set(&st->metadata, "language", language, 0);
        }
        break;
    case 0x05: /* registration descriptor */
        st->codecpar->codec_tag = bytestream_get_le32(pp);
        av_log(fc, AV_LOG_TRACE, "reg_desc=%.4s\n", (char *)&st->codecpar->codec_tag);
        if (st->codecpar->codec_id == AV_CODEC_ID_NONE || st->request_probe > 0) {
            mpegts_find_stream_type(st, st->codecpar->codec_tag, REGD_types);
            if (st->codecpar->codec_tag == MKTAG('B', 'S', 'S', 'D'))
                st->request_probe = 50;
        }
        break;
    case 0x52: /* stream identifier descriptor */
        st->stream_identifier = 1 + get8(pp, desc_end);
        break;
    case 0x26: /* metadata descriptor */
        if (get16(pp, desc_end) == 0xFFFF)
            *pp += 4;
        if (get8(pp, desc_end) == 0xFF) {
            st->codecpar->codec_tag = bytestream_get_le32(pp);
            if (st->codecpar->codec_id == AV_CODEC_ID_NONE)
                mpegts_find_stream_type(st, st->codecpar->codec_tag, METADATA_types);
        }
        break;
    case 0x7f: /* DVB extension descriptor */
        ext_desc_tag = get8(pp, desc_end);
        if (ext_desc_tag < 0)
            return AVERROR_INVALIDDATA;
        if (st->codecpar->codec_id == AV_CODEC_ID_OPUS &&
            ext_desc_tag == 0x80) { /* User defined (provisional Opus) */
            if (!st->codecpar->extradata) {
                st->codecpar->extradata = av_mallocz(sizeof(opus_default_extradata) +
                                                     AV_INPUT_BUFFER_PADDING_SIZE);
                if (!st->codecpar->extradata)
                    return AVERROR(ENOMEM);

                st->codecpar->extradata_size = sizeof(opus_default_extradata);
                memcpy(st->codecpar->extradata, opus_default_extradata, sizeof(opus_default_extradata));

                channel_config_code = get8(pp, desc_end);
                if (channel_config_code < 0)
                    return AVERROR_INVALIDDATA;
                if (channel_config_code <= 0x8) {
                    st->codecpar->extradata[9]  = channels = channel_config_code ? channel_config_code : 2;
                    st->codecpar->extradata[18] = channel_config_code ? (channels > 2) : /* Dual Mono */ 255;
                    st->codecpar->extradata[19] = opus_stream_cnt[channel_config_code];
                    st->codecpar->extradata[20] = opus_coupled_stream_cnt[channel_config_code];
                    memcpy(&st->codecpar->extradata[21], opus_channel_map[channels - 1], channels);
                } else {
                    avpriv_request_sample(fc, "Opus in MPEG-TS - channel_config_code > 0x8");
                }
                st->need_parsing = AVSTREAM_PARSE_FULL;
                st->internal->need_context_update = 1;
            }
        }
        break;
    default:
        break;
    }
    *pp = desc_end;
    return 0;
}

static int is_pes_stream(int stream_type, uint32_t prog_reg_desc)
{
    return !(stream_type == 0x13 ||
             (stream_type == 0x86 && prog_reg_desc == AV_RL32("CUEI")) );
}

static void pmt_cb(MpegTSFilter *filter, const uint8_t *section, int section_len)
{
    MpegTSContext *ts = filter->u.section_filter.opaque;
    MpegTSSectionFilter *tssf = &filter->u.section_filter;
    SectionHeader h1, *h = &h1;
    PESContext *pes;
    AVStream *st;
    const uint8_t *p, *p_end, *desc_list_end;
    int program_info_length, pcr_pid, pid, stream_type;
    int desc_list_len;
    uint32_t prog_reg_desc = 0; /* registration descriptor */

    int mp4_descr_count = 0;
    Mp4Descr mp4_descr[MAX_MP4_DESCR_COUNT] = { { 0 } };
    int i;

    av_log(ts->stream, AV_LOG_TRACE, "PMT: len %i\n", section_len);
    hex_dump_debug(ts->stream, section, section_len);

    p_end = section + section_len - 4;
    p = section;
    if (parse_section_header(h, &p, p_end) < 0)
        return;
    if (skip_identical(h, tssf))
        return;

    av_log(ts->stream, AV_LOG_TRACE, "sid=0x%x sec_num=%d/%d version=%d tid=%d\n",
            h->id, h->sec_num, h->last_sec_num, h->version, h->tid);

    if (h->tid != PMT_TID)
        return;
    if (!ts->scan_all_pmts && ts->skip_changes)
        return;

    if (!ts->skip_clear)
        clear_program(ts, h->id);

    pcr_pid = get16(&p, p_end);
    if (pcr_pid < 0)
        return;
    pcr_pid &= 0x1fff;
    add_pid_to_pmt(ts, h->id, pcr_pid);
    set_pcr_pid(ts->stream, h->id, pcr_pid);

    av_log(ts->stream, AV_LOG_TRACE, "pcr_pid=0x%x\n", pcr_pid);

    program_info_length = get16(&p, p_end);
    if (program_info_length < 0)
        return;
    program_info_length &= 0xfff;
    while (program_info_length >= 2) {
        uint8_t tag, len;
        tag = get8(&p, p_end);
        len = get8(&p, p_end);

        av_log(ts->stream, AV_LOG_TRACE, "program tag: 0x%02x len=%d\n", tag, len);

        if (len > program_info_length - 2)
            // something else is broken, exit the program_descriptors_loop
            break;
        program_info_length -= len + 2;
        if (tag == 0x1d) { // IOD descriptor
            get8(&p, p_end); // scope
            get8(&p, p_end); // label
            len -= 2;
            mp4_read_iods(ts->stream, p, len, mp4_descr + mp4_descr_count,
                          &mp4_descr_count, MAX_MP4_DESCR_COUNT);
        } else if (tag == 0x05 && len >= 4) { // registration descriptor
            prog_reg_desc = bytestream_get_le32(&p);
            len -= 4;
        }
        p += len;
    }
    p += program_info_length;
    if (p >= p_end)
        goto out;

    // stop parsing after pmt, we found header
    if (!ts->stream->nb_streams)
        ts->stop_parse = 2;

    set_pmt_found(ts, h->id);


    for (;;) {
        st = 0;
        pes = NULL;
        stream_type = get8(&p, p_end);
        if (stream_type < 0)
            break;
        pid = get16(&p, p_end);
        if (pid < 0)
            goto out;
        pid &= 0x1fff;
        if (pid == ts->current_pid)
            goto out;

        /* now create stream */
        if (ts->pids[pid] && ts->pids[pid]->type == MPEGTS_PES) {
            pes = ts->pids[pid]->u.pes_filter.opaque;
            if (!pes->st) {
                pes->st     = avformat_new_stream(pes->stream, NULL);
                if (!pes->st)
                    goto out;
                pes->st->id = pes->pid;
            }
            st = pes->st;
        } else if (is_pes_stream(stream_type, prog_reg_desc)) {
            if (ts->pids[pid])
                mpegts_close_filter(ts, ts->pids[pid]); // wrongly added sdt filter probably
            pes = add_pes_stream(ts, pid, pcr_pid);
            if (pes) {
                st = avformat_new_stream(pes->stream, NULL);
                if (!st)
                    goto out;
                st->id = pes->pid;
            }
        } else {
            int idx = ff_find_stream_index(ts->stream, pid);
            if (idx >= 0) {
                st = ts->stream->streams[idx];
            } else {
                st = avformat_new_stream(ts->stream, NULL);
                if (!st)
                    goto out;
                st->id = pid;
                st->codecpar->codec_type = AVMEDIA_TYPE_DATA;
                if (stream_type == 0x86 && prog_reg_desc == AV_RL32("CUEI")) {
                    mpegts_find_stream_type(st, stream_type, SCTE_types);
                    mpegts_open_section_filter(ts, pid, scte_data_cb, ts, 1);
                }
            }
        }

        if (!st)
            goto out;

        if (pes && !pes->stream_type)
            mpegts_set_stream_info(st, pes, stream_type, prog_reg_desc);

        add_pid_to_pmt(ts, h->id, pid);

        av_program_add_stream_index(ts->stream, h->id, st->index);

        desc_list_len = get16(&p, p_end);
        if (desc_list_len < 0)
            goto out;
        desc_list_len &= 0xfff;
        desc_list_end  = p + desc_list_len;
        if (desc_list_end > p_end)
            goto out;
        for (;;) {
            if (ff_parse_mpeg2_descriptor(ts->stream, st, stream_type, &p,
                                          desc_list_end, mp4_descr,
                                          mp4_descr_count, pid, ts) < 0)
                break;

            if (pes && prog_reg_desc == AV_RL32("HDMV") &&
                stream_type == 0x83 && pes->sub_st) {
                av_program_add_stream_index(ts->stream, h->id,
                                            pes->sub_st->index);
                pes->sub_st->codecpar->codec_tag = st->codecpar->codec_tag;
            }
        }
        p = desc_list_end;
    }

    if (!ts->pids[pcr_pid])
        mpegts_open_pcr_filter(ts, pcr_pid);

out:
    for (i = 0; i < mp4_descr_count; i++)
        av_free(mp4_descr[i].dec_config_descr);
}

static void pat_cb(MpegTSFilter *filter, const uint8_t *section, int section_len)
{
    MpegTSContext *ts = filter->u.section_filter.opaque;
    MpegTSSectionFilter *tssf = &filter->u.section_filter;
    SectionHeader h1, *h = &h1;
    const uint8_t *p, *p_end;
    int sid, pmt_pid;
    AVProgram *program;

    av_log(ts->stream, AV_LOG_TRACE, "PAT:\n");
    hex_dump_debug(ts->stream, section, section_len);

    p_end = section + section_len - 4;
    p     = section;
    if (parse_section_header(h, &p, p_end) < 0)
        return;
    if (h->tid != PAT_TID)
        return;
    if (ts->skip_changes)
        return;

    if (skip_identical(h, tssf))
        return;
    ts->stream->ts_id = h->id;

    clear_programs(ts);
    for (;;) {
        sid = get16(&p, p_end);
        if (sid < 0)
            break;
        pmt_pid = get16(&p, p_end);
        if (pmt_pid < 0)
            break;
        pmt_pid &= 0x1fff;

        if (pmt_pid == ts->current_pid)
            break;

        av_log(ts->stream, AV_LOG_TRACE, "sid=0x%x pid=0x%x\n", sid, pmt_pid);

        if (sid == 0x0000) {
            /* NIT info */
        } else {
            MpegTSFilter *fil = ts->pids[pmt_pid];
            program = av_new_program(ts->stream, sid);
            if (program) {
                program->program_num = sid;
                program->pmt_pid = pmt_pid;
            }
            if (fil)
                if (   fil->type != MPEGTS_SECTION
                    || fil->pid != pmt_pid
                    || fil->u.section_filter.section_cb != pmt_cb)
                    mpegts_close_filter(ts, ts->pids[pmt_pid]);

            if (!ts->pids[pmt_pid])
                mpegts_open_section_filter(ts, pmt_pid, pmt_cb, ts, 1);
            add_pat_entry(ts, sid);
            add_pid_to_pmt(ts, sid, 0); // add pat pid to program
            add_pid_to_pmt(ts, sid, pmt_pid);
        }
    }

    if (sid < 0) {
        int i,j;
        for (j=0; j<ts->stream->nb_programs; j++) {
            for (i = 0; i < ts->nb_prg; i++)
                if (ts->prg[i].id == ts->stream->programs[j]->id)
                    break;
            if (i==ts->nb_prg && !ts->skip_clear)
                clear_avprogram(ts, ts->stream->programs[j]->id);
        }
    }
}

static void sdt_cb(MpegTSFilter *filter, const uint8_t *section, int section_len)
{
    MpegTSContext *ts = filter->u.section_filter.opaque;
    MpegTSSectionFilter *tssf = &filter->u.section_filter;
    SectionHeader h1, *h = &h1;
    const uint8_t *p, *p_end, *desc_list_end, *desc_end;
    int onid, val, sid, desc_list_len, desc_tag, desc_len, service_type;
    char *name, *provider_name;

    av_log(ts->stream, AV_LOG_TRACE, "SDT:\n");
    hex_dump_debug(ts->stream, section, section_len);

    p_end = section + section_len - 4;
    p     = section;
    if (parse_section_header(h, &p, p_end) < 0)
        return;
    if (h->tid != SDT_TID)
        return;
    if (ts->skip_changes)
        return;
    if (skip_identical(h, tssf))
        return;

    onid = get16(&p, p_end);
    if (onid < 0)
        return;
    val = get8(&p, p_end);
    if (val < 0)
        return;
    for (;;) {
        sid = get16(&p, p_end);
        if (sid < 0)
            break;
        val = get8(&p, p_end);
        if (val < 0)
            break;
        desc_list_len = get16(&p, p_end);
        if (desc_list_len < 0)
            break;
        desc_list_len &= 0xfff;
        desc_list_end  = p + desc_list_len;
        if (desc_list_end > p_end)
            break;
        for (;;) {
            desc_tag = get8(&p, desc_list_end);
            if (desc_tag < 0)
                break;
            desc_len = get8(&p, desc_list_end);
            desc_end = p + desc_len;
            if (desc_len < 0 || desc_end > desc_list_end)
                break;

            av_log(ts->stream, AV_LOG_TRACE, "tag: 0x%02x len=%d\n",
                    desc_tag, desc_len);

            switch (desc_tag) {
            case 0x48:
                service_type = get8(&p, p_end);
                if (service_type < 0)
                    break;
                provider_name = getstr8(&p, p_end);
                if (!provider_name)
                    break;
                name = getstr8(&p, p_end);
                if (name) {
                    AVProgram *program = av_new_program(ts->stream, sid);
                    if (program) {
                        av_dict_set(&program->metadata, "service_name", name, 0);
                        av_dict_set(&program->metadata, "service_provider",
                                    provider_name, 0);
                    }
                }
                av_free(name);
                av_free(provider_name);
                break;
            default:
                break;
            }
            p = desc_end;
        }
        p = desc_list_end;
    }
}

static int parse_pcr(int64_t *ppcr_high, int *ppcr_low,
                     const uint8_t *packet);

/* handle one TS packet */
static int handle_packet(MpegTSContext *ts, const uint8_t *packet)
{
    MpegTSFilter *tss;
    int len, pid, cc, expected_cc, cc_ok, afc, is_start, is_discontinuity,
        has_adaptation, has_payload;
    const uint8_t *p, *p_end;
    int64_t pos;

    pid = AV_RB16(packet + 1) & 0x1fff;
    if (pid && discard_pid(ts, pid))
        return 0;
    is_start = packet[1] & 0x40;
    tss = ts->pids[pid];
    if (ts->auto_guess && !tss && is_start) {
        add_pes_stream(ts, pid, -1);
        tss = ts->pids[pid];
    }
    if (!tss)
        return 0;
    ts->current_pid = pid;

    afc = (packet[3] >> 4) & 3;
    if (afc == 0) /* reserved value */
        return 0;
    has_adaptation   = afc & 2;
    has_payload      = afc & 1;
    is_discontinuity = has_adaptation &&
                       packet[4] != 0 && /* with length > 0 */
                       (packet[5] & 0x80); /* and discontinuity indicated */

    /* continuity check (currently not used) */
    cc = (packet[3] & 0xf);
    expected_cc = has_payload ? (tss->last_cc + 1) & 0x0f : tss->last_cc;
    cc_ok = pid == 0x1FFF || // null packet PID
            is_discontinuity ||
            tss->last_cc < 0 ||
            expected_cc == cc;

    tss->last_cc = cc;
    if (!cc_ok) {
        av_log(ts->stream, AV_LOG_DEBUG,
               "Continuity check failed for pid %d expected %d got %d\n",
               pid, expected_cc, cc);
        if (tss->type == MPEGTS_PES) {
            PESContext *pc = tss->u.pes_filter.opaque;
            pc->flags |= AV_PKT_FLAG_CORRUPT;
        }
    }

    p = packet + 4;
    if (has_adaptation) {
        int64_t pcr_h;
        int pcr_l;
        if (parse_pcr(&pcr_h, &pcr_l, packet) == 0)
            tss->last_pcr = pcr_h * 300 + pcr_l;
        /* skip adaptation field */
        p += p[0] + 1;
    }
    /* if past the end of packet, ignore */
    p_end = packet + TS_PACKET_SIZE;
    if (p >= p_end || !has_payload)
        return 0;

    pos = avio_tell(ts->stream->pb);
    if (pos >= 0) {
        av_assert0(pos >= TS_PACKET_SIZE);
        ts->pos47_full = pos - TS_PACKET_SIZE;
    }

    if (tss->type == MPEGTS_SECTION) {
        if (is_start) {
            /* pointer field present */
            len = *p++;
            if (len > p_end - p)
                return 0;
            if (len && cc_ok) {
                /* write remaining section bytes */
                write_section_data(ts, tss,
                                   p, len, 0);
                /* check whether filter has been closed */
                if (!ts->pids[pid])
                    return 0;
            }
            p += len;
            if (p < p_end) {
                write_section_data(ts, tss,
                                   p, p_end - p, 1);
            }
        } else {
            if (cc_ok) {
                write_section_data(ts, tss,
                                   p, p_end - p, 0);
            }
        }

        // stop find_stream_info from waiting for more streams
        // when all programs have received a PMT
        if (ts->stream->ctx_flags & AVFMTCTX_NOHEADER && ts->scan_all_pmts <= 0) {
            int i;
            for (i = 0; i < ts->nb_prg; i++) {
                if (!ts->prg[i].pmt_found)
                    break;
            }
            if (i == ts->nb_prg && ts->nb_prg > 0) {
                int types = 0;
                for (i = 0; i < ts->stream->nb_streams; i++) {
                    AVStream *st = ts->stream->streams[i];
                    if (st->codecpar->codec_type >= 0)
                        types |= 1<<st->codecpar->codec_type;
                }
                if ((types & (1<<AVMEDIA_TYPE_AUDIO) && types & (1<<AVMEDIA_TYPE_VIDEO)) || pos > 100000) {
                    av_log(ts->stream, AV_LOG_DEBUG, "All programs have pmt, headers found\n");
                    ts->stream->ctx_flags &= ~AVFMTCTX_NOHEADER;
                }
            }
        }

    } else {
        int ret;
        // Note: The position here points actually behind the current packet.
        if (tss->type == MPEGTS_PES) {
            if ((ret = tss->u.pes_filter.pes_cb(tss, p, p_end - p, is_start,
                                                pos - ts->raw_packet_size)) < 0)
                return ret;
        }
    }

    return 0;
}

static void reanalyze(MpegTSContext *ts) {
    AVIOContext *pb = ts->stream->pb;
    int64_t pos = avio_tell(pb);
    if (pos < 0)
        return;
    pos -= ts->pos47_full;
    if (pos == TS_PACKET_SIZE) {
        ts->size_stat[0] ++;
    } else if (pos == TS_DVHS_PACKET_SIZE) {
        ts->size_stat[1] ++;
    } else if (pos == TS_FEC_PACKET_SIZE) {
        ts->size_stat[2] ++;
    }

    ts->size_stat_count ++;
    if (ts->size_stat_count > SIZE_STAT_THRESHOLD) {
        int newsize = 0;
        if (ts->size_stat[0] > SIZE_STAT_THRESHOLD) {
            newsize = TS_PACKET_SIZE;
        } else if (ts->size_stat[1] > SIZE_STAT_THRESHOLD) {
            newsize = TS_DVHS_PACKET_SIZE;
        } else if (ts->size_stat[2] > SIZE_STAT_THRESHOLD) {
            newsize = TS_FEC_PACKET_SIZE;
        }
        if (newsize && newsize != ts->raw_packet_size) {
            av_log(ts->stream, AV_LOG_WARNING, "changing packet size to %d\n", newsize);
            ts->raw_packet_size = newsize;
        }
        ts->size_stat_count = 0;
        memset(ts->size_stat, 0, sizeof(ts->size_stat));
    }
}

/* XXX: try to find a better synchro over several packets (use
 * get_packet_size() ?) */
static int mpegts_resync(AVFormatContext *s, int seekback, const uint8_t *current_packet)
{
    MpegTSContext *ts = s->priv_data;
    AVIOContext *pb = s->pb;
    int c, i;
    uint64_t pos = avio_tell(pb);

    avio_seek(pb, -FFMIN(seekback, pos), SEEK_CUR);

    //Special case for files like 01c56b0dc1.ts
    if (current_packet[0] == 0x80 && current_packet[12] == 0x47) {
        avio_seek(pb, 12, SEEK_CUR);
        return 0;
    }

    for (i = 0; i < ts->resync_size; i++) {
        c = avio_r8(pb);
        if (avio_feof(pb))
            return AVERROR_EOF;
        if (c == 0x47) {
            avio_seek(pb, -1, SEEK_CUR);
            reanalyze(s->priv_data);
            return 0;
        }
    }
    av_log(s, AV_LOG_ERROR,
           "max resync size reached, could not find sync byte\n");
    /* no sync found */
    return AVERROR_INVALIDDATA;
}

/* return AVERROR_something if error or EOF. Return 0 if OK. */
static int read_packet(AVFormatContext *s, uint8_t *buf, int raw_packet_size,
                       const uint8_t **data)
{
    AVIOContext *pb = s->pb;
    int len;

    for (;;) {
        len = ffio_read_indirect(pb, buf, TS_PACKET_SIZE, data);
        if (len != TS_PACKET_SIZE)
            return len < 0 ? len : AVERROR_EOF;
        /* check packet sync byte */
        if ((*data)[0] != 0x47) {
            /* find a new packet start */

            if (mpegts_resync(s, raw_packet_size, *data) < 0)
                return AVERROR(EAGAIN);
            else
                continue;
        } else {
            break;
        }
    }
    return 0;
}

static void finished_reading_packet(AVFormatContext *s, int raw_packet_size)
{
    AVIOContext *pb = s->pb;
    int skip = raw_packet_size - TS_PACKET_SIZE;
    if (skip > 0)
        avio_skip(pb, skip);
}

static int handle_packets(MpegTSContext *ts, int64_t nb_packets)
{
    AVFormatContext *s = ts->stream;
    uint8_t packet[TS_PACKET_SIZE + AV_INPUT_BUFFER_PADDING_SIZE];
    const uint8_t *data;
    int64_t packet_num;
    int ret = 0;

    if (avio_tell(s->pb) != ts->last_pos) {
        int i;
        av_log(ts->stream, AV_LOG_TRACE, "Skipping after seek\n");
        /* seek detected, flush pes buffer */
        for (i = 0; i < NB_PID_MAX; i++) {
            if (ts->pids[i]) {
                if (ts->pids[i]->type == MPEGTS_PES) {
                    PESContext *pes = ts->pids[i]->u.pes_filter.opaque;
                    av_buffer_unref(&pes->buffer);
                    pes->data_index = 0;
                    pes->state = MPEGTS_SKIP; /* skip until pes header */
                } else if (ts->pids[i]->type == MPEGTS_SECTION) {
                    ts->pids[i]->u.section_filter.last_ver = -1;
                }
                ts->pids[i]->last_cc = -1;
                ts->pids[i]->last_pcr = -1;
            }
        }
    }

    ts->stop_parse = 0;
    packet_num = 0;
    memset(packet + TS_PACKET_SIZE, 0, AV_INPUT_BUFFER_PADDING_SIZE);
    for (;;) {
        packet_num++;
        if (nb_packets != 0 && packet_num >= nb_packets ||
            ts->stop_parse > 1) {
            ret = AVERROR(EAGAIN);
            break;
        }
        if (ts->stop_parse > 0)
            break;

        ret = read_packet(s, packet, ts->raw_packet_size, &data);
        if (ret != 0)
            break;
        ret = handle_packet(ts, data);
        finished_reading_packet(s, ts->raw_packet_size);
        if (ret != 0)
            break;
    }
    ts->last_pos = avio_tell(s->pb);
    return ret;
}

static int mpegts_probe(AVProbeData *p)
{
    const int size = p->buf_size;
    int maxscore = 0;
    int sumscore = 0;
    int i;
    int check_count = size / TS_FEC_PACKET_SIZE;
#define CHECK_COUNT 10
#define CHECK_BLOCK 100

    if (!check_count)
        return 0;

    for (i = 0; i<check_count; i+=CHECK_BLOCK) {
        int left = FFMIN(check_count - i, CHECK_BLOCK);
        int score      = analyze(p->buf + TS_PACKET_SIZE     *i, TS_PACKET_SIZE     *left, TS_PACKET_SIZE     , 1);
        int dvhs_score = analyze(p->buf + TS_DVHS_PACKET_SIZE*i, TS_DVHS_PACKET_SIZE*left, TS_DVHS_PACKET_SIZE, 1);
        int fec_score  = analyze(p->buf + TS_FEC_PACKET_SIZE *i, TS_FEC_PACKET_SIZE *left, TS_FEC_PACKET_SIZE , 1);
        score = FFMAX3(score, dvhs_score, fec_score);
        sumscore += score;
        maxscore = FFMAX(maxscore, score);
    }

    sumscore = sumscore * CHECK_COUNT / check_count;
    maxscore = maxscore * CHECK_COUNT / CHECK_BLOCK;

    ff_dlog(0, "TS score: %d %d\n", sumscore, maxscore);

    if        (check_count > CHECK_COUNT && sumscore > 6) {
        return AVPROBE_SCORE_MAX   + sumscore - CHECK_COUNT;
    } else if (check_count >= CHECK_COUNT && sumscore > 6) {
        return AVPROBE_SCORE_MAX/2 + sumscore - CHECK_COUNT;
    } else if (check_count >= CHECK_COUNT && maxscore > 6) {
        return AVPROBE_SCORE_MAX/2 + sumscore - CHECK_COUNT;
    } else if (sumscore > 6) {
        return 2;
    } else {
        return 0;
    }
}

/* return the 90kHz PCR and the extension for the 27MHz PCR. return
 * (-1) if not available */
static int parse_pcr(int64_t *ppcr_high, int *ppcr_low, const uint8_t *packet)
{
    int afc, len, flags;
    const uint8_t *p;
    unsigned int v;

    afc = (packet[3] >> 4) & 3;
    if (afc <= 1)
        return AVERROR_INVALIDDATA;
    p   = packet + 4;
    len = p[0];
    p++;
    if (len == 0)
        return AVERROR_INVALIDDATA;
    flags = *p++;
    len--;
    if (!(flags & 0x10))
        return AVERROR_INVALIDDATA;
    if (len < 6)
        return AVERROR_INVALIDDATA;
    v          = AV_RB32(p);
    *ppcr_high = ((int64_t) v << 1) | (p[4] >> 7);
    *ppcr_low  = ((p[4] & 1) << 8) | p[5];
    return 0;
}

static void seek_back(AVFormatContext *s, AVIOContext *pb, int64_t pos) {

    /* NOTE: We attempt to seek on non-seekable files as well, as the
     * probe buffer usually is big enough. Only warn if the seek failed
     * on files where the seek should work. */
    if (avio_seek(pb, pos, SEEK_SET) < 0)
        av_log(s, pb->seekable ? AV_LOG_ERROR : AV_LOG_INFO, "Unable to seek back to the start\n");
}

static int mpegts_read_header(AVFormatContext *s)
{
    MpegTSContext *ts = s->priv_data;
    AVIOContext *pb   = s->pb;
    uint8_t buf[8 * 1024] = {0};
    int len;
    int64_t pos, probesize = s->probesize;

    if (ffio_ensure_seekback(pb, probesize) < 0)
        av_log(s, AV_LOG_WARNING, "Failed to allocate buffers for seekback\n");

    /* read the first 8192 bytes to get packet size */
    pos = avio_tell(pb);
    len = avio_read(pb, buf, sizeof(buf));
    ts->raw_packet_size = get_packet_size(buf, len);
    if (ts->raw_packet_size <= 0) {
        av_log(s, AV_LOG_WARNING, "Could not detect TS packet size, defaulting to non-FEC/DVHS\n");
        ts->raw_packet_size = TS_PACKET_SIZE;
    }
    ts->stream     = s;
    ts->auto_guess = 0;

    if (s->iformat == &ff_mpegts_demuxer) {
        /* normal demux */

        /* first do a scan to get all the services */
<<<<<<< HEAD
        seek_back(s, pb, pos);
=======
        if (avio_seek(pb, pos, SEEK_SET) < 0 &&
            (pb->seekable & AVIO_SEEKABLE_NORMAL))
            av_log(s, AV_LOG_ERROR, "Unable to seek back to the start\n");
>>>>>>> 83548fe8

        mpegts_open_section_filter(ts, SDT_PID, sdt_cb, ts, 1);

        mpegts_open_section_filter(ts, PAT_PID, pat_cb, ts, 1);

        handle_packets(ts, probesize / ts->raw_packet_size);
        /* if could not find service, enable auto_guess */

        ts->auto_guess = 1;

        av_log(ts->stream, AV_LOG_TRACE, "tuning done\n");

        s->ctx_flags |= AVFMTCTX_NOHEADER;
    } else {
        AVStream *st;
        int pcr_pid, pid, nb_packets, nb_pcrs, ret, pcr_l;
        int64_t pcrs[2], pcr_h;
        int packet_count[2];
        uint8_t packet[TS_PACKET_SIZE];
        const uint8_t *data;

        /* only read packets */

        st = avformat_new_stream(s, NULL);
        if (!st)
            return AVERROR(ENOMEM);
        avpriv_set_pts_info(st, 60, 1, 27000000);
        st->codecpar->codec_type = AVMEDIA_TYPE_DATA;
        st->codecpar->codec_id   = AV_CODEC_ID_MPEG2TS;

        /* we iterate until we find two PCRs to estimate the bitrate */
        pcr_pid    = -1;
        nb_pcrs    = 0;
        nb_packets = 0;
        for (;;) {
            ret = read_packet(s, packet, ts->raw_packet_size, &data);
            if (ret < 0)
                return ret;
            pid = AV_RB16(data + 1) & 0x1fff;
            if ((pcr_pid == -1 || pcr_pid == pid) &&
                parse_pcr(&pcr_h, &pcr_l, data) == 0) {
                finished_reading_packet(s, ts->raw_packet_size);
                pcr_pid = pid;
                packet_count[nb_pcrs] = nb_packets;
                pcrs[nb_pcrs] = pcr_h * 300 + pcr_l;
                nb_pcrs++;
                if (nb_pcrs >= 2) {
                    if (pcrs[1] - pcrs[0] > 0) {
                        /* the difference needs to be positive to make sense for bitrate computation */
                        break;
                    } else {
                        av_log(ts->stream, AV_LOG_WARNING, "invalid pcr pair %"PRId64" >= %"PRId64"\n", pcrs[0], pcrs[1]);
                        pcrs[0] = pcrs[1];
                        packet_count[0] = packet_count[1];
                        nb_pcrs--;
                    }
                }
            } else {
                finished_reading_packet(s, ts->raw_packet_size);
            }
            nb_packets++;
        }

        /* NOTE1: the bitrate is computed without the FEC */
        /* NOTE2: it is only the bitrate of the start of the stream */
        ts->pcr_incr = (pcrs[1] - pcrs[0]) / (packet_count[1] - packet_count[0]);
        ts->cur_pcr  = pcrs[0] - ts->pcr_incr * packet_count[0];
        s->bit_rate  = TS_PACKET_SIZE * 8 * 27000000LL / ts->pcr_incr;
        st->codecpar->bit_rate = s->bit_rate;
        st->start_time      = ts->cur_pcr;
        av_log(ts->stream, AV_LOG_TRACE, "start=%0.3f pcr=%0.3f incr=%d\n",
                st->start_time / 1000000.0, pcrs[0] / 27e6, ts->pcr_incr);
    }

    seek_back(s, pb, pos);
    return 0;
}

#define MAX_PACKET_READAHEAD ((128 * 1024) / 188)

static int mpegts_raw_read_packet(AVFormatContext *s, AVPacket *pkt)
{
    MpegTSContext *ts = s->priv_data;
    int ret, i;
    int64_t pcr_h, next_pcr_h, pos;
    int pcr_l, next_pcr_l;
    uint8_t pcr_buf[12];
    const uint8_t *data;

    if (av_new_packet(pkt, TS_PACKET_SIZE) < 0)
        return AVERROR(ENOMEM);
    ret = read_packet(s, pkt->data, ts->raw_packet_size, &data);
    pkt->pos = avio_tell(s->pb);
    if (ret < 0) {
        av_packet_unref(pkt);
        return ret;
    }
    if (data != pkt->data)
        memcpy(pkt->data, data, ts->raw_packet_size);
    finished_reading_packet(s, ts->raw_packet_size);
    if (ts->mpeg2ts_compute_pcr) {
        /* compute exact PCR for each packet */
        if (parse_pcr(&pcr_h, &pcr_l, pkt->data) == 0) {
            /* we read the next PCR (XXX: optimize it by using a bigger buffer */
            pos = avio_tell(s->pb);
            for (i = 0; i < MAX_PACKET_READAHEAD; i++) {
                avio_seek(s->pb, pos + i * ts->raw_packet_size, SEEK_SET);
                avio_read(s->pb, pcr_buf, 12);
                if (parse_pcr(&next_pcr_h, &next_pcr_l, pcr_buf) == 0) {
                    /* XXX: not precise enough */
                    ts->pcr_incr =
                        ((next_pcr_h - pcr_h) * 300 + (next_pcr_l - pcr_l)) /
                        (i + 1);
                    break;
                }
            }
            avio_seek(s->pb, pos, SEEK_SET);
            /* no next PCR found: we use previous increment */
            ts->cur_pcr = pcr_h * 300 + pcr_l;
        }
        pkt->pts      = ts->cur_pcr;
        pkt->duration = ts->pcr_incr;
        ts->cur_pcr  += ts->pcr_incr;
    }
    pkt->stream_index = 0;
    return 0;
}

static int mpegts_read_packet(AVFormatContext *s, AVPacket *pkt)
{
    MpegTSContext *ts = s->priv_data;
    int ret, i;

    pkt->size = -1;
    ts->pkt = pkt;
    ret = handle_packets(ts, 0);
    if (ret < 0) {
        av_packet_unref(ts->pkt);
        /* flush pes data left */
        for (i = 0; i < NB_PID_MAX; i++)
            if (ts->pids[i] && ts->pids[i]->type == MPEGTS_PES) {
                PESContext *pes = ts->pids[i]->u.pes_filter.opaque;
                if (pes->state == MPEGTS_PAYLOAD && pes->data_index > 0) {
                    ret = new_pes_packet(pes, pkt);
                    if (ret < 0)
                        return ret;
                    pes->state = MPEGTS_SKIP;
                    ret = 0;
                    break;
                }
            }
    }

    if (!ret && pkt->size < 0)
        ret = AVERROR_INVALIDDATA;
    return ret;
}

static void mpegts_free(MpegTSContext *ts)
{
    int i;

    clear_programs(ts);

    for (i = 0; i < NB_PID_MAX; i++)
        if (ts->pids[i])
            mpegts_close_filter(ts, ts->pids[i]);
}

static int mpegts_read_close(AVFormatContext *s)
{
    MpegTSContext *ts = s->priv_data;
    mpegts_free(ts);
    return 0;
}

static av_unused int64_t mpegts_get_pcr(AVFormatContext *s, int stream_index,
                              int64_t *ppos, int64_t pos_limit)
{
    MpegTSContext *ts = s->priv_data;
    int64_t pos, timestamp;
    uint8_t buf[TS_PACKET_SIZE];
    int pcr_l, pcr_pid =
        ((PESContext *)s->streams[stream_index]->priv_data)->pcr_pid;
    int pos47 = ts->pos47_full % ts->raw_packet_size;
    pos =
        ((*ppos + ts->raw_packet_size - 1 - pos47) / ts->raw_packet_size) *
        ts->raw_packet_size + pos47;
    while(pos < pos_limit) {
        if (avio_seek(s->pb, pos, SEEK_SET) < 0)
            return AV_NOPTS_VALUE;
        if (avio_read(s->pb, buf, TS_PACKET_SIZE) != TS_PACKET_SIZE)
            return AV_NOPTS_VALUE;
        if (buf[0] != 0x47) {
            if (mpegts_resync(s, TS_PACKET_SIZE, buf) < 0)
                return AV_NOPTS_VALUE;
            pos = avio_tell(s->pb);
            continue;
        }
        if ((pcr_pid < 0 || (AV_RB16(buf + 1) & 0x1fff) == pcr_pid) &&
            parse_pcr(&timestamp, &pcr_l, buf) == 0) {
            *ppos = pos;
            return timestamp;
        }
        pos += ts->raw_packet_size;
    }

    return AV_NOPTS_VALUE;
}

static int64_t mpegts_get_dts(AVFormatContext *s, int stream_index,
                              int64_t *ppos, int64_t pos_limit)
{
    MpegTSContext *ts = s->priv_data;
    int64_t pos;
    int pos47 = ts->pos47_full % ts->raw_packet_size;
    pos = ((*ppos  + ts->raw_packet_size - 1 - pos47) / ts->raw_packet_size) * ts->raw_packet_size + pos47;
    ff_read_frame_flush(s);
    if (avio_seek(s->pb, pos, SEEK_SET) < 0)
        return AV_NOPTS_VALUE;
    while(pos < pos_limit) {
        int ret;
        AVPacket pkt;
        av_init_packet(&pkt);
        ret = av_read_frame(s, &pkt);
        if (ret < 0)
            return AV_NOPTS_VALUE;
        if (pkt.dts != AV_NOPTS_VALUE && pkt.pos >= 0) {
            ff_reduce_index(s, pkt.stream_index);
            av_add_index_entry(s->streams[pkt.stream_index], pkt.pos, pkt.dts, 0, 0, AVINDEX_KEYFRAME /* FIXME keyframe? */);
            if (pkt.stream_index == stream_index && pkt.pos >= *ppos) {
                int64_t dts = pkt.dts;
                *ppos = pkt.pos;
                av_packet_unref(&pkt);
                return dts;
            }
        }
        pos = pkt.pos;
        av_packet_unref(&pkt);
    }

    return AV_NOPTS_VALUE;
}

/**************************************************************/
/* parsing functions - called from other demuxers such as RTP */

MpegTSContext *avpriv_mpegts_parse_open(AVFormatContext *s)
{
    MpegTSContext *ts;

    ts = av_mallocz(sizeof(MpegTSContext));
    if (!ts)
        return NULL;
    /* no stream case, currently used by RTP */
    ts->raw_packet_size = TS_PACKET_SIZE;
    ts->stream = s;
    ts->auto_guess = 1;
    mpegts_open_section_filter(ts, SDT_PID, sdt_cb, ts, 1);
    mpegts_open_section_filter(ts, PAT_PID, pat_cb, ts, 1);

    return ts;
}

/* return the consumed length if a packet was output, or -1 if no
 * packet is output */
int avpriv_mpegts_parse_packet(MpegTSContext *ts, AVPacket *pkt,
                               const uint8_t *buf, int len)
{
    int len1;

    len1 = len;
    ts->pkt = pkt;
    for (;;) {
        ts->stop_parse = 0;
        if (len < TS_PACKET_SIZE)
            return AVERROR_INVALIDDATA;
        if (buf[0] != 0x47) {
            buf++;
            len--;
        } else {
            handle_packet(ts, buf);
            buf += TS_PACKET_SIZE;
            len -= TS_PACKET_SIZE;
            if (ts->stop_parse == 1)
                break;
        }
    }
    return len1 - len;
}

void avpriv_mpegts_parse_close(MpegTSContext *ts)
{
    mpegts_free(ts);
    av_free(ts);
}

AVInputFormat ff_mpegts_demuxer = {
    .name           = "mpegts",
    .long_name      = NULL_IF_CONFIG_SMALL("MPEG-TS (MPEG-2 Transport Stream)"),
    .priv_data_size = sizeof(MpegTSContext),
    .read_probe     = mpegts_probe,
    .read_header    = mpegts_read_header,
    .read_packet    = mpegts_read_packet,
    .read_close     = mpegts_read_close,
    .read_timestamp = mpegts_get_dts,
    .flags          = AVFMT_SHOW_IDS | AVFMT_TS_DISCONT,
    .priv_class     = &mpegts_class,
};

AVInputFormat ff_mpegtsraw_demuxer = {
    .name           = "mpegtsraw",
    .long_name      = NULL_IF_CONFIG_SMALL("raw MPEG-TS (MPEG-2 Transport Stream)"),
    .priv_data_size = sizeof(MpegTSContext),
    .read_header    = mpegts_read_header,
    .read_packet    = mpegts_raw_read_packet,
    .read_close     = mpegts_read_close,
    .read_timestamp = mpegts_get_dts,
    .flags          = AVFMT_SHOW_IDS | AVFMT_TS_DISCONT,
    .priv_class     = &mpegtsraw_class,
};<|MERGE_RESOLUTION|>--- conflicted
+++ resolved
@@ -2605,7 +2605,7 @@
      * probe buffer usually is big enough. Only warn if the seek failed
      * on files where the seek should work. */
     if (avio_seek(pb, pos, SEEK_SET) < 0)
-        av_log(s, pb->seekable ? AV_LOG_ERROR : AV_LOG_INFO, "Unable to seek back to the start\n");
+        av_log(s, (pb->seekable & AVIO_SEEKABLE_NORMAL) ? AV_LOG_ERROR : AV_LOG_INFO, "Unable to seek back to the start\n");
 }
 
 static int mpegts_read_header(AVFormatContext *s)
@@ -2634,13 +2634,7 @@
         /* normal demux */
 
         /* first do a scan to get all the services */
-<<<<<<< HEAD
         seek_back(s, pb, pos);
-=======
-        if (avio_seek(pb, pos, SEEK_SET) < 0 &&
-            (pb->seekable & AVIO_SEEKABLE_NORMAL))
-            av_log(s, AV_LOG_ERROR, "Unable to seek back to the start\n");
->>>>>>> 83548fe8
 
         mpegts_open_section_filter(ts, SDT_PID, sdt_cb, ts, 1);
 
