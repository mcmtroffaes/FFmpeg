--- conflicted
+++ resolved
@@ -716,11 +716,6 @@
         av_freep(&s1->default_exclude_source_addrs[i]);
     av_freep(&s1->default_exclude_source_addrs);
 
-<<<<<<< HEAD
-    rt->p = av_malloc_array(rt->nb_rtsp_streams + 1, sizeof(struct pollfd) * 2);
-    if (!rt->p) return AVERROR(ENOMEM);
-=======
->>>>>>> 5263f464
     return 0;
 }
 #endif /* CONFIG_RTPDEC */
