--- conflicted
+++ resolved
@@ -1970,18 +1970,13 @@
             st->need_parsing = AVSTREAM_PARSE_HEADERS;
         return 0;
     }
-<<<<<<< HEAD
     if (sc->keyframes)
         av_log(c->fc, AV_LOG_WARNING, "Duplicated STSS atom\n");
-    av_free(sc->keyframes);
-    sc->keyframe_count = 0;
-    sc->keyframes = av_malloc_array(entries, sizeof(*sc->keyframes));
-=======
     if (entries >= UINT_MAX / sizeof(int))
         return AVERROR_INVALIDDATA;
     av_freep(&sc->keyframes);
-    sc->keyframes = av_malloc(entries * sizeof(int));
->>>>>>> 64f7575f
+    sc->keyframe_count = 0;
+    sc->keyframes = av_malloc_array(entries, sizeof(*sc->keyframes));
     if (!sc->keyframes)
         return AVERROR(ENOMEM);
 
