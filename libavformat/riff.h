/*
 * RIFF codec tags
 * copyright (c) 2000 Fabrice Bellard
 *
 * This file is part of FFmpeg.
 *
 * FFmpeg is free software; you can redistribute it and/or
 * modify it under the terms of the GNU Lesser General Public
 * License as published by the Free Software Foundation; either
 * version 2.1 of the License, or (at your option) any later version.
 *
 * FFmpeg is distributed in the hope that it will be useful,
 * but WITHOUT ANY WARRANTY; without even the implied warranty of
 * MERCHANTABILITY or FITNESS FOR A PARTICULAR PURPOSE.  See the GNU
 * Lesser General Public License for more details.
 *
 * You should have received a copy of the GNU Lesser General Public
 * License along with FFmpeg; if not, write to the Free Software
 * Foundation, Inc., 51 Franklin Street, Fifth Floor, Boston, MA 02110-1301 USA
 */

/**
 * @file
 * internal header for RIFF based (de)muxers
 * do NOT include this in end user applications
 */

#ifndef AVFORMAT_RIFF_H
#define AVFORMAT_RIFF_H

#include "libavcodec/avcodec.h"
#include "avio.h"
#include "internal.h"
#include "metadata.h"

extern const AVMetadataConv ff_riff_info_conv[];
extern const char ff_riff_tags[][5];

int64_t ff_start_tag(AVIOContext *pb, const char *tag);
void ff_end_tag(AVIOContext *pb, int64_t start);

/**
 * Read BITMAPINFOHEADER structure and set AVStream codec width, height and
 * bits_per_encoded_sample fields. Does not read extradata.
 * @return codec tag
 */
int ff_get_bmp_header(AVIOContext *pb, AVStream *st);

void ff_put_bmp_header(AVIOContext *pb, AVCodecContext *enc, const AVCodecTag *tags, int for_asf);
int ff_put_wav_header(AVIOContext *pb, AVCodecContext *enc);
enum CodecID ff_wav_codec_get_id(unsigned int tag, int bps);
int ff_get_wav_header(AVIOContext *pb, AVCodecContext *codec, int size);

extern const AVCodecTag ff_codec_bmp_tags[];
extern const AVCodecTag ff_codec_wav_tags[];

unsigned int ff_codec_get_tag(const AVCodecTag *tags, enum CodecID id);
enum CodecID ff_codec_get_id(const AVCodecTag *tags, unsigned int tag);
void ff_parse_specific_params(AVCodecContext *stream, int *au_rate, int *au_ssize, int *au_scale);

<<<<<<< HEAD
typedef uint8_t ff_asf_guid[16];

#define FF_PRI_GUID \
    "%02x%02x%02x%02x%02x%02x%02x%02x%02x%02x%02x%02x%02x%02x%02x%02x"
#define FF_ARG_GUID(g) \
    g[0],g[1],g[2],g[3],g[4],g[5],g[6],g[7],g[8],g[9],g[10],g[11],g[12],g[13],g[14],g[15]

static av_always_inline int ff_guidcmp(const void *g1, const void *g2)
{
    return memcmp(g1, g2, sizeof(ff_asf_guid));
}

void ff_get_guid(AVIOContext *s, ff_asf_guid *g);

typedef struct {
    enum CodecID id;
    ff_asf_guid guid;
} AVCodecGuid;

enum CodecID ff_codec_guid_get_id(const AVCodecGuid *guids, ff_asf_guid guid);

extern const AVCodecGuid ff_codec_wav_guids[];

#define FF_MEDIASUBTYPE_BASE_GUID \
    0x00,0x00,0x10,0x00,0x80,0x00,0x00,0xAA,0x00,0x38,0x9B,0x71
=======
int ff_read_riff_info(AVFormatContext *s, int64_t size);
>>>>>>> 1f948745

#endif /* AVFORMAT_RIFF_H */<|MERGE_RESOLUTION|>--- conflicted
+++ resolved
@@ -58,8 +58,9 @@
 enum CodecID ff_codec_get_id(const AVCodecTag *tags, unsigned int tag);
 void ff_parse_specific_params(AVCodecContext *stream, int *au_rate, int *au_ssize, int *au_scale);
 
-<<<<<<< HEAD
 typedef uint8_t ff_asf_guid[16];
+
+int ff_read_riff_info(AVFormatContext *s, int64_t size);
 
 #define FF_PRI_GUID \
     "%02x%02x%02x%02x%02x%02x%02x%02x%02x%02x%02x%02x%02x%02x%02x%02x"
@@ -84,8 +85,5 @@
 
 #define FF_MEDIASUBTYPE_BASE_GUID \
     0x00,0x00,0x10,0x00,0x80,0x00,0x00,0xAA,0x00,0x38,0x9B,0x71
-=======
-int ff_read_riff_info(AVFormatContext *s, int64_t size);
->>>>>>> 1f948745
 
 #endif /* AVFORMAT_RIFF_H */