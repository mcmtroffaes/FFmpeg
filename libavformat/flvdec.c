/*
 * FLV demuxer
 * Copyright (c) 2003 The FFmpeg Project
 *
 * This demuxer will generate a 1 byte extradata for VP6F content.
 * It is composed of:
 *  - upper 4bits: difference between encoded width and visible width
 *  - lower 4bits: difference between encoded height and visible height
 *
 * This file is part of FFmpeg.
 *
 * FFmpeg is free software; you can redistribute it and/or
 * modify it under the terms of the GNU Lesser General Public
 * License as published by the Free Software Foundation; either
 * version 2.1 of the License, or (at your option) any later version.
 *
 * FFmpeg is distributed in the hope that it will be useful,
 * but WITHOUT ANY WARRANTY; without even the implied warranty of
 * MERCHANTABILITY or FITNESS FOR A PARTICULAR PURPOSE.  See the GNU
 * Lesser General Public License for more details.
 *
 * You should have received a copy of the GNU Lesser General Public
 * License along with FFmpeg; if not, write to the Free Software
 * Foundation, Inc., 51 Franklin Street, Fifth Floor, Boston, MA 02110-1301 USA
 */

#include "libavutil/avstring.h"
#include "libavutil/dict.h"
#include "libavutil/intfloat.h"
#include "libavutil/mathematics.h"
#include "libavcodec/bytestream.h"
#include "libavcodec/mpeg4audio.h"
#include "avformat.h"
#include "internal.h"
#include "avio_internal.h"
#include "flv.h"

typedef struct {
    int wrong_dts; ///< wrong dts due to negative cts
    uint8_t *new_extradata[FLV_STREAM_TYPE_NB];
    int      new_extradata_size[FLV_STREAM_TYPE_NB];
    int      last_sample_rate;
    int      last_channels;
} FLVContext;

static int flv_probe(AVProbeData *p)
{
    const uint8_t *d;

    d = p->buf;
    if (d[0] == 'F' && d[1] == 'L' && d[2] == 'V' && d[3] < 5 && d[5]==0 && AV_RB32(d+5)>8) {
        return AVPROBE_SCORE_MAX;
    }
    return 0;
}

static void flv_set_audio_codec(AVFormatContext *s, AVStream *astream, AVCodecContext *acodec, int flv_codecid) {
    switch(flv_codecid) {
        //no distinction between S16 and S8 PCM codec flags
        case FLV_CODECID_PCM:
            acodec->codec_id = acodec->bits_per_coded_sample == 8 ? CODEC_ID_PCM_U8 :
#if HAVE_BIGENDIAN
                                CODEC_ID_PCM_S16BE;
#else
                                CODEC_ID_PCM_S16LE;
#endif
            break;
        case FLV_CODECID_PCM_LE:
            acodec->codec_id = acodec->bits_per_coded_sample == 8 ? CODEC_ID_PCM_U8 : CODEC_ID_PCM_S16LE; break;
        case FLV_CODECID_AAC  : acodec->codec_id = CODEC_ID_AAC;                                    break;
        case FLV_CODECID_ADPCM: acodec->codec_id = CODEC_ID_ADPCM_SWF;                              break;
        case FLV_CODECID_SPEEX:
            acodec->codec_id = CODEC_ID_SPEEX;
            acodec->sample_rate = 16000;
            break;
        case FLV_CODECID_MP3  : acodec->codec_id = CODEC_ID_MP3      ; astream->need_parsing = AVSTREAM_PARSE_FULL; break;
        case FLV_CODECID_NELLYMOSER_8KHZ_MONO:
            acodec->sample_rate = 8000; //in case metadata does not otherwise declare samplerate
            acodec->codec_id = CODEC_ID_NELLYMOSER;
            break;
        case FLV_CODECID_NELLYMOSER_16KHZ_MONO:
            acodec->sample_rate = 16000;
            acodec->codec_id = CODEC_ID_NELLYMOSER;
            break;
        case FLV_CODECID_NELLYMOSER:
            acodec->codec_id = CODEC_ID_NELLYMOSER;
            break;
        default:
            av_log(s, AV_LOG_INFO, "Unsupported audio codec (%x)\n", flv_codecid >> FLV_AUDIO_CODECID_OFFSET);
            acodec->codec_tag = flv_codecid >> FLV_AUDIO_CODECID_OFFSET;
    }
}

static int flv_set_video_codec(AVFormatContext *s, AVStream *vstream, int flv_codecid) {
    AVCodecContext *vcodec = vstream->codec;
    switch(flv_codecid) {
        case FLV_CODECID_H263  : vcodec->codec_id = CODEC_ID_FLV1   ; break;
        case FLV_CODECID_REALH263: vcodec->codec_id = CODEC_ID_H263 ; break; // Really mean it this time
        case FLV_CODECID_SCREEN: vcodec->codec_id = CODEC_ID_FLASHSV; break;
        case FLV_CODECID_SCREEN2: vcodec->codec_id = CODEC_ID_FLASHSV2; break;
        case FLV_CODECID_VP6   : vcodec->codec_id = CODEC_ID_VP6F   ;
        case FLV_CODECID_VP6A  :
            if(flv_codecid == FLV_CODECID_VP6A)
                vcodec->codec_id = CODEC_ID_VP6A;
            if(vcodec->extradata_size != 1) {
                vcodec->extradata_size = 1;
                vcodec->extradata = av_malloc(1);
            }
            vcodec->extradata[0] = avio_r8(s->pb);
            return 1; // 1 byte body size adjustment for flv_read_packet()
        case FLV_CODECID_H264:
            vcodec->codec_id = CODEC_ID_H264;
            return 3; // not 4, reading packet type will consume one byte
        case FLV_CODECID_MPEG4:
            vcodec->codec_id = CODEC_ID_MPEG4;
            return 3;
        default:
            av_log(s, AV_LOG_INFO, "Unsupported video codec (%x)\n", flv_codecid);
            vcodec->codec_tag = flv_codecid;
    }

    return 0;
}

static int amf_get_string(AVIOContext *ioc, char *buffer, int buffsize) {
    int length = avio_rb16(ioc);
    if(length >= buffsize) {
        avio_skip(ioc, length);
        return -1;
    }

    avio_read(ioc, buffer, length);

    buffer[length] = '\0';

    return length;
}

static int parse_keyframes_index(AVFormatContext *s, AVIOContext *ioc, AVStream *vstream, int64_t max_pos) {
    unsigned int timeslen = 0, fileposlen = 0, i;
    char str_val[256];
    int64_t *times = NULL;
    int64_t *filepositions = NULL;
    int ret = AVERROR(ENOSYS);
    int64_t initial_pos = avio_tell(ioc);

    if(vstream->nb_index_entries>0){
        av_log(s, AV_LOG_WARNING, "Skiping duplicate index\n");
        return 0;
    }

    if (s->flags & AVFMT_FLAG_IGNIDX)
        return 0;

    while (avio_tell(ioc) < max_pos - 2 && amf_get_string(ioc, str_val, sizeof(str_val)) > 0) {
        int64_t** current_array;
        unsigned int arraylen;

        // Expect array object in context
        if (avio_r8(ioc) != AMF_DATA_TYPE_ARRAY)
            break;

        arraylen = avio_rb32(ioc);
        if(arraylen>>28)
            break;

        if       (!strcmp(KEYFRAMES_TIMESTAMP_TAG , str_val) && !times){
            current_array= &times;
            timeslen= arraylen;
        }else if (!strcmp(KEYFRAMES_BYTEOFFSET_TAG, str_val) && !filepositions){
            current_array= &filepositions;
            fileposlen= arraylen;
        }else // unexpected metatag inside keyframes, will not use such metadata for indexing
            break;

        if (!(*current_array = av_mallocz(sizeof(**current_array) * arraylen))) {
            ret = AVERROR(ENOMEM);
            goto finish;
        }

        for (i = 0; i < arraylen && avio_tell(ioc) < max_pos - 1; i++) {
            if (avio_r8(ioc) != AMF_DATA_TYPE_NUMBER)
                goto invalid;
            current_array[0][i] = av_int2double(avio_rb64(ioc));
        }
        if (times && filepositions) {
            // All done, exiting at a position allowing amf_parse_object
            // to finish parsing the object
            ret = 0;
            break;
        }
    }

<<<<<<< HEAD
    if (timeslen == fileposlen && fileposlen>1 && max_pos <= filepositions[0]) {
        int64_t dts, size0, size1;
        avio_seek(ioc, filepositions[1]-4, SEEK_SET);
        size0 = avio_rb32(ioc);
                avio_r8(ioc);
        size1 = avio_rb24(ioc);
        dts   = avio_rb24(ioc);
        dts  |= avio_r8(ioc) << 24;
        if (size0 > filepositions[1] || FFABS(dts - times[1]*1000)>5000/*arbitraray threshold to detect invalid index*/)
            goto invalid;
         for(i = 0; i < timeslen; i++)
             av_add_index_entry(vstream, filepositions[i], times[i]*1000, 0, 0, AVINDEX_KEYFRAME);
    } else {
invalid:
=======
    if (!ret && timeslen == fileposlen)
        for (i = 0; i < fileposlen; i++)
            av_add_index_entry(vstream, filepositions[i], times[i]*1000,
                               0, 0, AVINDEX_KEYFRAME);
    else
>>>>>>> 562ebc30
        av_log(s, AV_LOG_WARNING, "Invalid keyframes object, skipping.\n");
    }

finish:
    av_freep(&times);
    av_freep(&filepositions);
    avio_seek(ioc, initial_pos, SEEK_SET);
    return ret;
}

static int amf_parse_object(AVFormatContext *s, AVStream *astream, AVStream *vstream, const char *key, int64_t max_pos, int depth) {
    AVCodecContext *acodec, *vcodec;
    AVIOContext *ioc;
    AMFDataType amf_type;
    char str_val[256];
    double num_val;

    num_val = 0;
    ioc = s->pb;

    amf_type = avio_r8(ioc);

    switch(amf_type) {
        case AMF_DATA_TYPE_NUMBER:
            num_val = av_int2double(avio_rb64(ioc)); break;
        case AMF_DATA_TYPE_BOOL:
            num_val = avio_r8(ioc); break;
        case AMF_DATA_TYPE_STRING:
            if(amf_get_string(ioc, str_val, sizeof(str_val)) < 0)
                return -1;
            break;
        case AMF_DATA_TYPE_OBJECT:
            if ((vstream || astream) && ioc->seekable && key && !strcmp(KEYFRAMES_TAG, key) && depth == 1)
                if (parse_keyframes_index(s, ioc, vstream ? vstream : astream,
                                          max_pos) < 0)
                    av_log(s, AV_LOG_ERROR, "Keyframe index parsing failed\n");

            while (avio_tell(ioc) < max_pos - 2 && amf_get_string(ioc, str_val, sizeof(str_val)) > 0) {
                if (amf_parse_object(s, astream, vstream, str_val, max_pos, depth + 1) < 0)
                    return -1; //if we couldn't skip, bomb out.
            }
            if(avio_r8(ioc) != AMF_END_OF_OBJECT)
                return -1;
            break;
        case AMF_DATA_TYPE_NULL:
        case AMF_DATA_TYPE_UNDEFINED:
        case AMF_DATA_TYPE_UNSUPPORTED:
            break; //these take up no additional space
        case AMF_DATA_TYPE_MIXEDARRAY:
            avio_skip(ioc, 4); //skip 32-bit max array index
            while(avio_tell(ioc) < max_pos - 2 && amf_get_string(ioc, str_val, sizeof(str_val)) > 0) {
                //this is the only case in which we would want a nested parse to not skip over the object
                if(amf_parse_object(s, astream, vstream, str_val, max_pos, depth + 1) < 0)
                    return -1;
            }
            if(avio_r8(ioc) != AMF_END_OF_OBJECT)
                return -1;
            break;
        case AMF_DATA_TYPE_ARRAY: {
            unsigned int arraylen, i;

            arraylen = avio_rb32(ioc);
            for(i = 0; i < arraylen && avio_tell(ioc) < max_pos - 1; i++) {
                if(amf_parse_object(s, NULL, NULL, NULL, max_pos, depth + 1) < 0)
                    return -1; //if we couldn't skip, bomb out.
            }
        }
            break;
        case AMF_DATA_TYPE_DATE:
            avio_skip(ioc, 8 + 2); //timestamp (double) and UTC offset (int16)
            break;
        default: //unsupported type, we couldn't skip
            return -1;
    }

    if(depth == 1 && key) { //only look for metadata values when we are not nested and key != NULL
        acodec = astream ? astream->codec : NULL;
        vcodec = vstream ? vstream->codec : NULL;

        if (amf_type == AMF_DATA_TYPE_NUMBER) {
            if (!strcmp(key, "duration"))
                s->duration = num_val * AV_TIME_BASE;
            else if (!strcmp(key, "videodatarate") && vcodec && 0 <= (int)(num_val * 1024.0))
                vcodec->bit_rate = num_val * 1024.0;
            else if (!strcmp(key, "audiodatarate") && acodec && 0 <= (int)(num_val * 1024.0))
                acodec->bit_rate = num_val * 1024.0;
        }

        if (amf_type == AMF_DATA_TYPE_OBJECT && s->nb_streams == 1 &&
           ((!acodec && !strcmp(key, "audiocodecid")) ||
            (!vcodec && !strcmp(key, "videocodecid"))))
                s->ctx_flags &= ~AVFMTCTX_NOHEADER; //If there is either audio/video missing, codecid will be an empty object

        if (!strcmp(key, "duration")        ||
            !strcmp(key, "filesize")        ||
            !strcmp(key, "width")           ||
            !strcmp(key, "height")          ||
            !strcmp(key, "videodatarate")   ||
            !strcmp(key, "framerate")       ||
            !strcmp(key, "videocodecid")    ||
            !strcmp(key, "audiodatarate")   ||
            !strcmp(key, "audiosamplerate") ||
            !strcmp(key, "audiosamplesize") ||
            !strcmp(key, "stereo")          ||
            !strcmp(key, "audiocodecid"))
            return 0;

        if(amf_type == AMF_DATA_TYPE_BOOL) {
            av_strlcpy(str_val, num_val > 0 ? "true" : "false", sizeof(str_val));
            av_dict_set(&s->metadata, key, str_val, 0);
        } else if(amf_type == AMF_DATA_TYPE_NUMBER) {
            snprintf(str_val, sizeof(str_val), "%.f", num_val);
            av_dict_set(&s->metadata, key, str_val, 0);
        } else if (amf_type == AMF_DATA_TYPE_STRING)
            av_dict_set(&s->metadata, key, str_val, 0);
    }

    return 0;
}

static int flv_read_metabody(AVFormatContext *s, int64_t next_pos) {
    AMFDataType type;
    AVStream *stream, *astream, *vstream, *dstream;
    AVIOContext *ioc;
    int i;
    char buffer[11]; //only needs to hold the string "onMetaData". Anything longer is something we don't want.

    vstream = astream = dstream = NULL;
    ioc = s->pb;

    //first object needs to be "onMetaData" string
    type = avio_r8(ioc);
    if(type != AMF_DATA_TYPE_STRING || amf_get_string(ioc, buffer, sizeof(buffer)) < 0 || strcmp(buffer, "onMetaData"))
        return -1;

    //find the streams now so that amf_parse_object doesn't need to do the lookup every time it is called.
    for(i = 0; i < s->nb_streams; i++) {
        stream = s->streams[i];
        if(stream->codec->codec_type == AVMEDIA_TYPE_VIDEO) vstream = stream;
        else if(stream->codec->codec_type == AVMEDIA_TYPE_AUDIO) astream = stream;
        else if(stream->codec->codec_type == AVMEDIA_TYPE_DATA) dstream = stream;
    }

    //parse the second object (we want a mixed array)
    if(amf_parse_object(s, astream, vstream, buffer, next_pos, 0) < 0)
        return -1;

    return 0;
}

static AVStream *create_stream(AVFormatContext *s, int stream_type){
    AVStream *st = avformat_new_stream(s, NULL);
    if (!st)
        return NULL;
    st->id = stream_type;
    switch(stream_type) {
        case FLV_STREAM_TYPE_VIDEO:    st->codec->codec_type = AVMEDIA_TYPE_VIDEO;    break;
        case FLV_STREAM_TYPE_AUDIO:    st->codec->codec_type = AVMEDIA_TYPE_AUDIO;    break;
        case FLV_STREAM_TYPE_DATA:
            st->codec->codec_type = AVMEDIA_TYPE_DATA;
            st->codec->codec_id = CODEC_ID_NONE; // Going to rely on copy for now
            av_log(s, AV_LOG_DEBUG, "Data stream created\n");
    }
    if(s->nb_streams>=3 ||(   s->nb_streams==2
                           && s->streams[0]->codec->codec_type != AVMEDIA_TYPE_DATA
                           && s->streams[1]->codec->codec_type != AVMEDIA_TYPE_DATA))
        s->ctx_flags &= ~AVFMTCTX_NOHEADER;

    avpriv_set_pts_info(st, 32, 1, 1000); /* 32 bit pts in ms */
    return st;
}

static int flv_read_header(AVFormatContext *s)
{
    int offset, flags;

    avio_skip(s->pb, 4);
    flags = avio_r8(s->pb);
    /* old flvtool cleared this field */
    /* FIXME: better fix needed */
    if (!flags) {
        flags = FLV_HEADER_FLAG_HASVIDEO | FLV_HEADER_FLAG_HASAUDIO;
        av_log(s, AV_LOG_WARNING, "Broken FLV file, which says no streams present, this might fail\n");
    }
        s->ctx_flags |= AVFMTCTX_NOHEADER;

    if(flags & FLV_HEADER_FLAG_HASVIDEO){
        if(!create_stream(s, FLV_STREAM_TYPE_VIDEO))
            return AVERROR(ENOMEM);
    }
    if(flags & FLV_HEADER_FLAG_HASAUDIO){
        if(!create_stream(s, FLV_STREAM_TYPE_AUDIO))
            return AVERROR(ENOMEM);
    }
    // Flag doesn't indicate whether or not there is script-data present. Must
    // create that stream if it's encountered.

    offset = avio_rb32(s->pb);
    avio_seek(s->pb, offset, SEEK_SET);
    avio_skip(s->pb, 4);

    s->start_time = 0;

    return 0;
}

static int flv_read_close(AVFormatContext *s)
{
    int i;
    FLVContext *flv = s->priv_data;
    for(i=0; i<FLV_STREAM_TYPE_NB; i++)
        av_freep(&flv->new_extradata[i]);
    return 0;
}

static int flv_get_extradata(AVFormatContext *s, AVStream *st, int size)
{
    av_free(st->codec->extradata);
    st->codec->extradata = av_mallocz(size + FF_INPUT_BUFFER_PADDING_SIZE);
    if (!st->codec->extradata)
        return AVERROR(ENOMEM);
    st->codec->extradata_size = size;
    avio_read(s->pb, st->codec->extradata, st->codec->extradata_size);
    return 0;
}

static int flv_queue_extradata(FLVContext *flv, AVIOContext *pb, int stream,
                               int size)
{
    av_free(flv->new_extradata[stream]);
    flv->new_extradata[stream] = av_mallocz(size + FF_INPUT_BUFFER_PADDING_SIZE);
    if (!flv->new_extradata[stream])
        return AVERROR(ENOMEM);
    flv->new_extradata_size[stream] = size;
    avio_read(pb, flv->new_extradata[stream], size);
    return 0;
}

static int flv_read_packet(AVFormatContext *s, AVPacket *pkt)
{
    FLVContext *flv = s->priv_data;
    int ret, i, type, size, flags;
    int stream_type=-1;
    int64_t next, pos;
    int64_t dts, pts = AV_NOPTS_VALUE;
    int av_uninit(channels);
    int av_uninit(sample_rate);
    AVStream *st = NULL;

 for(;;avio_skip(s->pb, 4)){ /* pkt size is repeated at end. skip it */
    pos = avio_tell(s->pb);
    type = avio_r8(s->pb);
    size = avio_rb24(s->pb);
    dts = avio_rb24(s->pb);
    dts |= avio_r8(s->pb) << 24;
    av_dlog(s, "type:%d, size:%d, dts:%"PRId64"\n", type, size, dts);
    if (url_feof(s->pb))
        return AVERROR_EOF;
    avio_skip(s->pb, 3); /* stream id, always 0 */
    flags = 0;

    if(size == 0)
        continue;

    next= size + avio_tell(s->pb);

    if (type == FLV_TAG_TYPE_AUDIO) {
        stream_type=FLV_STREAM_TYPE_AUDIO;
        flags = avio_r8(s->pb);
        size--;
    } else if (type == FLV_TAG_TYPE_VIDEO) {
        stream_type=FLV_STREAM_TYPE_VIDEO;
        flags = avio_r8(s->pb);
        size--;
        if ((flags & 0xf0) == 0x50) /* video info / command frame */
            goto skip;
    } else if (type == FLV_TAG_TYPE_META) {
        if (size > 13+1+4 && dts == 0) { // Header-type metadata stuff
            flv_read_metabody(s, next);
            goto skip;
        } else if (dts != 0) { // Script-data "special" metadata frames - don't skip
            stream_type=FLV_STREAM_TYPE_DATA;
        } else {
            goto skip;
        }
    } else {
        av_log(s, AV_LOG_DEBUG, "skipping flv packet: type %d, size %d, flags %d\n", type, size, flags);
    skip:
        avio_seek(s->pb, next, SEEK_SET);
        continue;
    }

    /* skip empty data packets */
    if (!size)
        continue;

    /* now find stream */
    for(i=0;i<s->nb_streams;i++) {
        st = s->streams[i];
        if (st->id == stream_type)
            break;
    }
    if(i == s->nb_streams){
        av_log(s, AV_LOG_WARNING, "Stream discovered after head already parsed\n");
        st= create_stream(s, stream_type);
    }
    av_dlog(s, "%d %X %d \n", stream_type, flags, st->discard);
    if(  (st->discard >= AVDISCARD_NONKEY && !((flags & FLV_VIDEO_FRAMETYPE_MASK) == FLV_FRAME_KEY || (stream_type == FLV_STREAM_TYPE_AUDIO)))
       ||(st->discard >= AVDISCARD_BIDIR  &&  ((flags & FLV_VIDEO_FRAMETYPE_MASK) == FLV_FRAME_DISP_INTER && (stream_type == FLV_STREAM_TYPE_VIDEO)))
       || st->discard >= AVDISCARD_ALL
       ){
        avio_seek(s->pb, next, SEEK_SET);
        continue;
    }
    if ((flags & FLV_VIDEO_FRAMETYPE_MASK) == FLV_FRAME_KEY)
        av_add_index_entry(st, pos, dts, size, 0, AVINDEX_KEYFRAME);
    break;
 }

    // if not streamed and no duration from metadata then seek to end to find the duration from the timestamps
    if(s->pb->seekable && (!s->duration || s->duration==AV_NOPTS_VALUE)){
        int size;
        const int64_t pos= avio_tell(s->pb);
        const int64_t fsize= avio_size(s->pb);
        avio_seek(s->pb, fsize-4, SEEK_SET);
        size= avio_rb32(s->pb);
        avio_seek(s->pb, fsize-3-size, SEEK_SET);
        if(size == avio_rb24(s->pb) + 11){
            uint32_t ts = avio_rb24(s->pb);
            ts |= avio_r8(s->pb) << 24;
            s->duration = ts * (int64_t)AV_TIME_BASE / 1000;
        }
        avio_seek(s->pb, pos, SEEK_SET);
    }

    if(stream_type == FLV_STREAM_TYPE_AUDIO){
        int bits_per_coded_sample;
        channels    = (flags & FLV_AUDIO_CHANNEL_MASK) == FLV_STEREO ? 2 : 1;
        sample_rate = (44100 << ((flags & FLV_AUDIO_SAMPLERATE_MASK) >> FLV_AUDIO_SAMPLERATE_OFFSET) >> 3);
        bits_per_coded_sample = (flags & FLV_AUDIO_SAMPLESIZE_MASK) ? 16 : 8;
        if(!st->codec->channels || !st->codec->sample_rate || !st->codec->bits_per_coded_sample) {
            st->codec->channels              = channels;
            st->codec->sample_rate           = sample_rate;
            st->codec->bits_per_coded_sample = bits_per_coded_sample;
        }
        if(!st->codec->codec_id){
            flv_set_audio_codec(s, st, st->codec, flags & FLV_AUDIO_CODECID_MASK);
            flv->last_sample_rate = st->codec->sample_rate;
            flv->last_channels    = st->codec->channels;
        } else {
            AVCodecContext ctx;
            ctx.sample_rate = sample_rate;
            flv_set_audio_codec(s, st, &ctx, flags & FLV_AUDIO_CODECID_MASK);
            sample_rate = ctx.sample_rate;
        }
    } else if(stream_type == FLV_STREAM_TYPE_VIDEO) {
        size -= flv_set_video_codec(s, st, flags & FLV_VIDEO_CODECID_MASK);
    }

    if (st->codec->codec_id == CODEC_ID_AAC ||
        st->codec->codec_id == CODEC_ID_H264 ||
        st->codec->codec_id == CODEC_ID_MPEG4) {
        int type = avio_r8(s->pb);
        size--;
        if (st->codec->codec_id == CODEC_ID_H264 || st->codec->codec_id == CODEC_ID_MPEG4) {
            int32_t cts = (avio_rb24(s->pb)+0xff800000)^0xff800000; // sign extension
            pts = dts + cts;
            if (cts < 0) { // dts are wrong
                flv->wrong_dts = 1;
                av_log(s, AV_LOG_WARNING, "negative cts, previous timestamps might be wrong\n");
            }
            if (flv->wrong_dts)
                dts = AV_NOPTS_VALUE;
        }
        if (type == 0 && !st->codec->extradata) {
            if (st->codec->extradata) {
                if ((ret = flv_queue_extradata(flv, s->pb, stream_type, size)) < 0)
                    return ret;
                ret = AVERROR(EAGAIN);
                goto leave;
            }
            if ((ret = flv_get_extradata(s, st, size)) < 0)
                return ret;
            if (st->codec->codec_id == CODEC_ID_AAC) {
                MPEG4AudioConfig cfg;
                if (avpriv_mpeg4audio_get_config(&cfg, st->codec->extradata,
                                             st->codec->extradata_size * 8, 1) >= 0) {
                st->codec->channels = cfg.channels;
                if (cfg.ext_sample_rate)
                    st->codec->sample_rate = cfg.ext_sample_rate;
                else
                    st->codec->sample_rate = cfg.sample_rate;
                av_dlog(s, "mp4a config channels %d sample rate %d\n",
                        st->codec->channels, st->codec->sample_rate);
                }
            }

            ret = AVERROR(EAGAIN);
            goto leave;
        }
    }

    /* skip empty data packets */
    if (!size) {
        ret = AVERROR(EAGAIN);
        goto leave;
    }

    ret= av_get_packet(s->pb, pkt, size);
    if (ret < 0) {
        return AVERROR(EIO);
    }
    /* note: we need to modify the packet size here to handle the last
       packet */
    pkt->size = ret;
    pkt->dts = dts;
    pkt->pts = pts == AV_NOPTS_VALUE ? dts : pts;
    pkt->stream_index = st->index;
    if (flv->new_extradata[stream_type]) {
        uint8_t *side = av_packet_new_side_data(pkt, AV_PKT_DATA_NEW_EXTRADATA,
                                                flv->new_extradata_size[stream_type]);
        if (side) {
            memcpy(side, flv->new_extradata[stream_type],
                   flv->new_extradata_size[stream_type]);
            av_freep(&flv->new_extradata[stream_type]);
            flv->new_extradata_size[stream_type] = 0;
        }
    }
    if (stream_type == FLV_STREAM_TYPE_AUDIO && (sample_rate != flv->last_sample_rate ||
                     channels != flv->last_channels)) {
        flv->last_sample_rate = sample_rate;
        flv->last_channels    = channels;
        ff_add_param_change(pkt, channels, 0, sample_rate, 0, 0);
    }

    if (    stream_type == FLV_STREAM_TYPE_AUDIO ||
            ((flags & FLV_VIDEO_FRAMETYPE_MASK) == FLV_FRAME_KEY) ||
            stream_type == FLV_STREAM_TYPE_DATA)
        pkt->flags |= AV_PKT_FLAG_KEY;

leave:
    avio_skip(s->pb, 4);
    return ret;
}

static int flv_read_seek(AVFormatContext *s, int stream_index,
    int64_t ts, int flags)
{
    return avio_seek_time(s->pb, stream_index, ts, flags);
}

#if 0 /* don't know enough to implement this */
static int flv_read_seek2(AVFormatContext *s, int stream_index,
    int64_t min_ts, int64_t ts, int64_t max_ts, int flags)
{
    int ret = AVERROR(ENOSYS);

    if (ts - min_ts > (uint64_t)(max_ts - ts)) flags |= AVSEEK_FLAG_BACKWARD;

    if (!s->pb->seekable) {
        if (stream_index < 0) {
            stream_index = av_find_default_stream_index(s);
            if (stream_index < 0)
                return -1;

            /* timestamp for default must be expressed in AV_TIME_BASE units */
            ts = av_rescale_rnd(ts, 1000, AV_TIME_BASE,
                flags & AVSEEK_FLAG_BACKWARD ? AV_ROUND_DOWN : AV_ROUND_UP);
        }
        ret = avio_seek_time(s->pb, stream_index, ts, flags);
    }

    if (ret == AVERROR(ENOSYS))
        ret = av_seek_frame(s, stream_index, ts, flags);
    return ret;
}
#endif

AVInputFormat ff_flv_demuxer = {
    .name           = "flv",
    .long_name      = NULL_IF_CONFIG_SMALL("FLV format"),
    .priv_data_size = sizeof(FLVContext),
    .read_probe     = flv_probe,
    .read_header    = flv_read_header,
    .read_packet    = flv_read_packet,
    .read_seek = flv_read_seek,
#if 0
    .read_seek2 = flv_read_seek2,
#endif
    .read_close = flv_read_close,
    .extensions = "flv",
};<|MERGE_RESOLUTION|>--- conflicted
+++ resolved
@@ -191,7 +191,6 @@
         }
     }
 
-<<<<<<< HEAD
     if (timeslen == fileposlen && fileposlen>1 && max_pos <= filepositions[0]) {
         int64_t dts, size0, size1;
         avio_seek(ioc, filepositions[1]-4, SEEK_SET);
@@ -202,17 +201,11 @@
         dts  |= avio_r8(ioc) << 24;
         if (size0 > filepositions[1] || FFABS(dts - times[1]*1000)>5000/*arbitraray threshold to detect invalid index*/)
             goto invalid;
-         for(i = 0; i < timeslen; i++)
-             av_add_index_entry(vstream, filepositions[i], times[i]*1000, 0, 0, AVINDEX_KEYFRAME);
+        for(i = 0; i < timeslen; i++)
+            av_add_index_entry(vstream, filepositions[i], times[i]*1000,
+                               0, 0, AVINDEX_KEYFRAME);
     } else {
 invalid:
-=======
-    if (!ret && timeslen == fileposlen)
-        for (i = 0; i < fileposlen; i++)
-            av_add_index_entry(vstream, filepositions[i], times[i]*1000,
-                               0, 0, AVINDEX_KEYFRAME);
-    else
->>>>>>> 562ebc30
         av_log(s, AV_LOG_WARNING, "Invalid keyframes object, skipping.\n");
     }
 
