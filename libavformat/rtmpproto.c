--- conflicted
+++ resolved
@@ -1984,19 +1984,11 @@
     } else if (ff_amf_match_string(pkt->data, pkt->size, "onBWDone")) {
         if ((ret = gen_check_bw(s, rt)) < 0)
             return ret;
-<<<<<<< HEAD
-    } else if (!memcmp(pkt->data, "\002\000\015releaseStream", 16) ||
-               !memcmp(pkt->data, "\002\000\011FCPublish", 12)     ||
-               !memcmp(pkt->data, "\002\000\007publish", 10)       ||
-               !memcmp(pkt->data, "\002\000\010_checkbw", 11)      ||
-               !memcmp(pkt->data, "\002\000\014createStream", 15)) {
-=======
     } else if (ff_amf_match_string(pkt->data, pkt->size, "releaseStream") ||
                ff_amf_match_string(pkt->data, pkt->size, "FCPublish")     ||
                ff_amf_match_string(pkt->data, pkt->size, "publish")       ||
                ff_amf_match_string(pkt->data, pkt->size, "_checkbw")      ||
                ff_amf_match_string(pkt->data, pkt->size, "createStream")) {
->>>>>>> cbc6ded5
         if ((ret = send_invoke_response(s, pkt)) < 0)
             return ret;
     }
