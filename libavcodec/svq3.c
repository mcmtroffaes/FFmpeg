--- conflicted
+++ resolved
@@ -1117,15 +1117,9 @@
     if (ret < 0)
         goto fail;
 
-<<<<<<< HEAD
-    if (!h->edge_emu_buffer) {
-        h->edge_emu_buffer = av_mallocz_array(pic->f.linesize[0], 17);
-        if (!h->edge_emu_buffer)
-=======
     if (!sl->edge_emu_buffer) {
-        sl->edge_emu_buffer = av_mallocz(pic->f.linesize[0] * 17);
+        sl->edge_emu_buffer = av_mallocz_array(pic->f.linesize[0], 17);
         if (!sl->edge_emu_buffer)
->>>>>>> 36d04801
             return AVERROR(ENOMEM);
     }
 
@@ -1381,7 +1375,6 @@
 
     av_freep(&s->buf);
     s->buf_size = 0;
-    av_freep(&h->edge_emu_buffer);
 
     return 0;
 }
