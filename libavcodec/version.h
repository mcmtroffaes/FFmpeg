/*
 *
 * This file is part of FFmpeg.
 *
 * FFmpeg is free software; you can redistribute it and/or
 * modify it under the terms of the GNU Lesser General Public
 * License as published by the Free Software Foundation; either
 * version 2.1 of the License, or (at your option) any later version.
 *
 * FFmpeg is distributed in the hope that it will be useful,
 * but WITHOUT ANY WARRANTY; without even the implied warranty of
 * MERCHANTABILITY or FITNESS FOR A PARTICULAR PURPOSE.  See the GNU
 * Lesser General Public License for more details.
 *
 * You should have received a copy of the GNU Lesser General Public
 * License along with FFmpeg; if not, write to the Free Software
 * Foundation, Inc., 51 Franklin Street, Fifth Floor, Boston, MA 02110-1301 USA
 */

#ifndef AVCODEC_VERSION_H
#define AVCODEC_VERSION_H

/**
 * @file
 * @ingroup libavc
 * Libavcodec version macros.
 */

#include "libavutil/avutil.h"

#define LIBAVCODEC_VERSION_MAJOR 55
<<<<<<< HEAD
#define LIBAVCODEC_VERSION_MINOR  14
#define LIBAVCODEC_VERSION_MICRO 100
=======
#define LIBAVCODEC_VERSION_MINOR  8
#define LIBAVCODEC_VERSION_MICRO  0
>>>>>>> 2d66a58c

#define LIBAVCODEC_VERSION_INT  AV_VERSION_INT(LIBAVCODEC_VERSION_MAJOR, \
                                               LIBAVCODEC_VERSION_MINOR, \
                                               LIBAVCODEC_VERSION_MICRO)
#define LIBAVCODEC_VERSION      AV_VERSION(LIBAVCODEC_VERSION_MAJOR,    \
                                           LIBAVCODEC_VERSION_MINOR,    \
                                           LIBAVCODEC_VERSION_MICRO)
#define LIBAVCODEC_BUILD        LIBAVCODEC_VERSION_INT

#define LIBAVCODEC_IDENT        "Lavc" AV_STRINGIFY(LIBAVCODEC_VERSION)

/**
 * FF_API_* defines may be placed below to indicate public API that will be
 * dropped at a future version bump. The defines themselves are not part of
 * the public API and may change, break or disappear at any time.
 */

#ifndef FF_API_REQUEST_CHANNELS
#define FF_API_REQUEST_CHANNELS (LIBAVCODEC_VERSION_MAJOR < 56)
#endif
#ifndef FF_API_ALLOC_CONTEXT
#define FF_API_ALLOC_CONTEXT    (LIBAVCODEC_VERSION_MAJOR < 55)
#endif
#ifndef FF_API_AVCODEC_OPEN
#define FF_API_AVCODEC_OPEN     (LIBAVCODEC_VERSION_MAJOR < 55)
#endif
#ifndef FF_API_OLD_DECODE_AUDIO
#define FF_API_OLD_DECODE_AUDIO (LIBAVCODEC_VERSION_MAJOR < 56)
#endif
#ifndef FF_API_OLD_TIMECODE
#define FF_API_OLD_TIMECODE (LIBAVCODEC_VERSION_MAJOR < 55)
#endif

#ifndef FF_API_OLD_ENCODE_AUDIO
#define FF_API_OLD_ENCODE_AUDIO (LIBAVCODEC_VERSION_MAJOR < 56)
#endif
#ifndef FF_API_OLD_ENCODE_VIDEO
#define FF_API_OLD_ENCODE_VIDEO (LIBAVCODEC_VERSION_MAJOR < 56)
#endif
#ifndef FF_API_CODEC_ID
#define FF_API_CODEC_ID          (LIBAVCODEC_VERSION_MAJOR < 56)
#endif
#ifndef FF_API_AVCODEC_RESAMPLE
#define FF_API_AVCODEC_RESAMPLE  (LIBAVCODEC_VERSION_MAJOR < 56)
#endif
#ifndef FF_API_DEINTERLACE
#define FF_API_DEINTERLACE       (LIBAVCODEC_VERSION_MAJOR < 56)
#endif
#ifndef FF_API_DESTRUCT_PACKET
#define FF_API_DESTRUCT_PACKET   (LIBAVCODEC_VERSION_MAJOR < 56)
#endif
#ifndef FF_API_GET_BUFFER
#define FF_API_GET_BUFFER        (LIBAVCODEC_VERSION_MAJOR < 56)
#endif
#ifndef FF_API_MISSING_SAMPLE
#define FF_API_MISSING_SAMPLE    (LIBAVCODEC_VERSION_MAJOR < 56)
#endif
#ifndef FF_API_LOWRES
#define FF_API_LOWRES            (LIBAVCODEC_VERSION_MAJOR < 56)
#endif

#endif /* AVCODEC_VERSION_H */<|MERGE_RESOLUTION|>--- conflicted
+++ resolved
@@ -29,13 +29,8 @@
 #include "libavutil/avutil.h"
 
 #define LIBAVCODEC_VERSION_MAJOR 55
-<<<<<<< HEAD
-#define LIBAVCODEC_VERSION_MINOR  14
+#define LIBAVCODEC_VERSION_MINOR  15
 #define LIBAVCODEC_VERSION_MICRO 100
-=======
-#define LIBAVCODEC_VERSION_MINOR  8
-#define LIBAVCODEC_VERSION_MICRO  0
->>>>>>> 2d66a58c
 
 #define LIBAVCODEC_VERSION_INT  AV_VERSION_INT(LIBAVCODEC_VERSION_MAJOR, \
                                                LIBAVCODEC_VERSION_MINOR, \
