--- conflicted
+++ resolved
@@ -128,12 +128,7 @@
 av_cold void ff_dsputil_init_ppc(DSPContext *c, AVCodecContext *avctx,
                                  unsigned high_bit_depth)
 {
-<<<<<<< HEAD
-    const int high_bit_depth = avctx->bits_per_raw_sample > 8;
     int mm_flags = av_get_cpu_flags();
-
-=======
->>>>>>> 5169e688
     // common optimizations whether AltiVec is available or not
     if (!high_bit_depth) {
         switch (check_dcbzl_effect()) {
@@ -148,13 +143,8 @@
         }
     }
 
-<<<<<<< HEAD
     if (PPC_ALTIVEC(mm_flags)) {
-        ff_dsputil_init_altivec(c, avctx);
-=======
-    if (PPC_ALTIVEC(av_get_cpu_flags())) {
         ff_dsputil_init_altivec(c, avctx, high_bit_depth);
->>>>>>> 5169e688
         ff_int_init_altivec(c, avctx);
         c->gmc1 = ff_gmc1_altivec;
 
@@ -165,17 +155,14 @@
                 c->fdct = ff_fdct_altivec;
             }
 #endif //CONFIG_ENCODERS
-<<<<<<< HEAD
-
-        if (avctx->lowres == 0 && avctx->bits_per_raw_sample <= 8) {
-=======
->>>>>>> 5169e688
+          if (avctx->lowres == 0) {
             if ((avctx->idct_algo == FF_IDCT_AUTO) ||
                 (avctx->idct_algo == FF_IDCT_ALTIVEC)) {
                 c->idct_put              = ff_idct_put_altivec;
                 c->idct_add              = ff_idct_add_altivec;
                 c->idct_permutation_type = FF_TRANSPOSE_IDCT_PERM;
             }
+          }
         }
     }
 }