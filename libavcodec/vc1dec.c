/*
 * VC-1 and WMV3 decoder
 * Copyright (c) 2006-2007 Konstantin Shishkov
 * Partly based on vc9.c (c) 2005 Anonymous, Alex Beregszaszi, Michael Niedermayer
 *
 * This file is part of FFmpeg.
 *
 * FFmpeg is free software; you can redistribute it and/or
 * modify it under the terms of the GNU Lesser General Public
 * License as published by the Free Software Foundation; either
 * version 2.1 of the License, or (at your option) any later version.
 *
 * FFmpeg is distributed in the hope that it will be useful,
 * but WITHOUT ANY WARRANTY; without even the implied warranty of
 * MERCHANTABILITY or FITNESS FOR A PARTICULAR PURPOSE.  See the GNU
 * Lesser General Public License for more details.
 *
 * You should have received a copy of the GNU Lesser General Public
 * License along with FFmpeg; if not, write to the Free Software
 * Foundation, Inc., 51 Franklin Street, Fifth Floor, Boston, MA 02110-1301 USA
 */

/**
 * @file
 * VC-1 and WMV3 decoder
 *
 */
#include "internal.h"
#include "dsputil.h"
#include "avcodec.h"
#include "mpegvideo.h"
#include "h263.h"
#include "vc1.h"
#include "vc1data.h"
#include "vc1acdata.h"
#include "msmpeg4data.h"
#include "unary.h"
#include "simple_idct.h"
#include "mathops.h"
#include "vdpau_internal.h"

#undef NDEBUG
#include <assert.h>

#define MB_INTRA_VLC_BITS 9
#define DC_VLC_BITS 9
#define AC_VLC_BITS 9
static const uint16_t table_mb_intra[64][2];


static const uint16_t vlc_offs[] = {
       0,   520,   552,   616,  1128,  1160, 1224, 1740, 1772, 1836, 1900, 2436,
    2986,  3050,  3610,  4154,  4218,  4746, 5326, 5390, 5902, 6554, 7658, 8620,
    9262, 10202, 10756, 11310, 12228, 15078
};

/**
 * Init VC-1 specific tables and VC1Context members
 * @param v The VC1Context to initialize
 * @return Status
 */
static int vc1_init_common(VC1Context *v)
{
    static int done = 0;
    int i = 0;
    static VLC_TYPE vlc_table[15078][2];

    v->hrd_rate = v->hrd_buffer = NULL;

    /* VLC tables */
    if(!done)
    {
        INIT_VLC_STATIC(&ff_vc1_bfraction_vlc, VC1_BFRACTION_VLC_BITS, 23,
                 ff_vc1_bfraction_bits, 1, 1,
                 ff_vc1_bfraction_codes, 1, 1, 1 << VC1_BFRACTION_VLC_BITS);
        INIT_VLC_STATIC(&ff_vc1_norm2_vlc, VC1_NORM2_VLC_BITS, 4,
                 ff_vc1_norm2_bits, 1, 1,
                 ff_vc1_norm2_codes, 1, 1, 1 << VC1_NORM2_VLC_BITS);
        INIT_VLC_STATIC(&ff_vc1_norm6_vlc, VC1_NORM6_VLC_BITS, 64,
                 ff_vc1_norm6_bits, 1, 1,
                 ff_vc1_norm6_codes, 2, 2, 556);
        INIT_VLC_STATIC(&ff_vc1_imode_vlc, VC1_IMODE_VLC_BITS, 7,
                 ff_vc1_imode_bits, 1, 1,
                 ff_vc1_imode_codes, 1, 1, 1 << VC1_IMODE_VLC_BITS);
        for (i=0; i<3; i++)
        {
            ff_vc1_ttmb_vlc[i].table = &vlc_table[vlc_offs[i*3+0]];
            ff_vc1_ttmb_vlc[i].table_allocated = vlc_offs[i*3+1] - vlc_offs[i*3+0];
            init_vlc(&ff_vc1_ttmb_vlc[i], VC1_TTMB_VLC_BITS, 16,
                     ff_vc1_ttmb_bits[i], 1, 1,
                     ff_vc1_ttmb_codes[i], 2, 2, INIT_VLC_USE_NEW_STATIC);
            ff_vc1_ttblk_vlc[i].table = &vlc_table[vlc_offs[i*3+1]];
            ff_vc1_ttblk_vlc[i].table_allocated = vlc_offs[i*3+2] - vlc_offs[i*3+1];
            init_vlc(&ff_vc1_ttblk_vlc[i], VC1_TTBLK_VLC_BITS, 8,
                     ff_vc1_ttblk_bits[i], 1, 1,
                     ff_vc1_ttblk_codes[i], 1, 1, INIT_VLC_USE_NEW_STATIC);
            ff_vc1_subblkpat_vlc[i].table = &vlc_table[vlc_offs[i*3+2]];
            ff_vc1_subblkpat_vlc[i].table_allocated = vlc_offs[i*3+3] - vlc_offs[i*3+2];
            init_vlc(&ff_vc1_subblkpat_vlc[i], VC1_SUBBLKPAT_VLC_BITS, 15,
                     ff_vc1_subblkpat_bits[i], 1, 1,
                     ff_vc1_subblkpat_codes[i], 1, 1, INIT_VLC_USE_NEW_STATIC);
        }
        for(i=0; i<4; i++)
        {
            ff_vc1_4mv_block_pattern_vlc[i].table = &vlc_table[vlc_offs[i*3+9]];
            ff_vc1_4mv_block_pattern_vlc[i].table_allocated = vlc_offs[i*3+10] - vlc_offs[i*3+9];
            init_vlc(&ff_vc1_4mv_block_pattern_vlc[i], VC1_4MV_BLOCK_PATTERN_VLC_BITS, 16,
                     ff_vc1_4mv_block_pattern_bits[i], 1, 1,
                     ff_vc1_4mv_block_pattern_codes[i], 1, 1, INIT_VLC_USE_NEW_STATIC);
            ff_vc1_cbpcy_p_vlc[i].table = &vlc_table[vlc_offs[i*3+10]];
            ff_vc1_cbpcy_p_vlc[i].table_allocated = vlc_offs[i*3+11] - vlc_offs[i*3+10];
            init_vlc(&ff_vc1_cbpcy_p_vlc[i], VC1_CBPCY_P_VLC_BITS, 64,
                     ff_vc1_cbpcy_p_bits[i], 1, 1,
                     ff_vc1_cbpcy_p_codes[i], 2, 2, INIT_VLC_USE_NEW_STATIC);
            ff_vc1_mv_diff_vlc[i].table = &vlc_table[vlc_offs[i*3+11]];
            ff_vc1_mv_diff_vlc[i].table_allocated = vlc_offs[i*3+12] - vlc_offs[i*3+11];
            init_vlc(&ff_vc1_mv_diff_vlc[i], VC1_MV_DIFF_VLC_BITS, 73,
                     ff_vc1_mv_diff_bits[i], 1, 1,
                     ff_vc1_mv_diff_codes[i], 2, 2, INIT_VLC_USE_NEW_STATIC);
        }
        for(i=0; i<8; i++){
            ff_vc1_ac_coeff_table[i].table = &vlc_table[vlc_offs[i+21]];
            ff_vc1_ac_coeff_table[i].table_allocated = vlc_offs[i+22] - vlc_offs[i+21];
            init_vlc(&ff_vc1_ac_coeff_table[i], AC_VLC_BITS, vc1_ac_sizes[i],
                     &vc1_ac_tables[i][0][1], 8, 4,
                     &vc1_ac_tables[i][0][0], 8, 4, INIT_VLC_USE_NEW_STATIC);
        }
        done = 1;
    }

    /* Other defaults */
    v->pq = -1;
    v->mvrange = 0; /* 7.1.1.18, p80 */

    return 0;
}

/***********************************************************************/
/**
 * @defgroup vc1bitplane VC-1 Bitplane decoding
 * @see 8.7, p56
 * @{
 */

/**
 * Imode types
 * @{
 */
enum Imode {
    IMODE_RAW,
    IMODE_NORM2,
    IMODE_DIFF2,
    IMODE_NORM6,
    IMODE_DIFF6,
    IMODE_ROWSKIP,
    IMODE_COLSKIP
};
/** @} */ //imode defines


/** @} */ //Bitplane group

static void vc1_put_signed_blocks_clamped(VC1Context *v)
{
    MpegEncContext *s = &v->s;

    /* The put pixels loop is always one MB row behind the decoding loop,
     * because we can only put pixels when overlap filtering is done, and
     * for filtering of the bottom edge of a MB, we need the next MB row
     * present as well.
     * Within the row, the put pixels loop is also one MB col behind the
     * decoding loop. The reason for this is again, because for filtering
     * of the right MB edge, we need the next MB present. */
    if (!s->first_slice_line) {
        if (s->mb_x) {
            s->dsp.put_signed_pixels_clamped(v->block[v->topleft_blk_idx][0],
                                             s->dest[0] - 16 * s->linesize - 16,
                                             s->linesize);
            s->dsp.put_signed_pixels_clamped(v->block[v->topleft_blk_idx][1],
                                             s->dest[0] - 16 * s->linesize - 8,
                                             s->linesize);
            s->dsp.put_signed_pixels_clamped(v->block[v->topleft_blk_idx][2],
                                             s->dest[0] - 8 * s->linesize - 16,
                                             s->linesize);
            s->dsp.put_signed_pixels_clamped(v->block[v->topleft_blk_idx][3],
                                             s->dest[0] - 8 * s->linesize - 8,
                                             s->linesize);
            s->dsp.put_signed_pixels_clamped(v->block[v->topleft_blk_idx][4],
                                             s->dest[1] - 8 * s->uvlinesize - 8,
                                             s->uvlinesize);
            s->dsp.put_signed_pixels_clamped(v->block[v->topleft_blk_idx][5],
                                             s->dest[2] - 8 * s->uvlinesize - 8,
                                             s->uvlinesize);
        }
        if (s->mb_x == s->mb_width - 1) {
            s->dsp.put_signed_pixels_clamped(v->block[v->top_blk_idx][0],
                                             s->dest[0] - 16 * s->linesize,
                                             s->linesize);
            s->dsp.put_signed_pixels_clamped(v->block[v->top_blk_idx][1],
                                             s->dest[0] - 16 * s->linesize + 8,
                                             s->linesize);
            s->dsp.put_signed_pixels_clamped(v->block[v->top_blk_idx][2],
                                             s->dest[0] - 8 * s->linesize,
                                             s->linesize);
            s->dsp.put_signed_pixels_clamped(v->block[v->top_blk_idx][3],
                                             s->dest[0] - 8 * s->linesize + 8,
                                             s->linesize);
            s->dsp.put_signed_pixels_clamped(v->block[v->top_blk_idx][4],
                                             s->dest[1] - 8 * s->uvlinesize,
                                             s->uvlinesize);
            s->dsp.put_signed_pixels_clamped(v->block[v->top_blk_idx][5],
                                             s->dest[2] - 8 * s->uvlinesize,
                                             s->uvlinesize);
        }
    }

#define inc_blk_idx(idx) do { \
        idx++; \
        if (idx >= v->n_allocated_blks) \
            idx = 0; \
    } while (0)

    inc_blk_idx(v->topleft_blk_idx);
    inc_blk_idx(v->top_blk_idx);
    inc_blk_idx(v->left_blk_idx);
    inc_blk_idx(v->cur_blk_idx);
}

static void vc1_loop_filter_iblk(VC1Context *v, int pq)
{
    MpegEncContext *s = &v->s;
    int j;
    if (!s->first_slice_line) {
        v->vc1dsp.vc1_v_loop_filter16(s->dest[0], s->linesize, pq);
        if (s->mb_x)
            v->vc1dsp.vc1_h_loop_filter16(s->dest[0] - 16*s->linesize, s->linesize, pq);
        v->vc1dsp.vc1_h_loop_filter16(s->dest[0] - 16*s->linesize+8, s->linesize, pq);
        for(j = 0; j < 2; j++){
            v->vc1dsp.vc1_v_loop_filter8(s->dest[j+1], s->uvlinesize, pq);
            if (s->mb_x)
                v->vc1dsp.vc1_h_loop_filter8(s->dest[j+1]-8*s->uvlinesize, s->uvlinesize, pq);
        }
    }
    v->vc1dsp.vc1_v_loop_filter16(s->dest[0] + 8*s->linesize, s->linesize, pq);

    if (s->mb_y == s->mb_height-1) {
        if (s->mb_x) {
            v->vc1dsp.vc1_h_loop_filter16(s->dest[0], s->linesize, pq);
            v->vc1dsp.vc1_h_loop_filter8(s->dest[1], s->uvlinesize, pq);
            v->vc1dsp.vc1_h_loop_filter8(s->dest[2], s->uvlinesize, pq);
        }
        v->vc1dsp.vc1_h_loop_filter16(s->dest[0] + 8, s->linesize, pq);
    }
}

static void vc1_loop_filter_iblk_delayed(VC1Context *v, int pq)
{
    MpegEncContext *s = &v->s;
    int j;

    /* The loopfilter runs 1 row and 1 column behind the overlap filter, which
     * means it runs two rows/cols behind the decoding loop. */
    if (!s->first_slice_line) {
        if (s->mb_x) {
            if (s->mb_y >= s->start_mb_y + 2) {
                v->vc1dsp.vc1_v_loop_filter16(s->dest[0] - 16 * s->linesize - 16, s->linesize, pq);

                if (s->mb_x >= 2)
                    v->vc1dsp.vc1_h_loop_filter16(s->dest[0] - 32 * s->linesize - 16, s->linesize, pq);
                v->vc1dsp.vc1_h_loop_filter16(s->dest[0] - 32 * s->linesize - 8, s->linesize, pq);
                for(j = 0; j < 2; j++) {
                    v->vc1dsp.vc1_v_loop_filter8(s->dest[j+1] - 8 * s->uvlinesize - 8, s->uvlinesize, pq);
                    if (s->mb_x >= 2) {
                        v->vc1dsp.vc1_h_loop_filter8(s->dest[j+1] - 16 * s->uvlinesize - 8, s->uvlinesize, pq);
                    }
                }
            }
            v->vc1dsp.vc1_v_loop_filter16(s->dest[0] - 8 * s->linesize - 16, s->linesize, pq);
        }

        if (s->mb_x == s->mb_width - 1) {
            if (s->mb_y >= s->start_mb_y + 2) {
                v->vc1dsp.vc1_v_loop_filter16(s->dest[0] - 16 * s->linesize, s->linesize, pq);

                if (s->mb_x)
                    v->vc1dsp.vc1_h_loop_filter16(s->dest[0] - 32 * s->linesize, s->linesize, pq);
                v->vc1dsp.vc1_h_loop_filter16(s->dest[0] - 32 * s->linesize + 8, s->linesize, pq);
                for(j = 0; j < 2; j++) {
                    v->vc1dsp.vc1_v_loop_filter8(s->dest[j+1] - 8 * s->uvlinesize, s->uvlinesize, pq);
                    if (s->mb_x >= 2) {
                        v->vc1dsp.vc1_h_loop_filter8(s->dest[j+1] - 16 * s->uvlinesize, s->uvlinesize, pq);
                    }
                }
            }
            v->vc1dsp.vc1_v_loop_filter16(s->dest[0] - 8 * s->linesize, s->linesize, pq);
        }

        if (s->mb_y == s->mb_height) {
            if (s->mb_x) {
                if (s->mb_x >= 2)
                    v->vc1dsp.vc1_h_loop_filter16(s->dest[0] - 16 * s->linesize - 16, s->linesize, pq);
                v->vc1dsp.vc1_h_loop_filter16(s->dest[0] - 16 * s->linesize - 8, s->linesize, pq);
                if (s->mb_x >= 2) {
                    for(j = 0; j < 2; j++) {
                        v->vc1dsp.vc1_h_loop_filter8(s->dest[j+1] - 8 * s->uvlinesize - 8, s->uvlinesize, pq);
                    }
                }
            }

            if (s->mb_x == s->mb_width - 1) {
                if (s->mb_x)
                    v->vc1dsp.vc1_h_loop_filter16(s->dest[0] - 16 * s->linesize, s->linesize, pq);
                v->vc1dsp.vc1_h_loop_filter16(s->dest[0] - 16 * s->linesize + 8, s->linesize, pq);
                if (s->mb_x) {
                    for(j = 0; j < 2; j++) {
                        v->vc1dsp.vc1_h_loop_filter8(s->dest[j+1] - 8 * s->uvlinesize, s->uvlinesize, pq);
                    }
                }
            }
        }
    }
}

static void vc1_smooth_overlap_filter_iblk(VC1Context *v)
{
    MpegEncContext *s = &v->s;
    int mb_pos;

    if (v->condover == CONDOVER_NONE)
        return;

    mb_pos = s->mb_x + s->mb_y * s->mb_stride;

    /* Within a MB, the horizontal overlap always runs before the vertical.
     * To accomplish that, we run the H on left and internal borders of the
     * currently decoded MB. Then, we wait for the next overlap iteration
     * to do H overlap on the right edge of this MB, before moving over and
     * running the V overlap. Therefore, the V overlap makes us trail by one
     * MB col and the H overlap filter makes us trail by one MB row. This
     * is reflected in the time at which we run the put_pixels loop. */
    if(v->condover == CONDOVER_ALL || v->pq >= 9 || v->over_flags_plane[mb_pos]) {
        if(s->mb_x && (v->condover == CONDOVER_ALL || v->pq >= 9 ||
                       v->over_flags_plane[mb_pos - 1])) {
            v->vc1dsp.vc1_h_s_overlap(v->block[v->left_blk_idx][1],
                                      v->block[v->cur_blk_idx][0]);
            v->vc1dsp.vc1_h_s_overlap(v->block[v->left_blk_idx][3],
                                      v->block[v->cur_blk_idx][2]);
            if(!(s->flags & CODEC_FLAG_GRAY)) {
                v->vc1dsp.vc1_h_s_overlap(v->block[v->left_blk_idx][4],
                                          v->block[v->cur_blk_idx][4]);
                v->vc1dsp.vc1_h_s_overlap(v->block[v->left_blk_idx][5],
                                          v->block[v->cur_blk_idx][5]);
            }
        }
        v->vc1dsp.vc1_h_s_overlap(v->block[v->cur_blk_idx][0],
                                  v->block[v->cur_blk_idx][1]);
        v->vc1dsp.vc1_h_s_overlap(v->block[v->cur_blk_idx][2],
                                  v->block[v->cur_blk_idx][3]);

        if (s->mb_x == s->mb_width - 1) {
            if(!s->first_slice_line && (v->condover == CONDOVER_ALL || v->pq >= 9 ||
                                        v->over_flags_plane[mb_pos - s->mb_stride])) {
                v->vc1dsp.vc1_v_s_overlap(v->block[v->top_blk_idx][2],
                                          v->block[v->cur_blk_idx][0]);
                v->vc1dsp.vc1_v_s_overlap(v->block[v->top_blk_idx][3],
                                          v->block[v->cur_blk_idx][1]);
                if(!(s->flags & CODEC_FLAG_GRAY)) {
                    v->vc1dsp.vc1_v_s_overlap(v->block[v->top_blk_idx][4],
                                              v->block[v->cur_blk_idx][4]);
                    v->vc1dsp.vc1_v_s_overlap(v->block[v->top_blk_idx][5],
                                              v->block[v->cur_blk_idx][5]);
                }
            }
            v->vc1dsp.vc1_v_s_overlap(v->block[v->cur_blk_idx][0],
                                      v->block[v->cur_blk_idx][2]);
            v->vc1dsp.vc1_v_s_overlap(v->block[v->cur_blk_idx][1],
                                      v->block[v->cur_blk_idx][3]);
        }
    }
    if (s->mb_x && (v->condover == CONDOVER_ALL || v->over_flags_plane[mb_pos - 1])) {
        if(!s->first_slice_line && (v->condover == CONDOVER_ALL || v->pq >= 9 ||
                                    v->over_flags_plane[mb_pos - s->mb_stride - 1])) {
            v->vc1dsp.vc1_v_s_overlap(v->block[v->topleft_blk_idx][2],
                                      v->block[v->left_blk_idx][0]);
            v->vc1dsp.vc1_v_s_overlap(v->block[v->topleft_blk_idx][3],
                                      v->block[v->left_blk_idx][1]);
            if(!(s->flags & CODEC_FLAG_GRAY)) {
                v->vc1dsp.vc1_v_s_overlap(v->block[v->topleft_blk_idx][4],
                                          v->block[v->left_blk_idx][4]);
                v->vc1dsp.vc1_v_s_overlap(v->block[v->topleft_blk_idx][5],
                                          v->block[v->left_blk_idx][5]);
            }
        }
        v->vc1dsp.vc1_v_s_overlap(v->block[v->left_blk_idx][0],
                                  v->block[v->left_blk_idx][2]);
        v->vc1dsp.vc1_v_s_overlap(v->block[v->left_blk_idx][1],
                                  v->block[v->left_blk_idx][3]);
    }
}

/** Do motion compensation over 1 macroblock
 * Mostly adapted hpel_motion and qpel_motion from mpegvideo.c
 */
static void vc1_mc_1mv(VC1Context *v, int dir)
{
    MpegEncContext *s = &v->s;
    DSPContext *dsp = &v->s.dsp;
    uint8_t *srcY, *srcU, *srcV;
    int dxy, mx, my, uvmx, uvmy, src_x, src_y, uvsrc_x, uvsrc_y;

    if(!v->s.last_picture.data[0])return;

    mx = s->mv[dir][0][0];
    my = s->mv[dir][0][1];

    // store motion vectors for further use in B frames
    if(s->pict_type == AV_PICTURE_TYPE_P) {
        s->current_picture.motion_val[1][s->block_index[0]][0] = mx;
        s->current_picture.motion_val[1][s->block_index[0]][1] = my;
    }
    uvmx = (mx + ((mx & 3) == 3)) >> 1;
    uvmy = (my + ((my & 3) == 3)) >> 1;
    v->luma_mv[s->mb_x][0] = uvmx;
    v->luma_mv[s->mb_x][1] = uvmy;
    if(v->fastuvmc) {
        uvmx = uvmx + ((uvmx<0)?(uvmx&1):-(uvmx&1));
        uvmy = uvmy + ((uvmy<0)?(uvmy&1):-(uvmy&1));
    }
    if(!dir) {
        srcY = s->last_picture.data[0];
        srcU = s->last_picture.data[1];
        srcV = s->last_picture.data[2];
    } else {
        srcY = s->next_picture.data[0];
        srcU = s->next_picture.data[1];
        srcV = s->next_picture.data[2];
    }

    src_x = s->mb_x * 16 + (mx >> 2);
    src_y = s->mb_y * 16 + (my >> 2);
    uvsrc_x = s->mb_x * 8 + (uvmx >> 2);
    uvsrc_y = s->mb_y * 8 + (uvmy >> 2);

    if(v->profile != PROFILE_ADVANCED){
        src_x   = av_clip(  src_x, -16, s->mb_width  * 16);
        src_y   = av_clip(  src_y, -16, s->mb_height * 16);
        uvsrc_x = av_clip(uvsrc_x,  -8, s->mb_width  *  8);
        uvsrc_y = av_clip(uvsrc_y,  -8, s->mb_height *  8);
    }else{
        src_x   = av_clip(  src_x, -17, s->avctx->coded_width);
        src_y   = av_clip(  src_y, -18, s->avctx->coded_height + 1);
        uvsrc_x = av_clip(uvsrc_x,  -8, s->avctx->coded_width  >> 1);
        uvsrc_y = av_clip(uvsrc_y,  -8, s->avctx->coded_height >> 1);
    }

    srcY += src_y * s->linesize + src_x;
    srcU += uvsrc_y * s->uvlinesize + uvsrc_x;
    srcV += uvsrc_y * s->uvlinesize + uvsrc_x;

    /* for grayscale we should not try to read from unknown area */
    if(s->flags & CODEC_FLAG_GRAY) {
        srcU = s->edge_emu_buffer + 18 * s->linesize;
        srcV = s->edge_emu_buffer + 18 * s->linesize;
    }

    if(v->rangeredfrm || (v->mv_mode == MV_PMODE_INTENSITY_COMP)
       || (unsigned)(src_x - s->mspel) > s->h_edge_pos - (mx&3) - 16 - s->mspel*3
       || (unsigned)(src_y - s->mspel) > s->v_edge_pos - (my&3) - 16 - s->mspel*3){
        uint8_t *uvbuf= s->edge_emu_buffer + 19 * s->linesize;

        srcY -= s->mspel * (1 + s->linesize);
        s->dsp.emulated_edge_mc(s->edge_emu_buffer, srcY, s->linesize, 17+s->mspel*2, 17+s->mspel*2,
                            src_x - s->mspel, src_y - s->mspel, s->h_edge_pos, s->v_edge_pos);
        srcY = s->edge_emu_buffer;
        s->dsp.emulated_edge_mc(uvbuf     , srcU, s->uvlinesize, 8+1, 8+1,
                            uvsrc_x, uvsrc_y, s->h_edge_pos >> 1, s->v_edge_pos >> 1);
        s->dsp.emulated_edge_mc(uvbuf + 16, srcV, s->uvlinesize, 8+1, 8+1,
                            uvsrc_x, uvsrc_y, s->h_edge_pos >> 1, s->v_edge_pos >> 1);
        srcU = uvbuf;
        srcV = uvbuf + 16;
        /* if we deal with range reduction we need to scale source blocks */
        if(v->rangeredfrm) {
            int i, j;
            uint8_t *src, *src2;

            src = srcY;
            for(j = 0; j < 17 + s->mspel*2; j++) {
                for(i = 0; i < 17 + s->mspel*2; i++) src[i] = ((src[i] - 128) >> 1) + 128;
                src += s->linesize;
            }
            src = srcU; src2 = srcV;
            for(j = 0; j < 9; j++) {
                for(i = 0; i < 9; i++) {
                    src[i] = ((src[i] - 128) >> 1) + 128;
                    src2[i] = ((src2[i] - 128) >> 1) + 128;
                }
                src += s->uvlinesize;
                src2 += s->uvlinesize;
            }
        }
        /* if we deal with intensity compensation we need to scale source blocks */
        if(v->mv_mode == MV_PMODE_INTENSITY_COMP) {
            int i, j;
            uint8_t *src, *src2;

            src = srcY;
            for(j = 0; j < 17 + s->mspel*2; j++) {
                for(i = 0; i < 17 + s->mspel*2; i++) src[i] = v->luty[src[i]];
                src += s->linesize;
            }
            src = srcU; src2 = srcV;
            for(j = 0; j < 9; j++) {
                for(i = 0; i < 9; i++) {
                    src[i] = v->lutuv[src[i]];
                    src2[i] = v->lutuv[src2[i]];
                }
                src += s->uvlinesize;
                src2 += s->uvlinesize;
            }
        }
        srcY += s->mspel * (1 + s->linesize);
    }

    if(s->mspel) {
        dxy = ((my & 3) << 2) | (mx & 3);
        v->vc1dsp.put_vc1_mspel_pixels_tab[dxy](s->dest[0]    , srcY    , s->linesize, v->rnd);
        v->vc1dsp.put_vc1_mspel_pixels_tab[dxy](s->dest[0] + 8, srcY + 8, s->linesize, v->rnd);
        srcY += s->linesize * 8;
        v->vc1dsp.put_vc1_mspel_pixels_tab[dxy](s->dest[0] + 8 * s->linesize    , srcY    , s->linesize, v->rnd);
        v->vc1dsp.put_vc1_mspel_pixels_tab[dxy](s->dest[0] + 8 * s->linesize + 8, srcY + 8, s->linesize, v->rnd);
    } else { // hpel mc - always used for luma
        dxy = (my & 2) | ((mx & 2) >> 1);

        if(!v->rnd)
            dsp->put_pixels_tab[0][dxy](s->dest[0], srcY, s->linesize, 16);
        else
            dsp->put_no_rnd_pixels_tab[0][dxy](s->dest[0], srcY, s->linesize, 16);
    }

    if(s->flags & CODEC_FLAG_GRAY) return;
    /* Chroma MC always uses qpel bilinear */
    uvmx = (uvmx&3)<<1;
    uvmy = (uvmy&3)<<1;
    if(!v->rnd){
        dsp->put_h264_chroma_pixels_tab[0](s->dest[1], srcU, s->uvlinesize, 8, uvmx, uvmy);
        dsp->put_h264_chroma_pixels_tab[0](s->dest[2], srcV, s->uvlinesize, 8, uvmx, uvmy);
    }else{
        v->vc1dsp.put_no_rnd_vc1_chroma_pixels_tab[0](s->dest[1], srcU, s->uvlinesize, 8, uvmx, uvmy);
        v->vc1dsp.put_no_rnd_vc1_chroma_pixels_tab[0](s->dest[2], srcV, s->uvlinesize, 8, uvmx, uvmy);
    }
}

/** Do motion compensation for 4-MV macroblock - luminance block
 */
static void vc1_mc_4mv_luma(VC1Context *v, int n)
{
    MpegEncContext *s = &v->s;
    DSPContext *dsp = &v->s.dsp;
    uint8_t *srcY;
    int dxy, mx, my, src_x, src_y;
    int off;

    if(!v->s.last_picture.data[0])return;
    mx = s->mv[0][n][0];
    my = s->mv[0][n][1];
    srcY = s->last_picture.data[0];

    off = s->linesize * 4 * (n&2) + (n&1) * 8;

    src_x = s->mb_x * 16 + (n&1) * 8 + (mx >> 2);
    src_y = s->mb_y * 16 + (n&2) * 4 + (my >> 2);

    if(v->profile != PROFILE_ADVANCED){
        src_x   = av_clip(  src_x, -16, s->mb_width  * 16);
        src_y   = av_clip(  src_y, -16, s->mb_height * 16);
    }else{
        src_x   = av_clip(  src_x, -17, s->avctx->coded_width);
        src_y   = av_clip(  src_y, -18, s->avctx->coded_height + 1);
    }

    srcY += src_y * s->linesize + src_x;

    if(v->rangeredfrm || (v->mv_mode == MV_PMODE_INTENSITY_COMP)
       || (unsigned)(src_x - s->mspel) > s->h_edge_pos - (mx&3) - 8 - s->mspel*2
       || (unsigned)(src_y - s->mspel) > s->v_edge_pos - (my&3) - 8 - s->mspel*2){
        srcY -= s->mspel * (1 + s->linesize);
        s->dsp.emulated_edge_mc(s->edge_emu_buffer, srcY, s->linesize, 9+s->mspel*2, 9+s->mspel*2,
                            src_x - s->mspel, src_y - s->mspel, s->h_edge_pos, s->v_edge_pos);
        srcY = s->edge_emu_buffer;
        /* if we deal with range reduction we need to scale source blocks */
        if(v->rangeredfrm) {
            int i, j;
            uint8_t *src;

            src = srcY;
            for(j = 0; j < 9 + s->mspel*2; j++) {
                for(i = 0; i < 9 + s->mspel*2; i++) src[i] = ((src[i] - 128) >> 1) + 128;
                src += s->linesize;
            }
        }
        /* if we deal with intensity compensation we need to scale source blocks */
        if(v->mv_mode == MV_PMODE_INTENSITY_COMP) {
            int i, j;
            uint8_t *src;

            src = srcY;
            for(j = 0; j < 9 + s->mspel*2; j++) {
                for(i = 0; i < 9 + s->mspel*2; i++) src[i] = v->luty[src[i]];
                src += s->linesize;
            }
        }
        srcY += s->mspel * (1 + s->linesize);
    }

    if(s->mspel) {
        dxy = ((my & 3) << 2) | (mx & 3);
        v->vc1dsp.put_vc1_mspel_pixels_tab[dxy](s->dest[0] + off, srcY, s->linesize, v->rnd);
    } else { // hpel mc - always used for luma
        dxy = (my & 2) | ((mx & 2) >> 1);
        if(!v->rnd)
            dsp->put_pixels_tab[1][dxy](s->dest[0] + off, srcY, s->linesize, 8);
        else
            dsp->put_no_rnd_pixels_tab[1][dxy](s->dest[0] + off, srcY, s->linesize, 8);
    }
}

static inline int median4(int a, int b, int c, int d)
{
    if(a < b) {
        if(c < d) return (FFMIN(b, d) + FFMAX(a, c)) / 2;
        else      return (FFMIN(b, c) + FFMAX(a, d)) / 2;
    } else {
        if(c < d) return (FFMIN(a, d) + FFMAX(b, c)) / 2;
        else      return (FFMIN(a, c) + FFMAX(b, d)) / 2;
    }
}


/** Do motion compensation for 4-MV macroblock - both chroma blocks
 */
static void vc1_mc_4mv_chroma(VC1Context *v)
{
    MpegEncContext *s = &v->s;
    DSPContext *dsp = &v->s.dsp;
    uint8_t *srcU, *srcV;
    int uvmx, uvmy, uvsrc_x, uvsrc_y;
    int i, idx, tx = 0, ty = 0;
    int mvx[4], mvy[4], intra[4];
    static const int count[16] = { 0, 1, 1, 2, 1, 2, 2, 3, 1, 2, 2, 3, 2, 3, 3, 4};

    if(!v->s.last_picture.data[0])return;
    if(s->flags & CODEC_FLAG_GRAY) return;

    for(i = 0; i < 4; i++) {
        mvx[i] = s->mv[0][i][0];
        mvy[i] = s->mv[0][i][1];
        intra[i] = v->mb_type[0][s->block_index[i]];
    }

    /* calculate chroma MV vector from four luma MVs */
    idx = (intra[3] << 3) | (intra[2] << 2) | (intra[1] << 1) | intra[0];
    if(!idx) { // all blocks are inter
        tx = median4(mvx[0], mvx[1], mvx[2], mvx[3]);
        ty = median4(mvy[0], mvy[1], mvy[2], mvy[3]);
    } else if(count[idx] == 1) { // 3 inter blocks
        switch(idx) {
        case 0x1:
            tx = mid_pred(mvx[1], mvx[2], mvx[3]);
            ty = mid_pred(mvy[1], mvy[2], mvy[3]);
            break;
        case 0x2:
            tx = mid_pred(mvx[0], mvx[2], mvx[3]);
            ty = mid_pred(mvy[0], mvy[2], mvy[3]);
            break;
        case 0x4:
            tx = mid_pred(mvx[0], mvx[1], mvx[3]);
            ty = mid_pred(mvy[0], mvy[1], mvy[3]);
            break;
        case 0x8:
            tx = mid_pred(mvx[0], mvx[1], mvx[2]);
            ty = mid_pred(mvy[0], mvy[1], mvy[2]);
            break;
        }
    } else if(count[idx] == 2) {
        int t1 = 0, t2 = 0;
        for(i=0; i<3;i++) if(!intra[i]) {t1 = i; break;}
        for(i= t1+1; i<4; i++)if(!intra[i]) {t2 = i; break;}
        tx = (mvx[t1] + mvx[t2]) / 2;
        ty = (mvy[t1] + mvy[t2]) / 2;
    } else {
        s->current_picture.motion_val[1][s->block_index[0]][0] = 0;
        s->current_picture.motion_val[1][s->block_index[0]][1] = 0;
        v->luma_mv[s->mb_x][0] = v->luma_mv[s->mb_x][1] = 0;
        return; //no need to do MC for inter blocks
    }

    s->current_picture.motion_val[1][s->block_index[0]][0] = tx;
    s->current_picture.motion_val[1][s->block_index[0]][1] = ty;
    uvmx = (tx + ((tx&3) == 3)) >> 1;
    uvmy = (ty + ((ty&3) == 3)) >> 1;
    v->luma_mv[s->mb_x][0] = uvmx;
    v->luma_mv[s->mb_x][1] = uvmy;
    if(v->fastuvmc) {
        uvmx = uvmx + ((uvmx<0)?(uvmx&1):-(uvmx&1));
        uvmy = uvmy + ((uvmy<0)?(uvmy&1):-(uvmy&1));
    }

    uvsrc_x = s->mb_x * 8 + (uvmx >> 2);
    uvsrc_y = s->mb_y * 8 + (uvmy >> 2);

    if(v->profile != PROFILE_ADVANCED){
        uvsrc_x = av_clip(uvsrc_x,  -8, s->mb_width  *  8);
        uvsrc_y = av_clip(uvsrc_y,  -8, s->mb_height *  8);
    }else{
        uvsrc_x = av_clip(uvsrc_x,  -8, s->avctx->coded_width  >> 1);
        uvsrc_y = av_clip(uvsrc_y,  -8, s->avctx->coded_height >> 1);
    }

    srcU = s->last_picture.data[1] + uvsrc_y * s->uvlinesize + uvsrc_x;
    srcV = s->last_picture.data[2] + uvsrc_y * s->uvlinesize + uvsrc_x;
    if(v->rangeredfrm || (v->mv_mode == MV_PMODE_INTENSITY_COMP)
       || (unsigned)uvsrc_x > (s->h_edge_pos >> 1) - 9
       || (unsigned)uvsrc_y > (s->v_edge_pos >> 1) - 9){
        s->dsp.emulated_edge_mc(s->edge_emu_buffer     , srcU, s->uvlinesize, 8+1, 8+1,
                            uvsrc_x, uvsrc_y, s->h_edge_pos >> 1, s->v_edge_pos >> 1);
        s->dsp.emulated_edge_mc(s->edge_emu_buffer + 16, srcV, s->uvlinesize, 8+1, 8+1,
                            uvsrc_x, uvsrc_y, s->h_edge_pos >> 1, s->v_edge_pos >> 1);
        srcU = s->edge_emu_buffer;
        srcV = s->edge_emu_buffer + 16;

        /* if we deal with range reduction we need to scale source blocks */
        if(v->rangeredfrm) {
            int i, j;
            uint8_t *src, *src2;

            src = srcU; src2 = srcV;
            for(j = 0; j < 9; j++) {
                for(i = 0; i < 9; i++) {
                    src[i] = ((src[i] - 128) >> 1) + 128;
                    src2[i] = ((src2[i] - 128) >> 1) + 128;
                }
                src += s->uvlinesize;
                src2 += s->uvlinesize;
            }
        }
        /* if we deal with intensity compensation we need to scale source blocks */
        if(v->mv_mode == MV_PMODE_INTENSITY_COMP) {
            int i, j;
            uint8_t *src, *src2;

            src = srcU; src2 = srcV;
            for(j = 0; j < 9; j++) {
                for(i = 0; i < 9; i++) {
                    src[i] = v->lutuv[src[i]];
                    src2[i] = v->lutuv[src2[i]];
                }
                src += s->uvlinesize;
                src2 += s->uvlinesize;
            }
        }
    }

    /* Chroma MC always uses qpel bilinear */
    uvmx = (uvmx&3)<<1;
    uvmy = (uvmy&3)<<1;
    if(!v->rnd){
        dsp->put_h264_chroma_pixels_tab[0](s->dest[1], srcU, s->uvlinesize, 8, uvmx, uvmy);
        dsp->put_h264_chroma_pixels_tab[0](s->dest[2], srcV, s->uvlinesize, 8, uvmx, uvmy);
    }else{
        v->vc1dsp.put_no_rnd_vc1_chroma_pixels_tab[0](s->dest[1], srcU, s->uvlinesize, 8, uvmx, uvmy);
        v->vc1dsp.put_no_rnd_vc1_chroma_pixels_tab[0](s->dest[2], srcV, s->uvlinesize, 8, uvmx, uvmy);
    }
}

/***********************************************************************/
/**
 * @defgroup vc1block VC-1 Block-level functions
 * @see 7.1.4, p91 and 8.1.1.7, p(1)04
 * @{
 */

/**
 * @def GET_MQUANT
 * @brief Get macroblock-level quantizer scale
 */
#define GET_MQUANT()                                           \
  if (v->dquantfrm)                                            \
  {                                                            \
    int edges = 0;                                             \
    if (v->dqprofile == DQPROFILE_ALL_MBS)                     \
    {                                                          \
      if (v->dqbilevel)                                        \
      {                                                        \
        mquant = (get_bits1(gb)) ? v->altpq : v->pq;           \
      }                                                        \
      else                                                     \
      {                                                        \
        mqdiff = get_bits(gb, 3);                              \
        if (mqdiff != 7) mquant = v->pq + mqdiff;              \
        else mquant = get_bits(gb, 5);                         \
      }                                                        \
    }                                                          \
    if(v->dqprofile == DQPROFILE_SINGLE_EDGE)                  \
        edges = 1 << v->dqsbedge;                              \
    else if(v->dqprofile == DQPROFILE_DOUBLE_EDGES)            \
        edges = (3 << v->dqsbedge) % 15;                       \
    else if(v->dqprofile == DQPROFILE_FOUR_EDGES)              \
        edges = 15;                                            \
    if((edges&1) && !s->mb_x)                                  \
        mquant = v->altpq;                                     \
    if((edges&2) && s->first_slice_line)                       \
        mquant = v->altpq;                                     \
    if((edges&4) && s->mb_x == (s->mb_width - 1))              \
        mquant = v->altpq;                                     \
    if((edges&8) && s->mb_y == (s->mb_height - 1))             \
        mquant = v->altpq;                                     \
  }

/**
 * @def GET_MVDATA(_dmv_x, _dmv_y)
 * @brief Get MV differentials
 * @see MVDATA decoding from 8.3.5.2, p(1)20
 * @param _dmv_x Horizontal differential for decoded MV
 * @param _dmv_y Vertical differential for decoded MV
 */
#define GET_MVDATA(_dmv_x, _dmv_y)                                  \
  index = 1 + get_vlc2(gb, ff_vc1_mv_diff_vlc[s->mv_table_index].table,\
                       VC1_MV_DIFF_VLC_BITS, 2);                    \
  if (index > 36)                                                   \
  {                                                                 \
    mb_has_coeffs = 1;                                              \
    index -= 37;                                                    \
  }                                                                 \
  else mb_has_coeffs = 0;                                           \
  s->mb_intra = 0;                                                  \
  if (!index) { _dmv_x = _dmv_y = 0; }                              \
  else if (index == 35)                                             \
  {                                                                 \
    _dmv_x = get_bits(gb, v->k_x - 1 + s->quarter_sample);          \
    _dmv_y = get_bits(gb, v->k_y - 1 + s->quarter_sample);          \
  }                                                                 \
  else if (index == 36)                                             \
  {                                                                 \
    _dmv_x = 0;                                                     \
    _dmv_y = 0;                                                     \
    s->mb_intra = 1;                                                \
  }                                                                 \
  else                                                              \
  {                                                                 \
    index1 = index%6;                                               \
    if (!s->quarter_sample && index1 == 5) val = 1;                 \
    else                                   val = 0;                 \
    if(size_table[index1] - val > 0)                                \
        val = get_bits(gb, size_table[index1] - val);               \
    else                                   val = 0;                 \
    sign = 0 - (val&1);                                             \
    _dmv_x = (sign ^ ((val>>1) + offset_table[index1])) - sign;     \
                                                                    \
    index1 = index/6;                                               \
    if (!s->quarter_sample && index1 == 5) val = 1;                 \
    else                                   val = 0;                 \
    if(size_table[index1] - val > 0)                                \
        val = get_bits(gb, size_table[index1] - val);               \
    else                                   val = 0;                 \
    sign = 0 - (val&1);                                             \
    _dmv_y = (sign ^ ((val>>1) + offset_table[index1])) - sign;     \
  }

/** Predict and set motion vector
 */
static inline void vc1_pred_mv(VC1Context *v, int n, int dmv_x, int dmv_y, int mv1, int r_x, int r_y, uint8_t* is_intra)
{
    MpegEncContext *s = &v->s;
    int xy, wrap, off = 0;
    int16_t *A, *B, *C;
    int px, py;
    int sum;

    /* scale MV difference to be quad-pel */
    dmv_x <<= 1 - s->quarter_sample;
    dmv_y <<= 1 - s->quarter_sample;

    wrap = s->b8_stride;
    xy = s->block_index[n];

    if(s->mb_intra){
        s->mv[0][n][0] = s->current_picture.motion_val[0][xy][0] = 0;
        s->mv[0][n][1] = s->current_picture.motion_val[0][xy][1] = 0;
        s->current_picture.motion_val[1][xy][0] = 0;
        s->current_picture.motion_val[1][xy][1] = 0;
        if(mv1) { /* duplicate motion data for 1-MV block */
            s->current_picture.motion_val[0][xy + 1][0] = 0;
            s->current_picture.motion_val[0][xy + 1][1] = 0;
            s->current_picture.motion_val[0][xy + wrap][0] = 0;
            s->current_picture.motion_val[0][xy + wrap][1] = 0;
            s->current_picture.motion_val[0][xy + wrap + 1][0] = 0;
            s->current_picture.motion_val[0][xy + wrap + 1][1] = 0;
            v->luma_mv[s->mb_x][0] = v->luma_mv[s->mb_x][1] = 0;
            s->current_picture.motion_val[1][xy + 1][0] = 0;
            s->current_picture.motion_val[1][xy + 1][1] = 0;
            s->current_picture.motion_val[1][xy + wrap][0] = 0;
            s->current_picture.motion_val[1][xy + wrap][1] = 0;
            s->current_picture.motion_val[1][xy + wrap + 1][0] = 0;
            s->current_picture.motion_val[1][xy + wrap + 1][1] = 0;
        }
        return;
    }

    C = s->current_picture.motion_val[0][xy - 1];
    A = s->current_picture.motion_val[0][xy - wrap];
    if(mv1)
        off = (s->mb_x == (s->mb_width - 1)) ? -1 : 2;
    else {
        //in 4-MV mode different blocks have different B predictor position
        switch(n){
        case 0:
            off = (s->mb_x > 0) ? -1 : 1;
            break;
        case 1:
            off = (s->mb_x == (s->mb_width - 1)) ? -1 : 1;
            break;
        case 2:
            off = 1;
            break;
        case 3:
            off = -1;
        }
    }
    B = s->current_picture.motion_val[0][xy - wrap + off];

    if(!s->first_slice_line || (n==2 || n==3)) { // predictor A is not out of bounds
        if(s->mb_width == 1) {
            px = A[0];
            py = A[1];
        } else {
            px = mid_pred(A[0], B[0], C[0]);
            py = mid_pred(A[1], B[1], C[1]);
        }
    } else if(s->mb_x || (n==1 || n==3)) { // predictor C is not out of bounds
        px = C[0];
        py = C[1];
    } else {
        px = py = 0;
    }
    /* Pullback MV as specified in 8.3.5.3.4 */
    {
        int qx, qy, X, Y;
        qx = (s->mb_x << 6) + ((n==1 || n==3) ? 32 : 0);
        qy = (s->mb_y << 6) + ((n==2 || n==3) ? 32 : 0);
        X = (s->mb_width << 6) - 4;
        Y = (s->mb_height << 6) - 4;
        if(mv1) {
            if(qx + px < -60) px = -60 - qx;
            if(qy + py < -60) py = -60 - qy;
        } else {
            if(qx + px < -28) px = -28 - qx;
            if(qy + py < -28) py = -28 - qy;
        }
        if(qx + px > X) px = X - qx;
        if(qy + py > Y) py = Y - qy;
    }
    /* Calculate hybrid prediction as specified in 8.3.5.3.5 */
    if((!s->first_slice_line || (n==2 || n==3)) && (s->mb_x || (n==1 || n==3))) {
        if(is_intra[xy - wrap])
            sum = FFABS(px) + FFABS(py);
        else
            sum = FFABS(px - A[0]) + FFABS(py - A[1]);
        if(sum > 32) {
            if(get_bits1(&s->gb)) {
                px = A[0];
                py = A[1];
            } else {
                px = C[0];
                py = C[1];
            }
        } else {
            if(is_intra[xy - 1])
                sum = FFABS(px) + FFABS(py);
            else
                sum = FFABS(px - C[0]) + FFABS(py - C[1]);
            if(sum > 32) {
                if(get_bits1(&s->gb)) {
                    px = A[0];
                    py = A[1];
                } else {
                    px = C[0];
                    py = C[1];
                }
            }
        }
    }
    /* store MV using signed modulus of MV range defined in 4.11 */
    s->mv[0][n][0] = s->current_picture.motion_val[0][xy][0] = ((px + dmv_x + r_x) & ((r_x << 1) - 1)) - r_x;
    s->mv[0][n][1] = s->current_picture.motion_val[0][xy][1] = ((py + dmv_y + r_y) & ((r_y << 1) - 1)) - r_y;
    if(mv1) { /* duplicate motion data for 1-MV block */
        s->current_picture.motion_val[0][xy + 1][0] = s->current_picture.motion_val[0][xy][0];
        s->current_picture.motion_val[0][xy + 1][1] = s->current_picture.motion_val[0][xy][1];
        s->current_picture.motion_val[0][xy + wrap][0] = s->current_picture.motion_val[0][xy][0];
        s->current_picture.motion_val[0][xy + wrap][1] = s->current_picture.motion_val[0][xy][1];
        s->current_picture.motion_val[0][xy + wrap + 1][0] = s->current_picture.motion_val[0][xy][0];
        s->current_picture.motion_val[0][xy + wrap + 1][1] = s->current_picture.motion_val[0][xy][1];
    }
}

/** Motion compensation for direct or interpolated blocks in B-frames
 */
static void vc1_interp_mc(VC1Context *v)
{
    MpegEncContext *s = &v->s;
    DSPContext *dsp = &v->s.dsp;
    uint8_t *srcY, *srcU, *srcV;
    int dxy, mx, my, uvmx, uvmy, src_x, src_y, uvsrc_x, uvsrc_y;

    if(!v->s.next_picture.data[0])return;

    mx = s->mv[1][0][0];
    my = s->mv[1][0][1];
    uvmx = (mx + ((mx & 3) == 3)) >> 1;
    uvmy = (my + ((my & 3) == 3)) >> 1;
    if(v->fastuvmc) {
        uvmx = uvmx + ((uvmx<0)?-(uvmx&1):(uvmx&1));
        uvmy = uvmy + ((uvmy<0)?-(uvmy&1):(uvmy&1));
    }
    srcY = s->next_picture.data[0];
    srcU = s->next_picture.data[1];
    srcV = s->next_picture.data[2];

    src_x = s->mb_x * 16 + (mx >> 2);
    src_y = s->mb_y * 16 + (my >> 2);
    uvsrc_x = s->mb_x * 8 + (uvmx >> 2);
    uvsrc_y = s->mb_y * 8 + (uvmy >> 2);

    if(v->profile != PROFILE_ADVANCED){
        src_x   = av_clip(  src_x, -16, s->mb_width  * 16);
        src_y   = av_clip(  src_y, -16, s->mb_height * 16);
        uvsrc_x = av_clip(uvsrc_x,  -8, s->mb_width  *  8);
        uvsrc_y = av_clip(uvsrc_y,  -8, s->mb_height *  8);
    }else{
        src_x   = av_clip(  src_x, -17, s->avctx->coded_width);
        src_y   = av_clip(  src_y, -18, s->avctx->coded_height + 1);
        uvsrc_x = av_clip(uvsrc_x,  -8, s->avctx->coded_width  >> 1);
        uvsrc_y = av_clip(uvsrc_y,  -8, s->avctx->coded_height >> 1);
    }

    srcY += src_y * s->linesize + src_x;
    srcU += uvsrc_y * s->uvlinesize + uvsrc_x;
    srcV += uvsrc_y * s->uvlinesize + uvsrc_x;

    /* for grayscale we should not try to read from unknown area */
    if(s->flags & CODEC_FLAG_GRAY) {
        srcU = s->edge_emu_buffer + 18 * s->linesize;
        srcV = s->edge_emu_buffer + 18 * s->linesize;
    }

    if(v->rangeredfrm
       || (unsigned)(src_x - s->mspel) > s->h_edge_pos - (mx&3) - 16 - s->mspel*3
       || (unsigned)(src_y - s->mspel) > s->v_edge_pos - (my&3) - 16 - s->mspel*3){
        uint8_t *uvbuf= s->edge_emu_buffer + 19 * s->linesize;

        srcY -= s->mspel * (1 + s->linesize);
        s->dsp.emulated_edge_mc(s->edge_emu_buffer, srcY, s->linesize, 17+s->mspel*2, 17+s->mspel*2,
                            src_x - s->mspel, src_y - s->mspel, s->h_edge_pos, s->v_edge_pos);
        srcY = s->edge_emu_buffer;
        s->dsp.emulated_edge_mc(uvbuf     , srcU, s->uvlinesize, 8+1, 8+1,
                            uvsrc_x, uvsrc_y, s->h_edge_pos >> 1, s->v_edge_pos >> 1);
        s->dsp.emulated_edge_mc(uvbuf + 16, srcV, s->uvlinesize, 8+1, 8+1,
                            uvsrc_x, uvsrc_y, s->h_edge_pos >> 1, s->v_edge_pos >> 1);
        srcU = uvbuf;
        srcV = uvbuf + 16;
        /* if we deal with range reduction we need to scale source blocks */
        if(v->rangeredfrm) {
            int i, j;
            uint8_t *src, *src2;

            src = srcY;
            for(j = 0; j < 17 + s->mspel*2; j++) {
                for(i = 0; i < 17 + s->mspel*2; i++) src[i] = ((src[i] - 128) >> 1) + 128;
                src += s->linesize;
            }
            src = srcU; src2 = srcV;
            for(j = 0; j < 9; j++) {
                for(i = 0; i < 9; i++) {
                    src[i] = ((src[i] - 128) >> 1) + 128;
                    src2[i] = ((src2[i] - 128) >> 1) + 128;
                }
                src += s->uvlinesize;
                src2 += s->uvlinesize;
            }
        }
        srcY += s->mspel * (1 + s->linesize);
    }

    if(s->mspel) {
        dxy = ((my & 3) << 2) | (mx & 3);
        v->vc1dsp.avg_vc1_mspel_pixels_tab[dxy](s->dest[0]    , srcY    , s->linesize, v->rnd);
        v->vc1dsp.avg_vc1_mspel_pixels_tab[dxy](s->dest[0] + 8, srcY + 8, s->linesize, v->rnd);
        srcY += s->linesize * 8;
        v->vc1dsp.avg_vc1_mspel_pixels_tab[dxy](s->dest[0] + 8 * s->linesize    , srcY    , s->linesize, v->rnd);
        v->vc1dsp.avg_vc1_mspel_pixels_tab[dxy](s->dest[0] + 8 * s->linesize + 8, srcY + 8, s->linesize, v->rnd);
    } else { // hpel mc
        dxy = (my & 2) | ((mx & 2) >> 1);

        if(!v->rnd)
            dsp->avg_pixels_tab[0][dxy](s->dest[0], srcY, s->linesize, 16);
        else
            dsp->avg_no_rnd_pixels_tab[0][dxy](s->dest[0], srcY, s->linesize, 16);
    }

    if(s->flags & CODEC_FLAG_GRAY) return;
    /* Chroma MC always uses qpel blilinear */
    uvmx = (uvmx&3)<<1;
    uvmy = (uvmy&3)<<1;
    if(!v->rnd){
        dsp->avg_h264_chroma_pixels_tab[0](s->dest[1], srcU, s->uvlinesize, 8, uvmx, uvmy);
        dsp->avg_h264_chroma_pixels_tab[0](s->dest[2], srcV, s->uvlinesize, 8, uvmx, uvmy);
    }else{
        v->vc1dsp.avg_no_rnd_vc1_chroma_pixels_tab[0](s->dest[1], srcU, s->uvlinesize, 8, uvmx, uvmy);
        v->vc1dsp.avg_no_rnd_vc1_chroma_pixels_tab[0](s->dest[2], srcV, s->uvlinesize, 8, uvmx, uvmy);
    }
}

static av_always_inline int scale_mv(int value, int bfrac, int inv, int qs)
{
    int n = bfrac;

#if B_FRACTION_DEN==256
    if(inv)
        n -= 256;
    if(!qs)
        return 2 * ((value * n + 255) >> 9);
    return (value * n + 128) >> 8;
#else
    if(inv)
        n -= B_FRACTION_DEN;
    if(!qs)
        return 2 * ((value * n + B_FRACTION_DEN - 1) / (2 * B_FRACTION_DEN));
    return (value * n + B_FRACTION_DEN/2) / B_FRACTION_DEN;
#endif
}

/** Reconstruct motion vector for B-frame and do motion compensation
 */
static inline void vc1_b_mc(VC1Context *v, int dmv_x[2], int dmv_y[2], int direct, int mode)
{
    if(v->use_ic) {
        v->mv_mode2 = v->mv_mode;
        v->mv_mode = MV_PMODE_INTENSITY_COMP;
    }
    if(direct) {
        vc1_mc_1mv(v, 0);
        vc1_interp_mc(v);
        if(v->use_ic) v->mv_mode = v->mv_mode2;
        return;
    }
    if(mode == BMV_TYPE_INTERPOLATED) {
        vc1_mc_1mv(v, 0);
        vc1_interp_mc(v);
        if(v->use_ic) v->mv_mode = v->mv_mode2;
        return;
    }

    if(v->use_ic && (mode == BMV_TYPE_BACKWARD)) v->mv_mode = v->mv_mode2;
    vc1_mc_1mv(v, (mode == BMV_TYPE_BACKWARD));
    if(v->use_ic) v->mv_mode = v->mv_mode2;
}

static inline void vc1_pred_b_mv(VC1Context *v, int dmv_x[2], int dmv_y[2], int direct, int mvtype)
{
    MpegEncContext *s = &v->s;
    int xy, wrap, off = 0;
    int16_t *A, *B, *C;
    int px, py;
    int sum;
    int r_x, r_y;
    const uint8_t *is_intra = v->mb_type[0];

    r_x = v->range_x;
    r_y = v->range_y;
    /* scale MV difference to be quad-pel */
    dmv_x[0] <<= 1 - s->quarter_sample;
    dmv_y[0] <<= 1 - s->quarter_sample;
    dmv_x[1] <<= 1 - s->quarter_sample;
    dmv_y[1] <<= 1 - s->quarter_sample;

    wrap = s->b8_stride;
    xy = s->block_index[0];

    if(s->mb_intra) {
        s->current_picture.motion_val[0][xy][0] =
        s->current_picture.motion_val[0][xy][1] =
        s->current_picture.motion_val[1][xy][0] =
        s->current_picture.motion_val[1][xy][1] = 0;
        return;
    }
    s->mv[0][0][0] = scale_mv(s->next_picture.motion_val[1][xy][0], v->bfraction, 0, s->quarter_sample);
    s->mv[0][0][1] = scale_mv(s->next_picture.motion_val[1][xy][1], v->bfraction, 0, s->quarter_sample);
    s->mv[1][0][0] = scale_mv(s->next_picture.motion_val[1][xy][0], v->bfraction, 1, s->quarter_sample);
    s->mv[1][0][1] = scale_mv(s->next_picture.motion_val[1][xy][1], v->bfraction, 1, s->quarter_sample);

    /* Pullback predicted motion vectors as specified in 8.4.5.4 */
    s->mv[0][0][0] = av_clip(s->mv[0][0][0], -60 - (s->mb_x << 6), (s->mb_width  << 6) - 4 - (s->mb_x << 6));
    s->mv[0][0][1] = av_clip(s->mv[0][0][1], -60 - (s->mb_y << 6), (s->mb_height << 6) - 4 - (s->mb_y << 6));
    s->mv[1][0][0] = av_clip(s->mv[1][0][0], -60 - (s->mb_x << 6), (s->mb_width  << 6) - 4 - (s->mb_x << 6));
    s->mv[1][0][1] = av_clip(s->mv[1][0][1], -60 - (s->mb_y << 6), (s->mb_height << 6) - 4 - (s->mb_y << 6));
    if(direct) {
        s->current_picture.motion_val[0][xy][0] = s->mv[0][0][0];
        s->current_picture.motion_val[0][xy][1] = s->mv[0][0][1];
        s->current_picture.motion_val[1][xy][0] = s->mv[1][0][0];
        s->current_picture.motion_val[1][xy][1] = s->mv[1][0][1];
        return;
    }

    if((mvtype == BMV_TYPE_FORWARD) || (mvtype == BMV_TYPE_INTERPOLATED)) {
        C = s->current_picture.motion_val[0][xy - 2];
        A = s->current_picture.motion_val[0][xy - wrap*2];
        off = (s->mb_x == (s->mb_width - 1)) ? -2 : 2;
        B = s->current_picture.motion_val[0][xy - wrap*2 + off];

        if(!s->mb_x) C[0] = C[1] = 0;
        if(!s->first_slice_line) { // predictor A is not out of bounds
            if(s->mb_width == 1) {
                px = A[0];
                py = A[1];
            } else {
                px = mid_pred(A[0], B[0], C[0]);
                py = mid_pred(A[1], B[1], C[1]);
            }
        } else if(s->mb_x) { // predictor C is not out of bounds
            px = C[0];
            py = C[1];
        } else {
            px = py = 0;
        }
        /* Pullback MV as specified in 8.3.5.3.4 */
        {
            int qx, qy, X, Y;
            if(v->profile < PROFILE_ADVANCED) {
                qx = (s->mb_x << 5);
                qy = (s->mb_y << 5);
                X = (s->mb_width << 5) - 4;
                Y = (s->mb_height << 5) - 4;
                if(qx + px < -28) px = -28 - qx;
                if(qy + py < -28) py = -28 - qy;
                if(qx + px > X) px = X - qx;
                if(qy + py > Y) py = Y - qy;
            } else {
                qx = (s->mb_x << 6);
                qy = (s->mb_y << 6);
                X = (s->mb_width << 6) - 4;
                Y = (s->mb_height << 6) - 4;
                if(qx + px < -60) px = -60 - qx;
                if(qy + py < -60) py = -60 - qy;
                if(qx + px > X) px = X - qx;
                if(qy + py > Y) py = Y - qy;
            }
        }
        /* Calculate hybrid prediction as specified in 8.3.5.3.5 */
        if(0 && !s->first_slice_line && s->mb_x) {
            if(is_intra[xy - wrap])
                sum = FFABS(px) + FFABS(py);
            else
                sum = FFABS(px - A[0]) + FFABS(py - A[1]);
            if(sum > 32) {
                if(get_bits1(&s->gb)) {
                    px = A[0];
                    py = A[1];
                } else {
                    px = C[0];
                    py = C[1];
                }
            } else {
                if(is_intra[xy - 2])
                    sum = FFABS(px) + FFABS(py);
                else
                    sum = FFABS(px - C[0]) + FFABS(py - C[1]);
                if(sum > 32) {
                    if(get_bits1(&s->gb)) {
                        px = A[0];
                        py = A[1];
                    } else {
                        px = C[0];
                        py = C[1];
                    }
                }
            }
        }
        /* store MV using signed modulus of MV range defined in 4.11 */
        s->mv[0][0][0] = ((px + dmv_x[0] + r_x) & ((r_x << 1) - 1)) - r_x;
        s->mv[0][0][1] = ((py + dmv_y[0] + r_y) & ((r_y << 1) - 1)) - r_y;
    }
    if((mvtype == BMV_TYPE_BACKWARD) || (mvtype == BMV_TYPE_INTERPOLATED)) {
        C = s->current_picture.motion_val[1][xy - 2];
        A = s->current_picture.motion_val[1][xy - wrap*2];
        off = (s->mb_x == (s->mb_width - 1)) ? -2 : 2;
        B = s->current_picture.motion_val[1][xy - wrap*2 + off];

        if(!s->mb_x) C[0] = C[1] = 0;
        if(!s->first_slice_line) { // predictor A is not out of bounds
            if(s->mb_width == 1) {
                px = A[0];
                py = A[1];
            } else {
                px = mid_pred(A[0], B[0], C[0]);
                py = mid_pred(A[1], B[1], C[1]);
            }
        } else if(s->mb_x) { // predictor C is not out of bounds
            px = C[0];
            py = C[1];
        } else {
            px = py = 0;
        }
        /* Pullback MV as specified in 8.3.5.3.4 */
        {
            int qx, qy, X, Y;
            if(v->profile < PROFILE_ADVANCED) {
                qx = (s->mb_x << 5);
                qy = (s->mb_y << 5);
                X = (s->mb_width << 5) - 4;
                Y = (s->mb_height << 5) - 4;
                if(qx + px < -28) px = -28 - qx;
                if(qy + py < -28) py = -28 - qy;
                if(qx + px > X) px = X - qx;
                if(qy + py > Y) py = Y - qy;
            } else {
                qx = (s->mb_x << 6);
                qy = (s->mb_y << 6);
                X = (s->mb_width << 6) - 4;
                Y = (s->mb_height << 6) - 4;
                if(qx + px < -60) px = -60 - qx;
                if(qy + py < -60) py = -60 - qy;
                if(qx + px > X) px = X - qx;
                if(qy + py > Y) py = Y - qy;
            }
        }
        /* Calculate hybrid prediction as specified in 8.3.5.3.5 */
        if(0 && !s->first_slice_line && s->mb_x) {
            if(is_intra[xy - wrap])
                sum = FFABS(px) + FFABS(py);
            else
                sum = FFABS(px - A[0]) + FFABS(py - A[1]);
            if(sum > 32) {
                if(get_bits1(&s->gb)) {
                    px = A[0];
                    py = A[1];
                } else {
                    px = C[0];
                    py = C[1];
                }
            } else {
                if(is_intra[xy - 2])
                    sum = FFABS(px) + FFABS(py);
                else
                    sum = FFABS(px - C[0]) + FFABS(py - C[1]);
                if(sum > 32) {
                    if(get_bits1(&s->gb)) {
                        px = A[0];
                        py = A[1];
                    } else {
                        px = C[0];
                        py = C[1];
                    }
                }
            }
        }
        /* store MV using signed modulus of MV range defined in 4.11 */

        s->mv[1][0][0] = ((px + dmv_x[1] + r_x) & ((r_x << 1) - 1)) - r_x;
        s->mv[1][0][1] = ((py + dmv_y[1] + r_y) & ((r_y << 1) - 1)) - r_y;
    }
    s->current_picture.motion_val[0][xy][0] = s->mv[0][0][0];
    s->current_picture.motion_val[0][xy][1] = s->mv[0][0][1];
    s->current_picture.motion_val[1][xy][0] = s->mv[1][0][0];
    s->current_picture.motion_val[1][xy][1] = s->mv[1][0][1];
}

/** Get predicted DC value for I-frames only
 * prediction dir: left=0, top=1
 * @param s MpegEncContext
 * @param overlap flag indicating that overlap filtering is used
 * @param pq integer part of picture quantizer
 * @param[in] n block index in the current MB
 * @param dc_val_ptr Pointer to DC predictor
 * @param dir_ptr Prediction direction for use in AC prediction
 */
static inline int vc1_i_pred_dc(MpegEncContext *s, int overlap, int pq, int n,
                              int16_t **dc_val_ptr, int *dir_ptr)
{
    int a, b, c, wrap, pred, scale;
    int16_t *dc_val;
    static const uint16_t dcpred[32] = {
    -1, 1024,  512,  341,  256,  205,  171,  146,  128,
         114,  102,   93,   85,   79,   73,   68,   64,
          60,   57,   54,   51,   49,   47,   45,   43,
          41,   39,   38,   37,   35,   34,   33
    };

    /* find prediction - wmv3_dc_scale always used here in fact */
    if (n < 4)     scale = s->y_dc_scale;
    else           scale = s->c_dc_scale;

    wrap = s->block_wrap[n];
    dc_val= s->dc_val[0] + s->block_index[n];

    /* B A
     * C X
     */
    c = dc_val[ - 1];
    b = dc_val[ - 1 - wrap];
    a = dc_val[ - wrap];

    if (pq < 9 || !overlap)
    {
        /* Set outer values */
        if (s->first_slice_line && (n!=2 && n!=3)) b=a=dcpred[scale];
        if (s->mb_x == 0 && (n!=1 && n!=3)) b=c=dcpred[scale];
    }
    else
    {
        /* Set outer values */
        if (s->first_slice_line && (n!=2 && n!=3)) b=a=0;
        if (s->mb_x == 0 && (n!=1 && n!=3)) b=c=0;
    }

    if (abs(a - b) <= abs(b - c)) {
        pred = c;
        *dir_ptr = 1;//left
    } else {
        pred = a;
        *dir_ptr = 0;//top
    }

    /* update predictor */
    *dc_val_ptr = &dc_val[0];
    return pred;
}


/** Get predicted DC value
 * prediction dir: left=0, top=1
 * @param s MpegEncContext
 * @param overlap flag indicating that overlap filtering is used
 * @param pq integer part of picture quantizer
 * @param[in] n block index in the current MB
 * @param a_avail flag indicating top block availability
 * @param c_avail flag indicating left block availability
 * @param dc_val_ptr Pointer to DC predictor
 * @param dir_ptr Prediction direction for use in AC prediction
 */
static inline int vc1_pred_dc(MpegEncContext *s, int overlap, int pq, int n,
                              int a_avail, int c_avail,
                              int16_t **dc_val_ptr, int *dir_ptr)
{
    int a, b, c, wrap, pred;
    int16_t *dc_val;
    int mb_pos = s->mb_x + s->mb_y * s->mb_stride;
    int q1, q2 = 0;

    wrap = s->block_wrap[n];
    dc_val= s->dc_val[0] + s->block_index[n];

    /* B A
     * C X
     */
    c = dc_val[ - 1];
    b = dc_val[ - 1 - wrap];
    a = dc_val[ - wrap];
    /* scale predictors if needed */
    q1 = s->current_picture.qscale_table[mb_pos];
    if(c_avail && (n!= 1 && n!=3)) {
        q2 = s->current_picture.qscale_table[mb_pos - 1];
        if(q2 && q2 != q1)
            c = (c * s->y_dc_scale_table[q2] * ff_vc1_dqscale[s->y_dc_scale_table[q1] - 1] + 0x20000) >> 18;
    }
    if(a_avail && (n!= 2 && n!=3)) {
        q2 = s->current_picture.qscale_table[mb_pos - s->mb_stride];
        if(q2 && q2 != q1)
            a = (a * s->y_dc_scale_table[q2] * ff_vc1_dqscale[s->y_dc_scale_table[q1] - 1] + 0x20000) >> 18;
    }
    if(a_avail && c_avail && (n!=3)) {
        int off = mb_pos;
        if(n != 1) off--;
        if(n != 2) off -= s->mb_stride;
        q2 = s->current_picture.qscale_table[off];
        if(q2 && q2 != q1)
            b = (b * s->y_dc_scale_table[q2] * ff_vc1_dqscale[s->y_dc_scale_table[q1] - 1] + 0x20000) >> 18;
    }

    if(a_avail && c_avail) {
        if(abs(a - b) <= abs(b - c)) {
            pred = c;
            *dir_ptr = 1;//left
        } else {
            pred = a;
            *dir_ptr = 0;//top
        }
    } else if(a_avail) {
        pred = a;
        *dir_ptr = 0;//top
    } else if(c_avail) {
        pred = c;
        *dir_ptr = 1;//left
    } else {
        pred = 0;
        *dir_ptr = 1;//left
    }

    /* update predictor */
    *dc_val_ptr = &dc_val[0];
    return pred;
}

/** @} */ // Block group

/**
 * @defgroup vc1_std_mb VC1 Macroblock-level functions in Simple/Main Profiles
 * @see 7.1.4, p91 and 8.1.1.7, p(1)04
 * @{
 */

static inline int vc1_coded_block_pred(MpegEncContext * s, int n, uint8_t **coded_block_ptr)
{
    int xy, wrap, pred, a, b, c;

    xy = s->block_index[n];
    wrap = s->b8_stride;

    /* B C
     * A X
     */
    a = s->coded_block[xy - 1       ];
    b = s->coded_block[xy - 1 - wrap];
    c = s->coded_block[xy     - wrap];

    if (b == c) {
        pred = a;
    } else {
        pred = c;
    }

    /* store value */
    *coded_block_ptr = &s->coded_block[xy];

    return pred;
}

/**
 * Decode one AC coefficient
 * @param v The VC1 context
 * @param last Last coefficient
 * @param skip How much zero coefficients to skip
 * @param value Decoded AC coefficient value
 * @param codingset set of VLC to decode data
 * @see 8.1.3.4
 */
static void vc1_decode_ac_coeff(VC1Context *v, int *last, int *skip, int *value, int codingset)
{
    GetBitContext *gb = &v->s.gb;
    int index, escape, run = 0, level = 0, lst = 0;

    index = get_vlc2(gb, ff_vc1_ac_coeff_table[codingset].table, AC_VLC_BITS, 3);
    if (index != vc1_ac_sizes[codingset] - 1) {
        run = vc1_index_decode_table[codingset][index][0];
        level = vc1_index_decode_table[codingset][index][1];
        lst = index >= vc1_last_decode_table[codingset] || get_bits_left(gb) < 0;
        if(get_bits1(gb))
            level = -level;
    } else {
        escape = decode210(gb);
        if (escape != 2) {
            index = get_vlc2(gb, ff_vc1_ac_coeff_table[codingset].table, AC_VLC_BITS, 3);
            run = vc1_index_decode_table[codingset][index][0];
            level = vc1_index_decode_table[codingset][index][1];
            lst = index >= vc1_last_decode_table[codingset];
            if(escape == 0) {
                if(lst)
                    level += vc1_last_delta_level_table[codingset][run];
                else
                    level += vc1_delta_level_table[codingset][run];
            } else {
                if(lst)
                    run += vc1_last_delta_run_table[codingset][level] + 1;
                else
                    run += vc1_delta_run_table[codingset][level] + 1;
            }
            if(get_bits1(gb))
                level = -level;
        } else {
            int sign;
            lst = get_bits1(gb);
            if(v->s.esc3_level_length == 0) {
                if(v->pq < 8 || v->dquantfrm) { // table 59
                    v->s.esc3_level_length = get_bits(gb, 3);
                    if(!v->s.esc3_level_length)
                        v->s.esc3_level_length = get_bits(gb, 2) + 8;
                } else { //table 60
                    v->s.esc3_level_length = get_unary(gb, 1, 6) + 2;
                }
                v->s.esc3_run_length = 3 + get_bits(gb, 2);
            }
            run = get_bits(gb, v->s.esc3_run_length);
            sign = get_bits1(gb);
            level = get_bits(gb, v->s.esc3_level_length);
            if(sign)
                level = -level;
        }
    }

    *last = lst;
    *skip = run;
    *value = level;
}

/** Decode intra block in intra frames - should be faster than decode_intra_block
 * @param v VC1Context
 * @param block block to decode
 * @param[in] n subblock index
 * @param coded are AC coeffs present or not
 * @param codingset set of VLC to decode data
 */
static int vc1_decode_i_block(VC1Context *v, DCTELEM block[64], int n, int coded, int codingset)
{
    GetBitContext *gb = &v->s.gb;
    MpegEncContext *s = &v->s;
    int dc_pred_dir = 0; /* Direction of the DC prediction used */
    int i;
    int16_t *dc_val;
    int16_t *ac_val, *ac_val2;
    int dcdiff;

    /* Get DC differential */
    if (n < 4) {
        dcdiff = get_vlc2(&s->gb, ff_msmp4_dc_luma_vlc[s->dc_table_index].table, DC_VLC_BITS, 3);
    } else {
        dcdiff = get_vlc2(&s->gb, ff_msmp4_dc_chroma_vlc[s->dc_table_index].table, DC_VLC_BITS, 3);
    }
    if (dcdiff < 0){
        av_log(s->avctx, AV_LOG_ERROR, "Illegal DC VLC\n");
        return -1;
    }
    if (dcdiff)
    {
        if (dcdiff == 119 /* ESC index value */)
        {
            /* TODO: Optimize */
            if (v->pq == 1) dcdiff = get_bits(gb, 10);
            else if (v->pq == 2) dcdiff = get_bits(gb, 9);
            else dcdiff = get_bits(gb, 8);
        }
        else
        {
            if (v->pq == 1)
                dcdiff = (dcdiff<<2) + get_bits(gb, 2) - 3;
            else if (v->pq == 2)
                dcdiff = (dcdiff<<1) + get_bits1(gb)   - 1;
        }
        if (get_bits1(gb))
            dcdiff = -dcdiff;
    }

    /* Prediction */
    dcdiff += vc1_i_pred_dc(&v->s, v->overlap, v->pq, n, &dc_val, &dc_pred_dir);
    *dc_val = dcdiff;

    /* Store the quantized DC coeff, used for prediction */
    if (n < 4) {
        block[0] = dcdiff * s->y_dc_scale;
    } else {
        block[0] = dcdiff * s->c_dc_scale;
    }
    /* Skip ? */
    if (!coded) {
        goto not_coded;
    }

    //AC Decoding
    i = 1;

    {
        int last = 0, skip, value;
        const uint8_t *zz_table;
        int scale;
        int k;

        scale = v->pq * 2 + v->halfpq;

        if(v->s.ac_pred) {
            if(!dc_pred_dir)
                zz_table = v->zz_8x8[2];
            else
                zz_table = v->zz_8x8[3];
        } else
            zz_table = v->zz_8x8[1];

        ac_val = s->ac_val[0][0] + s->block_index[n] * 16;
        ac_val2 = ac_val;
        if(dc_pred_dir) //left
            ac_val -= 16;
        else //top
            ac_val -= 16 * s->block_wrap[n];

        while (!last) {
            vc1_decode_ac_coeff(v, &last, &skip, &value, codingset);
            i += skip;
            if(i > 63)
                break;
            block[zz_table[i++]] = value;
        }

        /* apply AC prediction if needed */
        if(s->ac_pred) {
            if(dc_pred_dir) { //left
                for(k = 1; k < 8; k++)
                    block[k << v->left_blk_sh] += ac_val[k];
            } else { //top
                for(k = 1; k < 8; k++)
                    block[k << v->top_blk_sh] += ac_val[k + 8];
            }
        }
        /* save AC coeffs for further prediction */
        for(k = 1; k < 8; k++) {
            ac_val2[k]     = block[k << v->left_blk_sh];
            ac_val2[k + 8] = block[k << v->top_blk_sh];
        }

        /* scale AC coeffs */
        for(k = 1; k < 64; k++)
            if(block[k]) {
                block[k] *= scale;
                if(!v->pquantizer)
                    block[k] += (block[k] < 0) ? -v->pq : v->pq;
            }

        if(s->ac_pred) i = 63;
    }

not_coded:
    if(!coded) {
        int k, scale;
        ac_val = s->ac_val[0][0] + s->block_index[n] * 16;
        ac_val2 = ac_val;

        i = 0;
        scale = v->pq * 2 + v->halfpq;
        memset(ac_val2, 0, 16 * 2);
        if(dc_pred_dir) {//left
            ac_val -= 16;
            if(s->ac_pred)
                memcpy(ac_val2, ac_val, 8 * 2);
        } else {//top
            ac_val -= 16 * s->block_wrap[n];
            if(s->ac_pred)
                memcpy(ac_val2 + 8, ac_val + 8, 8 * 2);
        }

        /* apply AC prediction if needed */
        if(s->ac_pred) {
            if(dc_pred_dir) { //left
                for(k = 1; k < 8; k++) {
                    block[k << v->left_blk_sh] = ac_val[k] * scale;
                    if(!v->pquantizer && block[k << v->left_blk_sh])
                        block[k << v->left_blk_sh] += (block[k << v->left_blk_sh] < 0) ? -v->pq : v->pq;
                }
            } else { //top
                for(k = 1; k < 8; k++) {
                    block[k << v->top_blk_sh] = ac_val[k + 8] * scale;
                    if(!v->pquantizer && block[k << v->top_blk_sh])
                        block[k << v->top_blk_sh] += (block[k << v->top_blk_sh] < 0) ? -v->pq : v->pq;
                }
            }
            i = 63;
        }
    }
    s->block_last_index[n] = i;

    return 0;
}

/** Decode intra block in intra frames - should be faster than decode_intra_block
 * @param v VC1Context
 * @param block block to decode
 * @param[in] n subblock number
 * @param coded are AC coeffs present or not
 * @param codingset set of VLC to decode data
 * @param mquant quantizer value for this macroblock
 */
static int vc1_decode_i_block_adv(VC1Context *v, DCTELEM block[64], int n, int coded, int codingset, int mquant)
{
    GetBitContext *gb = &v->s.gb;
    MpegEncContext *s = &v->s;
    int dc_pred_dir = 0; /* Direction of the DC prediction used */
    int i;
    int16_t *dc_val;
    int16_t *ac_val, *ac_val2;
    int dcdiff;
    int a_avail = v->a_avail, c_avail = v->c_avail;
    int use_pred = s->ac_pred;
    int scale;
    int q1, q2 = 0;
    int mb_pos = s->mb_x + s->mb_y * s->mb_stride;

    /* Get DC differential */
    if (n < 4) {
        dcdiff = get_vlc2(&s->gb, ff_msmp4_dc_luma_vlc[s->dc_table_index].table, DC_VLC_BITS, 3);
    } else {
        dcdiff = get_vlc2(&s->gb, ff_msmp4_dc_chroma_vlc[s->dc_table_index].table, DC_VLC_BITS, 3);
    }
    if (dcdiff < 0){
        av_log(s->avctx, AV_LOG_ERROR, "Illegal DC VLC\n");
        return -1;
    }
    if (dcdiff)
    {
        if (dcdiff == 119 /* ESC index value */)
        {
            /* TODO: Optimize */
            if (mquant == 1) dcdiff = get_bits(gb, 10);
            else if (mquant == 2) dcdiff = get_bits(gb, 9);
            else dcdiff = get_bits(gb, 8);
        }
        else
        {
            if (mquant == 1)
                dcdiff = (dcdiff<<2) + get_bits(gb, 2) - 3;
            else if (mquant == 2)
                dcdiff = (dcdiff<<1) + get_bits1(gb)   - 1;
        }
        if (get_bits1(gb))
            dcdiff = -dcdiff;
    }

    /* Prediction */
    dcdiff += vc1_pred_dc(&v->s, v->overlap, mquant, n, v->a_avail, v->c_avail, &dc_val, &dc_pred_dir);
    *dc_val = dcdiff;

    /* Store the quantized DC coeff, used for prediction */
    if (n < 4) {
        block[0] = dcdiff * s->y_dc_scale;
    } else {
        block[0] = dcdiff * s->c_dc_scale;
    }

    //AC Decoding
    i = 1;

    /* check if AC is needed at all */
    if(!a_avail && !c_avail) use_pred = 0;
    ac_val = s->ac_val[0][0] + s->block_index[n] * 16;
    ac_val2 = ac_val;

    scale = mquant * 2 + ((mquant == v->pq) ? v->halfpq : 0);

    if(dc_pred_dir) //left
        ac_val -= 16;
    else //top
        ac_val -= 16 * s->block_wrap[n];

    q1 = s->current_picture.qscale_table[mb_pos];
    if(dc_pred_dir && c_avail && mb_pos) q2 = s->current_picture.qscale_table[mb_pos - 1];
    if(!dc_pred_dir && a_avail && mb_pos >= s->mb_stride) q2 = s->current_picture.qscale_table[mb_pos - s->mb_stride];
    if(dc_pred_dir && n==1) q2 = q1;
    if(!dc_pred_dir && n==2) q2 = q1;
    if(n==3) q2 = q1;

    if(coded) {
        int last = 0, skip, value;
        const uint8_t *zz_table;
        int k;

        if(v->s.ac_pred) {
            if(!dc_pred_dir)
                zz_table = v->zz_8x8[2];
            else
                zz_table = v->zz_8x8[3];
        } else
            zz_table = v->zz_8x8[1];

        while (!last) {
            vc1_decode_ac_coeff(v, &last, &skip, &value, codingset);
            i += skip;
            if(i > 63)
                break;
            block[zz_table[i++]] = value;
        }

        /* apply AC prediction if needed */
        if(use_pred) {
            /* scale predictors if needed*/
            if(q2 && q1!=q2) {
                q1 = q1 * 2 + ((q1 == v->pq) ? v->halfpq : 0) - 1;
                q2 = q2 * 2 + ((q2 == v->pq) ? v->halfpq : 0) - 1;

                if(dc_pred_dir) { //left
                    for(k = 1; k < 8; k++)
                        block[k << v->left_blk_sh] += (ac_val[k] * q2 * ff_vc1_dqscale[q1 - 1] + 0x20000) >> 18;
                } else { //top
                    for(k = 1; k < 8; k++)
                        block[k << v->top_blk_sh] += (ac_val[k + 8] * q2 * ff_vc1_dqscale[q1 - 1] + 0x20000) >> 18;
                }
            } else {
                if(dc_pred_dir) { //left
                    for(k = 1; k < 8; k++)
                        block[k << v->left_blk_sh] += ac_val[k];
                } else { //top
                    for(k = 1; k < 8; k++)
                        block[k << v->top_blk_sh] += ac_val[k + 8];
                }
            }
        }
        /* save AC coeffs for further prediction */
        for(k = 1; k < 8; k++) {
            ac_val2[k    ] = block[k << v->left_blk_sh];
            ac_val2[k + 8] = block[k << v->top_blk_sh];
        }

        /* scale AC coeffs */
        for(k = 1; k < 64; k++)
            if(block[k]) {
                block[k] *= scale;
                if(!v->pquantizer)
                    block[k] += (block[k] < 0) ? -mquant : mquant;
            }

        if(use_pred) i = 63;
    } else { // no AC coeffs
        int k;

        memset(ac_val2, 0, 16 * 2);
        if(dc_pred_dir) {//left
            if(use_pred) {
                memcpy(ac_val2, ac_val, 8 * 2);
                if(q2 && q1!=q2) {
                    q1 = q1 * 2 + ((q1 == v->pq) ? v->halfpq : 0) - 1;
                    q2 = q2 * 2 + ((q2 == v->pq) ? v->halfpq : 0) - 1;
                    for(k = 1; k < 8; k++)
                        ac_val2[k] = (ac_val2[k] * q2 * ff_vc1_dqscale[q1 - 1] + 0x20000) >> 18;
                }
            }
        } else {//top
            if(use_pred) {
                memcpy(ac_val2 + 8, ac_val + 8, 8 * 2);
                if(q2 && q1!=q2) {
                    q1 = q1 * 2 + ((q1 == v->pq) ? v->halfpq : 0) - 1;
                    q2 = q2 * 2 + ((q2 == v->pq) ? v->halfpq : 0) - 1;
                    for(k = 1; k < 8; k++)
                        ac_val2[k + 8] = (ac_val2[k + 8] * q2 * ff_vc1_dqscale[q1 - 1] + 0x20000) >> 18;
                }
            }
        }

        /* apply AC prediction if needed */
        if(use_pred) {
            if(dc_pred_dir) { //left
                for(k = 1; k < 8; k++) {
                    block[k << v->left_blk_sh] = ac_val2[k] * scale;
                    if(!v->pquantizer && block[k << v->left_blk_sh])
                        block[k << v->left_blk_sh] += (block[k << v->left_blk_sh] < 0) ? -mquant : mquant;
                }
            } else { //top
                for(k = 1; k < 8; k++) {
                    block[k << v->top_blk_sh] = ac_val2[k + 8] * scale;
                    if(!v->pquantizer && block[k << v->top_blk_sh])
                        block[k << v->top_blk_sh] += (block[k << v->top_blk_sh] < 0) ? -mquant : mquant;
                }
            }
            i = 63;
        }
    }
    s->block_last_index[n] = i;

    return 0;
}

/** Decode intra block in inter frames - more generic version than vc1_decode_i_block
 * @param v VC1Context
 * @param block block to decode
 * @param[in] n subblock index
 * @param coded are AC coeffs present or not
 * @param mquant block quantizer
 * @param codingset set of VLC to decode data
 */
static int vc1_decode_intra_block(VC1Context *v, DCTELEM block[64], int n, int coded, int mquant, int codingset)
{
    GetBitContext *gb = &v->s.gb;
    MpegEncContext *s = &v->s;
    int dc_pred_dir = 0; /* Direction of the DC prediction used */
    int i;
    int16_t *dc_val;
    int16_t *ac_val, *ac_val2;
    int dcdiff;
    int mb_pos = s->mb_x + s->mb_y * s->mb_stride;
    int a_avail = v->a_avail, c_avail = v->c_avail;
    int use_pred = s->ac_pred;
    int scale;
    int q1, q2 = 0;

    s->dsp.clear_block(block);

    /* XXX: Guard against dumb values of mquant */
    mquant = (mquant < 1) ? 0 : ( (mquant>31) ? 31 : mquant );

    /* Set DC scale - y and c use the same */
    s->y_dc_scale = s->y_dc_scale_table[mquant];
    s->c_dc_scale = s->c_dc_scale_table[mquant];

    /* Get DC differential */
    if (n < 4) {
        dcdiff = get_vlc2(&s->gb, ff_msmp4_dc_luma_vlc[s->dc_table_index].table, DC_VLC_BITS, 3);
    } else {
        dcdiff = get_vlc2(&s->gb, ff_msmp4_dc_chroma_vlc[s->dc_table_index].table, DC_VLC_BITS, 3);
    }
    if (dcdiff < 0){
        av_log(s->avctx, AV_LOG_ERROR, "Illegal DC VLC\n");
        return -1;
    }
    if (dcdiff)
    {
        if (dcdiff == 119 /* ESC index value */)
        {
            /* TODO: Optimize */
            if (mquant == 1) dcdiff = get_bits(gb, 10);
            else if (mquant == 2) dcdiff = get_bits(gb, 9);
            else dcdiff = get_bits(gb, 8);
        }
        else
        {
            if (mquant == 1)
                dcdiff = (dcdiff<<2) + get_bits(gb, 2) - 3;
            else if (mquant == 2)
                dcdiff = (dcdiff<<1) + get_bits1(gb)   - 1;
        }
        if (get_bits1(gb))
            dcdiff = -dcdiff;
    }

    /* Prediction */
    dcdiff += vc1_pred_dc(&v->s, v->overlap, mquant, n, a_avail, c_avail, &dc_val, &dc_pred_dir);
    *dc_val = dcdiff;

    /* Store the quantized DC coeff, used for prediction */

    if (n < 4) {
        block[0] = dcdiff * s->y_dc_scale;
    } else {
        block[0] = dcdiff * s->c_dc_scale;
    }

    //AC Decoding
    i = 1;

    /* check if AC is needed at all and adjust direction if needed */
    if(!a_avail) dc_pred_dir = 1;
    if(!c_avail) dc_pred_dir = 0;
    if(!a_avail && !c_avail) use_pred = 0;
    ac_val = s->ac_val[0][0] + s->block_index[n] * 16;
    ac_val2 = ac_val;

    scale = mquant * 2 + v->halfpq;

    if(dc_pred_dir) //left
        ac_val -= 16;
    else //top
        ac_val -= 16 * s->block_wrap[n];

    q1 = s->current_picture.qscale_table[mb_pos];
    if(dc_pred_dir && c_avail && mb_pos) q2 = s->current_picture.qscale_table[mb_pos - 1];
    if(!dc_pred_dir && a_avail && mb_pos >= s->mb_stride) q2 = s->current_picture.qscale_table[mb_pos - s->mb_stride];
    if(dc_pred_dir && n==1) q2 = q1;
    if(!dc_pred_dir && n==2) q2 = q1;
    if(n==3) q2 = q1;

    if(coded) {
        int last = 0, skip, value;
        int k;

        while (!last) {
            vc1_decode_ac_coeff(v, &last, &skip, &value, codingset);
            i += skip;
            if(i > 63)
                break;
            block[v->zz_8x8[0][i++]] = value;
        }

        /* apply AC prediction if needed */
        if(use_pred) {
            /* scale predictors if needed*/
            if(q2 && q1!=q2) {
                q1 = q1 * 2 + ((q1 == v->pq) ? v->halfpq : 0) - 1;
                q2 = q2 * 2 + ((q2 == v->pq) ? v->halfpq : 0) - 1;

                if(dc_pred_dir) { //left
                    for(k = 1; k < 8; k++)
                        block[k << v->left_blk_sh] += (ac_val[k] * q2 * ff_vc1_dqscale[q1 - 1] + 0x20000) >> 18;
                } else { //top
                    for(k = 1; k < 8; k++)
                        block[k << v->top_blk_sh] += (ac_val[k + 8] * q2 * ff_vc1_dqscale[q1 - 1] + 0x20000) >> 18;
                }
            } else {
                if(dc_pred_dir) { //left
                    for(k = 1; k < 8; k++)
                        block[k << v->left_blk_sh] += ac_val[k];
                } else { //top
                    for(k = 1; k < 8; k++)
                        block[k << v->top_blk_sh] += ac_val[k + 8];
                }
            }
        }
        /* save AC coeffs for further prediction */
        for(k = 1; k < 8; k++) {
            ac_val2[k    ] = block[k << v->left_blk_sh];
            ac_val2[k + 8] = block[k << v->top_blk_sh];
        }

        /* scale AC coeffs */
        for(k = 1; k < 64; k++)
            if(block[k]) {
                block[k] *= scale;
                if(!v->pquantizer)
                    block[k] += (block[k] < 0) ? -mquant : mquant;
            }

        if(use_pred) i = 63;
    } else { // no AC coeffs
        int k;

        memset(ac_val2, 0, 16 * 2);
        if(dc_pred_dir) {//left
            if(use_pred) {
                memcpy(ac_val2, ac_val, 8 * 2);
                if(q2 && q1!=q2) {
                    q1 = q1 * 2 + ((q1 == v->pq) ? v->halfpq : 0) - 1;
                    q2 = q2 * 2 + ((q2 == v->pq) ? v->halfpq : 0) - 1;
                    for(k = 1; k < 8; k++)
                        ac_val2[k] = (ac_val2[k] * q2 * ff_vc1_dqscale[q1 - 1] + 0x20000) >> 18;
                }
            }
        } else {//top
            if(use_pred) {
                memcpy(ac_val2 + 8, ac_val + 8, 8 * 2);
                if(q2 && q1!=q2) {
                    q1 = q1 * 2 + ((q1 == v->pq) ? v->halfpq : 0) - 1;
                    q2 = q2 * 2 + ((q2 == v->pq) ? v->halfpq : 0) - 1;
                    for(k = 1; k < 8; k++)
                        ac_val2[k + 8] = (ac_val2[k + 8] * q2 * ff_vc1_dqscale[q1 - 1] + 0x20000) >> 18;
                }
            }
        }

        /* apply AC prediction if needed */
        if(use_pred) {
            if(dc_pred_dir) { //left
                for(k = 1; k < 8; k++) {
                    block[k << v->left_blk_sh] = ac_val2[k] * scale;
                    if(!v->pquantizer && block[k << v->left_blk_sh])
                        block[k << v->left_blk_sh] += (block[k << v->left_blk_sh] < 0) ? -mquant : mquant;
                }
            } else { //top
                for(k = 1; k < 8; k++) {
                    block[k << v->top_blk_sh] = ac_val2[k + 8] * scale;
                    if(!v->pquantizer && block[k << v->top_blk_sh])
                        block[k << v->top_blk_sh] += (block[k << v->top_blk_sh] < 0) ? -mquant : mquant;
                }
            }
            i = 63;
        }
    }
    s->block_last_index[n] = i;

    return 0;
}

/** Decode P block
 */
static int vc1_decode_p_block(VC1Context *v, DCTELEM block[64], int n, int mquant, int ttmb, int first_block,
                              uint8_t *dst, int linesize, int skip_block, int *ttmb_out)
{
    MpegEncContext *s = &v->s;
    GetBitContext *gb = &s->gb;
    int i, j;
    int subblkpat = 0;
    int scale, off, idx, last, skip, value;
    int ttblk = ttmb & 7;
    int pat = 0;

    s->dsp.clear_block(block);

    if(ttmb == -1) {
        ttblk = ff_vc1_ttblk_to_tt[v->tt_index][get_vlc2(gb, ff_vc1_ttblk_vlc[v->tt_index].table, VC1_TTBLK_VLC_BITS, 1)];
    }
    if(ttblk == TT_4X4) {
        subblkpat = ~(get_vlc2(gb, ff_vc1_subblkpat_vlc[v->tt_index].table, VC1_SUBBLKPAT_VLC_BITS, 1) + 1);
    }
    if((ttblk != TT_8X8 && ttblk != TT_4X4)
        && ((v->ttmbf || (ttmb != -1 && (ttmb & 8) && !first_block))
            || (!v->res_rtm_flag && !first_block))) {
        subblkpat = decode012(gb);
        if(subblkpat) subblkpat ^= 3; //swap decoded pattern bits
        if(ttblk == TT_8X4_TOP || ttblk == TT_8X4_BOTTOM) ttblk = TT_8X4;
        if(ttblk == TT_4X8_RIGHT || ttblk == TT_4X8_LEFT) ttblk = TT_4X8;
    }
    scale = 2 * mquant + ((v->pq == mquant) ? v->halfpq : 0);

    // convert transforms like 8X4_TOP to generic TT and SUBBLKPAT
    if(ttblk == TT_8X4_TOP || ttblk == TT_8X4_BOTTOM) {
        subblkpat = 2 - (ttblk == TT_8X4_TOP);
        ttblk = TT_8X4;
    }
    if(ttblk == TT_4X8_RIGHT || ttblk == TT_4X8_LEFT) {
        subblkpat = 2 - (ttblk == TT_4X8_LEFT);
        ttblk = TT_4X8;
    }
    switch(ttblk) {
    case TT_8X8:
        pat = 0xF;
        i = 0;
        last = 0;
        while (!last) {
            vc1_decode_ac_coeff(v, &last, &skip, &value, v->codingset2);
            i += skip;
            if(i > 63)
                break;
            idx = v->zz_8x8[0][i++];
            block[idx] = value * scale;
            if(!v->pquantizer)
                block[idx] += (block[idx] < 0) ? -mquant : mquant;
        }
        if(!skip_block){
            if(i==1)
                v->vc1dsp.vc1_inv_trans_8x8_dc(dst, linesize, block);
            else{
                v->vc1dsp.vc1_inv_trans_8x8(block);
                s->dsp.add_pixels_clamped(block, dst, linesize);
            }
        }
        break;
    case TT_4X4:
        pat = ~subblkpat & 0xF;
        for(j = 0; j < 4; j++) {
            last = subblkpat & (1 << (3 - j));
            i = 0;
            off = (j & 1) * 4 + (j & 2) * 16;
            while (!last) {
                vc1_decode_ac_coeff(v, &last, &skip, &value, v->codingset2);
                i += skip;
                if(i > 15)
                    break;
                idx = ff_vc1_simple_progressive_4x4_zz[i++];
                block[idx + off] = value * scale;
                if(!v->pquantizer)
                    block[idx + off] += (block[idx + off] < 0) ? -mquant : mquant;
            }
            if(!(subblkpat & (1 << (3 - j))) && !skip_block){
                if(i==1)
                    v->vc1dsp.vc1_inv_trans_4x4_dc(dst + (j&1)*4 + (j&2)*2*linesize, linesize, block + off);
                else
                    v->vc1dsp.vc1_inv_trans_4x4(dst + (j&1)*4 + (j&2)*2*linesize, linesize, block + off);
            }
        }
        break;
    case TT_8X4:
        pat = ~((subblkpat & 2)*6 + (subblkpat & 1)*3) & 0xF;
        for(j = 0; j < 2; j++) {
            last = subblkpat & (1 << (1 - j));
            i = 0;
            off = j * 32;
            while (!last) {
                vc1_decode_ac_coeff(v, &last, &skip, &value, v->codingset2);
                i += skip;
                if(i > 31)
                    break;
                idx = v->zz_8x4[i++]+off;
                block[idx] = value * scale;
                if(!v->pquantizer)
                    block[idx] += (block[idx] < 0) ? -mquant : mquant;
            }
            if(!(subblkpat & (1 << (1 - j))) && !skip_block){
                if(i==1)
                    v->vc1dsp.vc1_inv_trans_8x4_dc(dst + j*4*linesize, linesize, block + off);
                else
                    v->vc1dsp.vc1_inv_trans_8x4(dst + j*4*linesize, linesize, block + off);
            }
        }
        break;
    case TT_4X8:
        pat = ~(subblkpat*5) & 0xF;
        for(j = 0; j < 2; j++) {
            last = subblkpat & (1 << (1 - j));
            i = 0;
            off = j * 4;
            while (!last) {
                vc1_decode_ac_coeff(v, &last, &skip, &value, v->codingset2);
                i += skip;
                if(i > 31)
                    break;
                idx = v->zz_4x8[i++]+off;
                block[idx] = value * scale;
                if(!v->pquantizer)
                    block[idx] += (block[idx] < 0) ? -mquant : mquant;
            }
            if(!(subblkpat & (1 << (1 - j))) && !skip_block){
                if(i==1)
                    v->vc1dsp.vc1_inv_trans_4x8_dc(dst + j*4, linesize, block + off);
                else
                    v->vc1dsp.vc1_inv_trans_4x8(dst + j*4, linesize, block + off);
            }
        }
        break;
    }
    if (ttmb_out)
        *ttmb_out |= ttblk << (n * 4);
    return pat;
}

/** @} */ // Macroblock group

static const int size_table  [6] = { 0, 2, 3, 4,  5,  8 };
static const int offset_table[6] = { 0, 1, 3, 7, 15, 31 };

static av_always_inline void vc1_apply_p_v_loop_filter(VC1Context *v, int block_num)
{
    MpegEncContext *s = &v->s;
    int mb_cbp         = v->cbp[s->mb_x - s->mb_stride],
        block_cbp      = mb_cbp      >> (block_num * 4), bottom_cbp,
        mb_is_intra    = v->is_intra[s->mb_x - s->mb_stride],
        block_is_intra = mb_is_intra >> (block_num * 4), bottom_is_intra;
    int idx, linesize = block_num > 3 ? s->uvlinesize : s->linesize, ttblk;
    uint8_t *dst;

    if(block_num > 3) {
        dst      = s->dest[block_num - 3];
    } else {
        dst      = s->dest[0] + (block_num & 1) * 8 + ((block_num & 2) * 4 - 8) * linesize;
    }
    if (s->mb_y != s->mb_height || block_num < 2) {
        int16_t (*mv)[2];
        int mv_stride;

        if(block_num > 3) {
            bottom_cbp      = v->cbp[s->mb_x]      >> (block_num * 4);
            bottom_is_intra = v->is_intra[s->mb_x] >> (block_num * 4);
            mv              = &v->luma_mv[s->mb_x - s->mb_stride];
            mv_stride       = s->mb_stride;
        } else {
            bottom_cbp      = (block_num < 2) ? (mb_cbp               >> ((block_num + 2) * 4)) :
                                                (v->cbp[s->mb_x]      >> ((block_num - 2) * 4));
            bottom_is_intra = (block_num < 2) ? (mb_is_intra          >> ((block_num + 2) * 4)) :
                                                (v->is_intra[s->mb_x] >> ((block_num - 2) * 4));
            mv_stride       = s->b8_stride;
            mv              = &s->current_picture.motion_val[0][s->block_index[block_num] - 2 * mv_stride];
        }

        if (bottom_is_intra & 1 || block_is_intra & 1 ||
            mv[0][0] != mv[mv_stride][0] || mv[0][1] != mv[mv_stride][1]) {
            v->vc1dsp.vc1_v_loop_filter8(dst, linesize, v->pq);
        } else {
            idx = ((bottom_cbp >> 2) | block_cbp) & 3;
            if(idx == 3) {
                v->vc1dsp.vc1_v_loop_filter8(dst, linesize, v->pq);
            } else if (idx) {
                if (idx == 1)
                    v->vc1dsp.vc1_v_loop_filter4(dst + 4, linesize, v->pq);
                else
                    v->vc1dsp.vc1_v_loop_filter4(dst,     linesize, v->pq);
            }
        }
    }

    dst -= 4 * linesize;
    ttblk = (v->ttblk[s->mb_x - s->mb_stride] >> (block_num * 4)) & 0xf;
    if (ttblk == TT_4X4 || ttblk == TT_8X4) {
        idx = (block_cbp | (block_cbp >> 2)) & 3;
        if (idx == 3) {
            v->vc1dsp.vc1_v_loop_filter8(dst, linesize, v->pq);
        } else if (idx) {
            if (idx == 1)
                v->vc1dsp.vc1_v_loop_filter4(dst + 4, linesize, v->pq);
            else
                v->vc1dsp.vc1_v_loop_filter4(dst,     linesize, v->pq);
        }
    }
}

static av_always_inline void vc1_apply_p_h_loop_filter(VC1Context *v, int block_num)
{
    MpegEncContext *s = &v->s;
    int mb_cbp         = v->cbp[s->mb_x - 1 - s->mb_stride],
        block_cbp      = mb_cbp      >> (block_num * 4), right_cbp,
        mb_is_intra    = v->is_intra[s->mb_x - 1 - s->mb_stride],
        block_is_intra = mb_is_intra >> (block_num * 4), right_is_intra;
    int idx, linesize = block_num > 3 ? s->uvlinesize : s->linesize, ttblk;
    uint8_t *dst;

    if (block_num > 3) {
        dst = s->dest[block_num - 3] - 8 * linesize;
    } else {
        dst = s->dest[0] + (block_num & 1) * 8 + ((block_num & 2) * 4 - 16) * linesize - 8;
    }

    if (s->mb_x != s->mb_width || !(block_num & 5)) {
        int16_t (*mv)[2];

        if(block_num > 3) {
            right_cbp      = v->cbp[s->mb_x - s->mb_stride] >> (block_num * 4);
            right_is_intra = v->is_intra[s->mb_x - s->mb_stride] >> (block_num * 4);
            mv             = &v->luma_mv[s->mb_x - s->mb_stride - 1];
        }else{
            right_cbp      = (block_num & 1) ? (v->cbp[s->mb_x - s->mb_stride]      >> ((block_num - 1) * 4)) :
                                               (mb_cbp                              >> ((block_num + 1) * 4));
            right_is_intra = (block_num & 1) ? (v->is_intra[s->mb_x - s->mb_stride] >> ((block_num - 1) * 4)) :
                                               (mb_is_intra                         >> ((block_num + 1) * 4));
            mv             = &s->current_picture.motion_val[0][s->block_index[block_num] - s->b8_stride * 2 - 2];
        }
        if (block_is_intra & 1 || right_is_intra & 1 || mv[0][0] != mv[1][0] || mv[0][1] != mv[1][1]) {
            v->vc1dsp.vc1_h_loop_filter8(dst, linesize, v->pq);
        } else {
            idx = ((right_cbp >> 1) | block_cbp) & 5; // FIXME check
            if (idx == 5) {
                v->vc1dsp.vc1_h_loop_filter8(dst, linesize, v->pq);
            } else if (idx) {
                if (idx == 1)
                    v->vc1dsp.vc1_h_loop_filter4(dst+4*linesize, linesize, v->pq);
                else
                    v->vc1dsp.vc1_h_loop_filter4(dst,            linesize, v->pq);
            }
        }
    }

    dst -= 4;
    ttblk = (v->ttblk[s->mb_x - s->mb_stride - 1] >> (block_num * 4)) & 0xf;
    if (ttblk == TT_4X4 || ttblk == TT_4X8) {
        idx = (block_cbp | (block_cbp >> 1)) & 5;
        if (idx == 5) {
            v->vc1dsp.vc1_h_loop_filter8(dst, linesize, v->pq);
        } else if (idx) {
            if (idx == 1)
                v->vc1dsp.vc1_h_loop_filter4(dst + linesize*4, linesize, v->pq);
            else
                v->vc1dsp.vc1_h_loop_filter4(dst,              linesize, v->pq);
        }
    }
}

static void vc1_apply_p_loop_filter(VC1Context *v)
{
    MpegEncContext *s = &v->s;
    int i;

    for (i = 0; i < 6; i++) {
        vc1_apply_p_v_loop_filter(v, i);
    }

    /* V always preceedes H, therefore we run H one MB before V;
     * at the end of a row, we catch up to complete the row */
    if (s->mb_x) {
        for (i = 0; i < 6; i++) {
            vc1_apply_p_h_loop_filter(v, i);
        }
        if (s->mb_x == s->mb_width - 1) {
            s->mb_x++;
            ff_update_block_index(s);
            for (i = 0; i < 6; i++) {
                vc1_apply_p_h_loop_filter(v, i);
            }
        }
    }
}

/** Decode one P-frame MB (in Simple/Main profile)
 */
static int vc1_decode_p_mb(VC1Context *v)
{
    MpegEncContext *s = &v->s;
    GetBitContext *gb = &s->gb;
    int i, j;
    int mb_pos = s->mb_x + s->mb_y * s->mb_stride;
    int cbp; /* cbp decoding stuff */
    int mqdiff, mquant; /* MB quantization */
    int ttmb = v->ttfrm; /* MB Transform type */

    int mb_has_coeffs = 1; /* last_flag */
    int dmv_x, dmv_y; /* Differential MV components */
    int index, index1; /* LUT indexes */
    int val, sign; /* temp values */
    int first_block = 1;
    int dst_idx, off;
    int skipped, fourmv;
    int block_cbp = 0, pat, block_tt = 0, block_intra = 0;

    mquant = v->pq; /* Loosy initialization */

    if (v->mv_type_is_raw)
        fourmv = get_bits1(gb);
    else
        fourmv = v->mv_type_mb_plane[mb_pos];
    if (v->skip_is_raw)
        skipped = get_bits1(gb);
    else
        skipped = v->s.mbskip_table[mb_pos];

    if (!fourmv) /* 1MV mode */
    {
        if (!skipped)
        {
            GET_MVDATA(dmv_x, dmv_y);

            if (s->mb_intra) {
                s->current_picture.motion_val[1][s->block_index[0]][0] = 0;
                s->current_picture.motion_val[1][s->block_index[0]][1] = 0;
            }
            s->current_picture.mb_type[mb_pos] = s->mb_intra ? MB_TYPE_INTRA : MB_TYPE_16x16;
            vc1_pred_mv(v, 0, dmv_x, dmv_y, 1, v->range_x, v->range_y, v->mb_type[0]);

            /* FIXME Set DC val for inter block ? */
            if (s->mb_intra && !mb_has_coeffs)
            {
                GET_MQUANT();
                s->ac_pred = get_bits1(gb);
                cbp = 0;
            }
            else if (mb_has_coeffs)
            {
                if (s->mb_intra) s->ac_pred = get_bits1(gb);
                cbp = get_vlc2(&v->s.gb, v->cbpcy_vlc->table, VC1_CBPCY_P_VLC_BITS, 2);
                GET_MQUANT();
            }
            else
            {
                mquant = v->pq;
                cbp = 0;
            }
            s->current_picture.qscale_table[mb_pos] = mquant;

            if (!v->ttmbf && !s->mb_intra && mb_has_coeffs)
                ttmb = get_vlc2(gb, ff_vc1_ttmb_vlc[v->tt_index].table,
                                VC1_TTMB_VLC_BITS, 2);
            if(!s->mb_intra) vc1_mc_1mv(v, 0);
            dst_idx = 0;
            for (i=0; i<6; i++)
            {
                s->dc_val[0][s->block_index[i]] = 0;
                dst_idx += i >> 2;
                val = ((cbp >> (5 - i)) & 1);
                off = (i & 4) ? 0 : ((i & 1) * 8 + (i & 2) * 4 * s->linesize);
                v->mb_type[0][s->block_index[i]] = s->mb_intra;
                if(s->mb_intra) {
                    /* check if prediction blocks A and C are available */
                    v->a_avail = v->c_avail = 0;
                    if(i == 2 || i == 3 || !s->first_slice_line)
                        v->a_avail = v->mb_type[0][s->block_index[i] - s->block_wrap[i]];
                    if(i == 1 || i == 3 || s->mb_x)
                        v->c_avail = v->mb_type[0][s->block_index[i] - 1];

                    vc1_decode_intra_block(v, s->block[i], i, val, mquant, (i&4)?v->codingset2:v->codingset);
                    if((i>3) && (s->flags & CODEC_FLAG_GRAY)) continue;
                    v->vc1dsp.vc1_inv_trans_8x8(s->block[i]);
                    if(v->rangeredfrm) for(j = 0; j < 64; j++) s->block[i][j] <<= 1;
                    s->dsp.put_signed_pixels_clamped(s->block[i], s->dest[dst_idx] + off, i & 4 ? s->uvlinesize : s->linesize);
                    if(v->pq >= 9 && v->overlap) {
                        if(v->c_avail)
                            v->vc1dsp.vc1_h_overlap(s->dest[dst_idx] + off, i & 4 ? s->uvlinesize : s->linesize);
                        if(v->a_avail)
                            v->vc1dsp.vc1_v_overlap(s->dest[dst_idx] + off, i & 4 ? s->uvlinesize : s->linesize);
                    }
                    block_cbp |= 0xF << (i << 2);
                    block_intra |= 1 << i;
                } else if(val) {
                    pat = vc1_decode_p_block(v, s->block[i], i, mquant, ttmb, first_block, s->dest[dst_idx] + off, (i&4)?s->uvlinesize:s->linesize, (i&4) && (s->flags & CODEC_FLAG_GRAY), &block_tt);
                    block_cbp |= pat << (i << 2);
                    if(!v->ttmbf && ttmb < 8) ttmb = -1;
                    first_block = 0;
                }
            }
        }
        else //Skipped
        {
            s->mb_intra = 0;
            for(i = 0; i < 6; i++) {
                v->mb_type[0][s->block_index[i]] = 0;
                s->dc_val[0][s->block_index[i]] = 0;
            }
            s->current_picture.mb_type[mb_pos] = MB_TYPE_SKIP;
            s->current_picture.qscale_table[mb_pos] = 0;
            vc1_pred_mv(v, 0, 0, 0, 1, v->range_x, v->range_y, v->mb_type[0]);
            vc1_mc_1mv(v, 0);
        }
    } //1MV mode
    else //4MV mode
    {
        if (!skipped /* unskipped MB */)
        {
            int intra_count = 0, coded_inter = 0;
            int is_intra[6], is_coded[6];
            /* Get CBPCY */
            cbp = get_vlc2(&v->s.gb, v->cbpcy_vlc->table, VC1_CBPCY_P_VLC_BITS, 2);
            for (i=0; i<6; i++)
            {
                val = ((cbp >> (5 - i)) & 1);
                s->dc_val[0][s->block_index[i]] = 0;
                s->mb_intra = 0;
                if(i < 4) {
                    dmv_x = dmv_y = 0;
                    s->mb_intra = 0;
                    mb_has_coeffs = 0;
                    if(val) {
                        GET_MVDATA(dmv_x, dmv_y);
                    }
                    vc1_pred_mv(v, i, dmv_x, dmv_y, 0, v->range_x, v->range_y, v->mb_type[0]);
                    if(!s->mb_intra) vc1_mc_4mv_luma(v, i);
                    intra_count += s->mb_intra;
                    is_intra[i] = s->mb_intra;
                    is_coded[i] = mb_has_coeffs;
                }
                if(i&4){
                    is_intra[i] = (intra_count >= 3);
                    is_coded[i] = val;
                }
                if(i == 4) vc1_mc_4mv_chroma(v);
                v->mb_type[0][s->block_index[i]] = is_intra[i];
                if(!coded_inter) coded_inter = !is_intra[i] & is_coded[i];
            }
            // if there are no coded blocks then don't do anything more
            dst_idx = 0;
            if(!intra_count && !coded_inter)
                goto end;
            GET_MQUANT();
            s->current_picture.qscale_table[mb_pos] = mquant;
            /* test if block is intra and has pred */
            {
                int intrapred = 0;
                for(i=0; i<6; i++)
                    if(is_intra[i]) {
                        if(((!s->first_slice_line || (i==2 || i==3)) && v->mb_type[0][s->block_index[i] - s->block_wrap[i]])
                            || ((s->mb_x || (i==1 || i==3)) && v->mb_type[0][s->block_index[i] - 1])) {
                            intrapred = 1;
                            break;
                        }
                    }
                if(intrapred)s->ac_pred = get_bits1(gb);
                else s->ac_pred = 0;
            }
            if (!v->ttmbf && coded_inter)
                ttmb = get_vlc2(gb, ff_vc1_ttmb_vlc[v->tt_index].table, VC1_TTMB_VLC_BITS, 2);
            for (i=0; i<6; i++)
            {
                dst_idx += i >> 2;
                off = (i & 4) ? 0 : ((i & 1) * 8 + (i & 2) * 4 * s->linesize);
                s->mb_intra = is_intra[i];
                if (is_intra[i]) {
                    /* check if prediction blocks A and C are available */
                    v->a_avail = v->c_avail = 0;
                    if(i == 2 || i == 3 || !s->first_slice_line)
                        v->a_avail = v->mb_type[0][s->block_index[i] - s->block_wrap[i]];
                    if(i == 1 || i == 3 || s->mb_x)
                        v->c_avail = v->mb_type[0][s->block_index[i] - 1];

                    vc1_decode_intra_block(v, s->block[i], i, is_coded[i], mquant, (i&4)?v->codingset2:v->codingset);
                    if((i>3) && (s->flags & CODEC_FLAG_GRAY)) continue;
                    v->vc1dsp.vc1_inv_trans_8x8(s->block[i]);
                    if(v->rangeredfrm) for(j = 0; j < 64; j++) s->block[i][j] <<= 1;
                    s->dsp.put_signed_pixels_clamped(s->block[i], s->dest[dst_idx] + off, (i&4)?s->uvlinesize:s->linesize);
                    if(v->pq >= 9 && v->overlap) {
                        if(v->c_avail)
                            v->vc1dsp.vc1_h_overlap(s->dest[dst_idx] + off, i & 4 ? s->uvlinesize : s->linesize);
                        if(v->a_avail)
                            v->vc1dsp.vc1_v_overlap(s->dest[dst_idx] + off, i & 4 ? s->uvlinesize : s->linesize);
                    }
                    block_cbp |= 0xF << (i << 2);
                    block_intra |= 1 << i;
                } else if(is_coded[i]) {
                    pat = vc1_decode_p_block(v, s->block[i], i, mquant, ttmb, first_block, s->dest[dst_idx] + off, (i&4)?s->uvlinesize:s->linesize, (i&4) && (s->flags & CODEC_FLAG_GRAY), &block_tt);
                    block_cbp |= pat << (i << 2);
                    if(!v->ttmbf && ttmb < 8) ttmb = -1;
                    first_block = 0;
                }
            }
        }
        else //Skipped MB
        {
            s->mb_intra = 0;
            s->current_picture.qscale_table[mb_pos] = 0;
            for (i=0; i<6; i++) {
                v->mb_type[0][s->block_index[i]] = 0;
                s->dc_val[0][s->block_index[i]] = 0;
            }
            for (i=0; i<4; i++)
            {
                vc1_pred_mv(v, i, 0, 0, 0, v->range_x, v->range_y, v->mb_type[0]);
                vc1_mc_4mv_luma(v, i);
            }
            vc1_mc_4mv_chroma(v);
            s->current_picture.qscale_table[mb_pos] = 0;
        }
    }
end:
    v->cbp[s->mb_x] = block_cbp;
    v->ttblk[s->mb_x] = block_tt;
    v->is_intra[s->mb_x] = block_intra;

    return 0;
}

/** Decode one B-frame MB (in Main profile)
 */
static void vc1_decode_b_mb(VC1Context *v)
{
    MpegEncContext *s = &v->s;
    GetBitContext *gb = &s->gb;
    int i, j;
    int mb_pos = s->mb_x + s->mb_y * s->mb_stride;
    int cbp = 0; /* cbp decoding stuff */
    int mqdiff, mquant; /* MB quantization */
    int ttmb = v->ttfrm; /* MB Transform type */
    int mb_has_coeffs = 0; /* last_flag */
    int index, index1; /* LUT indexes */
    int val, sign; /* temp values */
    int first_block = 1;
    int dst_idx, off;
    int skipped, direct;
    int dmv_x[2], dmv_y[2];
    int bmvtype = BMV_TYPE_BACKWARD;

    mquant = v->pq; /* Loosy initialization */
    s->mb_intra = 0;

    if (v->dmb_is_raw)
        direct = get_bits1(gb);
    else
        direct = v->direct_mb_plane[mb_pos];
    if (v->skip_is_raw)
        skipped = get_bits1(gb);
    else
        skipped = v->s.mbskip_table[mb_pos];

    dmv_x[0] = dmv_x[1] = dmv_y[0] = dmv_y[1] = 0;
    for(i = 0; i < 6; i++) {
        v->mb_type[0][s->block_index[i]] = 0;
        s->dc_val[0][s->block_index[i]] = 0;
    }
    s->current_picture.qscale_table[mb_pos] = 0;

    if (!direct) {
        if (!skipped) {
            GET_MVDATA(dmv_x[0], dmv_y[0]);
            dmv_x[1] = dmv_x[0];
            dmv_y[1] = dmv_y[0];
        }
        if(skipped || !s->mb_intra) {
            bmvtype = decode012(gb);
            switch(bmvtype) {
            case 0:
                bmvtype = (v->bfraction >= (B_FRACTION_DEN/2)) ? BMV_TYPE_BACKWARD : BMV_TYPE_FORWARD;
                break;
            case 1:
                bmvtype = (v->bfraction >= (B_FRACTION_DEN/2)) ? BMV_TYPE_FORWARD : BMV_TYPE_BACKWARD;
                break;
            case 2:
                bmvtype = BMV_TYPE_INTERPOLATED;
                dmv_x[0] = dmv_y[0] = 0;
            }
        }
    }
    for(i = 0; i < 6; i++)
        v->mb_type[0][s->block_index[i]] = s->mb_intra;

    if (skipped) {
        if(direct) bmvtype = BMV_TYPE_INTERPOLATED;
        vc1_pred_b_mv(v, dmv_x, dmv_y, direct, bmvtype);
        vc1_b_mc(v, dmv_x, dmv_y, direct, bmvtype);
        return;
    }
    if (direct) {
        cbp = get_vlc2(&v->s.gb, v->cbpcy_vlc->table, VC1_CBPCY_P_VLC_BITS, 2);
        GET_MQUANT();
        s->mb_intra = 0;
        s->current_picture.qscale_table[mb_pos] = mquant;
        if(!v->ttmbf)
            ttmb = get_vlc2(gb, ff_vc1_ttmb_vlc[v->tt_index].table, VC1_TTMB_VLC_BITS, 2);
        dmv_x[0] = dmv_y[0] = dmv_x[1] = dmv_y[1] = 0;
        vc1_pred_b_mv(v, dmv_x, dmv_y, direct, bmvtype);
        vc1_b_mc(v, dmv_x, dmv_y, direct, bmvtype);
    } else {
        if(!mb_has_coeffs && !s->mb_intra) {
            /* no coded blocks - effectively skipped */
            vc1_pred_b_mv(v, dmv_x, dmv_y, direct, bmvtype);
            vc1_b_mc(v, dmv_x, dmv_y, direct, bmvtype);
            return;
        }
        if(s->mb_intra && !mb_has_coeffs) {
            GET_MQUANT();
            s->current_picture.qscale_table[mb_pos] = mquant;
            s->ac_pred = get_bits1(gb);
            cbp = 0;
            vc1_pred_b_mv(v, dmv_x, dmv_y, direct, bmvtype);
        } else {
            if(bmvtype == BMV_TYPE_INTERPOLATED) {
                GET_MVDATA(dmv_x[0], dmv_y[0]);
                if(!mb_has_coeffs) {
                    /* interpolated skipped block */
                    vc1_pred_b_mv(v, dmv_x, dmv_y, direct, bmvtype);
                    vc1_b_mc(v, dmv_x, dmv_y, direct, bmvtype);
                    return;
                }
            }
            vc1_pred_b_mv(v, dmv_x, dmv_y, direct, bmvtype);
            if(!s->mb_intra) {
                vc1_b_mc(v, dmv_x, dmv_y, direct, bmvtype);
            }
            if(s->mb_intra)
                s->ac_pred = get_bits1(gb);
            cbp = get_vlc2(&v->s.gb, v->cbpcy_vlc->table, VC1_CBPCY_P_VLC_BITS, 2);
            GET_MQUANT();
            s->current_picture.qscale_table[mb_pos] = mquant;
            if(!v->ttmbf && !s->mb_intra && mb_has_coeffs)
                ttmb = get_vlc2(gb, ff_vc1_ttmb_vlc[v->tt_index].table, VC1_TTMB_VLC_BITS, 2);
        }
    }
    dst_idx = 0;
    for (i=0; i<6; i++)
    {
        s->dc_val[0][s->block_index[i]] = 0;
        dst_idx += i >> 2;
        val = ((cbp >> (5 - i)) & 1);
        off = (i & 4) ? 0 : ((i & 1) * 8 + (i & 2) * 4 * s->linesize);
        v->mb_type[0][s->block_index[i]] = s->mb_intra;
        if(s->mb_intra) {
            /* check if prediction blocks A and C are available */
            v->a_avail = v->c_avail = 0;
            if(i == 2 || i == 3 || !s->first_slice_line)
                v->a_avail = v->mb_type[0][s->block_index[i] - s->block_wrap[i]];
            if(i == 1 || i == 3 || s->mb_x)
                v->c_avail = v->mb_type[0][s->block_index[i] - 1];

            vc1_decode_intra_block(v, s->block[i], i, val, mquant, (i&4)?v->codingset2:v->codingset);
            if((i>3) && (s->flags & CODEC_FLAG_GRAY)) continue;
            v->vc1dsp.vc1_inv_trans_8x8(s->block[i]);
            if(v->rangeredfrm) for(j = 0; j < 64; j++) s->block[i][j] <<= 1;
            s->dsp.put_signed_pixels_clamped(s->block[i], s->dest[dst_idx] + off, i & 4 ? s->uvlinesize : s->linesize);
        } else if(val) {
            vc1_decode_p_block(v, s->block[i], i, mquant, ttmb, first_block, s->dest[dst_idx] + off, (i&4)?s->uvlinesize:s->linesize, (i&4) && (s->flags & CODEC_FLAG_GRAY), NULL);
            if(!v->ttmbf && ttmb < 8) ttmb = -1;
            first_block = 0;
        }
    }
}

/** Decode blocks of I-frame
 */
static void vc1_decode_i_blocks(VC1Context *v)
{
    int k, j;
    MpegEncContext *s = &v->s;
    int cbp, val;
    uint8_t *coded_val;
    int mb_pos;

    /* select codingmode used for VLC tables selection */
    switch(v->y_ac_table_index){
    case 0:
        v->codingset = (v->pqindex <= 8) ? CS_HIGH_RATE_INTRA : CS_LOW_MOT_INTRA;
        break;
    case 1:
        v->codingset = CS_HIGH_MOT_INTRA;
        break;
    case 2:
        v->codingset = CS_MID_RATE_INTRA;
        break;
    }

    switch(v->c_ac_table_index){
    case 0:
        v->codingset2 = (v->pqindex <= 8) ? CS_HIGH_RATE_INTER : CS_LOW_MOT_INTER;
        break;
    case 1:
        v->codingset2 = CS_HIGH_MOT_INTER;
        break;
    case 2:
        v->codingset2 = CS_MID_RATE_INTER;
        break;
    }

    /* Set DC scale - y and c use the same */
    s->y_dc_scale = s->y_dc_scale_table[v->pq];
    s->c_dc_scale = s->c_dc_scale_table[v->pq];

    //do frame decode
    s->mb_x = s->mb_y = 0;
    s->mb_intra = 1;
    s->first_slice_line = 1;
    for(s->mb_y = 0; s->mb_y < s->mb_height; s->mb_y++) {
        s->mb_x = 0;
        ff_init_block_index(s);
        for(; s->mb_x < s->mb_width; s->mb_x++) {
            uint8_t *dst[6];
            ff_update_block_index(s);
            dst[0] = s->dest[0];
            dst[1] = dst[0] + 8;
            dst[2] = s->dest[0] + s->linesize * 8;
            dst[3] = dst[2] + 8;
            dst[4] = s->dest[1];
            dst[5] = s->dest[2];
            s->dsp.clear_blocks(s->block[0]);
            mb_pos = s->mb_x + s->mb_y * s->mb_width;
            s->current_picture.mb_type[mb_pos] = MB_TYPE_INTRA;
            s->current_picture.qscale_table[mb_pos] = v->pq;
            s->current_picture.motion_val[1][s->block_index[0]][0] = 0;
            s->current_picture.motion_val[1][s->block_index[0]][1] = 0;

            // do actual MB decoding and displaying
            cbp = get_vlc2(&v->s.gb, ff_msmp4_mb_i_vlc.table, MB_INTRA_VLC_BITS, 2);
            v->s.ac_pred = get_bits1(&v->s.gb);

            for(k = 0; k < 6; k++) {
                val = ((cbp >> (5 - k)) & 1);

                if (k < 4) {
                    int pred = vc1_coded_block_pred(&v->s, k, &coded_val);
                    val = val ^ pred;
                    *coded_val = val;
                }
                cbp |= val << (5 - k);

                vc1_decode_i_block(v, s->block[k], k, val, (k<4)? v->codingset : v->codingset2);

                if (k > 3 && (s->flags & CODEC_FLAG_GRAY)) continue;
                v->vc1dsp.vc1_inv_trans_8x8(s->block[k]);
                if(v->pq >= 9 && v->overlap) {
                    if (v->rangeredfrm) for(j = 0; j < 64; j++) s->block[k][j] <<= 1;
                    s->dsp.put_signed_pixels_clamped(s->block[k], dst[k], k & 4 ? s->uvlinesize : s->linesize);
                } else {
                    if (v->rangeredfrm) for(j = 0; j < 64; j++) s->block[k][j] = (s->block[k][j] - 64) << 1;
                    s->dsp.put_pixels_clamped(s->block[k], dst[k], k & 4 ? s->uvlinesize : s->linesize);
                }
            }

            if(v->pq >= 9 && v->overlap) {
                if(s->mb_x) {
                    v->vc1dsp.vc1_h_overlap(s->dest[0], s->linesize);
                    v->vc1dsp.vc1_h_overlap(s->dest[0] + 8 * s->linesize, s->linesize);
                    if(!(s->flags & CODEC_FLAG_GRAY)) {
                        v->vc1dsp.vc1_h_overlap(s->dest[1], s->uvlinesize);
                        v->vc1dsp.vc1_h_overlap(s->dest[2], s->uvlinesize);
                    }
                }
                v->vc1dsp.vc1_h_overlap(s->dest[0] + 8, s->linesize);
                v->vc1dsp.vc1_h_overlap(s->dest[0] + 8 * s->linesize + 8, s->linesize);
                if(!s->first_slice_line) {
                    v->vc1dsp.vc1_v_overlap(s->dest[0], s->linesize);
                    v->vc1dsp.vc1_v_overlap(s->dest[0] + 8, s->linesize);
                    if(!(s->flags & CODEC_FLAG_GRAY)) {
                        v->vc1dsp.vc1_v_overlap(s->dest[1], s->uvlinesize);
                        v->vc1dsp.vc1_v_overlap(s->dest[2], s->uvlinesize);
                    }
                }
                v->vc1dsp.vc1_v_overlap(s->dest[0] + 8 * s->linesize, s->linesize);
                v->vc1dsp.vc1_v_overlap(s->dest[0] + 8 * s->linesize + 8, s->linesize);
            }
            if(v->s.loop_filter) vc1_loop_filter_iblk(v, v->pq);

            if(get_bits_count(&s->gb) > v->bits) {
                ff_er_add_slice(s, 0, 0, s->mb_x, s->mb_y, (AC_END|DC_END|MV_END));
                av_log(s->avctx, AV_LOG_ERROR, "Bits overconsumption: %i > %i\n", get_bits_count(&s->gb), v->bits);
                return;
            }
        }
        if (!v->s.loop_filter)
            ff_draw_horiz_band(s, s->mb_y * 16, 16);
        else if (s->mb_y)
            ff_draw_horiz_band(s, (s->mb_y-1) * 16, 16);

        s->first_slice_line = 0;
    }
    if (v->s.loop_filter)
        ff_draw_horiz_band(s, (s->mb_height-1)*16, 16);
    ff_er_add_slice(s, 0, 0, s->mb_width - 1, s->mb_height - 1, (AC_END|DC_END|MV_END));
}

/** Decode blocks of I-frame for advanced profile
 */
static void vc1_decode_i_blocks_adv(VC1Context *v)
{
    int k;
    MpegEncContext *s = &v->s;
    int cbp, val;
    uint8_t *coded_val;
    int mb_pos;
    int mquant = v->pq;
    int mqdiff;
    GetBitContext *gb = &s->gb;

    /* select codingmode used for VLC tables selection */
    switch(v->y_ac_table_index){
    case 0:
        v->codingset = (v->pqindex <= 8) ? CS_HIGH_RATE_INTRA : CS_LOW_MOT_INTRA;
        break;
    case 1:
        v->codingset = CS_HIGH_MOT_INTRA;
        break;
    case 2:
        v->codingset = CS_MID_RATE_INTRA;
        break;
    }

    switch(v->c_ac_table_index){
    case 0:
        v->codingset2 = (v->pqindex <= 8) ? CS_HIGH_RATE_INTER : CS_LOW_MOT_INTER;
        break;
    case 1:
        v->codingset2 = CS_HIGH_MOT_INTER;
        break;
    case 2:
        v->codingset2 = CS_MID_RATE_INTER;
        break;
    }

    //do frame decode
    s->mb_x = s->mb_y = 0;
    s->mb_intra = 1;
    s->first_slice_line = 1;
    s->mb_y = s->start_mb_y;
    if (s->start_mb_y) {
        s->mb_x = 0;
        ff_init_block_index(s);
        memset(&s->coded_block[s->block_index[0]-s->b8_stride], 0,
               s->b8_stride * sizeof(*s->coded_block));
    }
    for(; s->mb_y < s->end_mb_y; s->mb_y++) {
        s->mb_x = 0;
        ff_init_block_index(s);
        for(;s->mb_x < s->mb_width; s->mb_x++) {
            DCTELEM (*block)[64] = v->block[v->cur_blk_idx];
            ff_update_block_index(s);
            s->dsp.clear_blocks(block[0]);
            mb_pos = s->mb_x + s->mb_y * s->mb_stride;
            s->current_picture.mb_type[mb_pos] = MB_TYPE_INTRA;
            s->current_picture.motion_val[1][s->block_index[0]][0] = 0;
            s->current_picture.motion_val[1][s->block_index[0]][1] = 0;

            // do actual MB decoding and displaying
            cbp = get_vlc2(&v->s.gb, ff_msmp4_mb_i_vlc.table, MB_INTRA_VLC_BITS, 2);
            if(v->acpred_is_raw)
                v->s.ac_pred = get_bits1(&v->s.gb);
            else
                v->s.ac_pred = v->acpred_plane[mb_pos];

            if (v->condover == CONDOVER_SELECT && v->overflg_is_raw)
                v->over_flags_plane[mb_pos] = get_bits1(&v->s.gb);

            GET_MQUANT();

            s->current_picture.qscale_table[mb_pos] = mquant;
            /* Set DC scale - y and c use the same */
            s->y_dc_scale = s->y_dc_scale_table[mquant];
            s->c_dc_scale = s->c_dc_scale_table[mquant];

            for(k = 0; k < 6; k++) {
                val = ((cbp >> (5 - k)) & 1);

                if (k < 4) {
                    int pred = vc1_coded_block_pred(&v->s, k, &coded_val);
                    val = val ^ pred;
                    *coded_val = val;
                }
                cbp |= val << (5 - k);

                v->a_avail = !s->first_slice_line || (k==2 || k==3);
                v->c_avail = !!s->mb_x || (k==1 || k==3);

                vc1_decode_i_block_adv(v, block[k], k, val, (k<4)? v->codingset : v->codingset2, mquant);

                if (k > 3 && (s->flags & CODEC_FLAG_GRAY)) continue;
                v->vc1dsp.vc1_inv_trans_8x8(block[k]);
            }

            vc1_smooth_overlap_filter_iblk(v);
            vc1_put_signed_blocks_clamped(v);
            if(v->s.loop_filter) vc1_loop_filter_iblk_delayed(v, v->pq);

            if(get_bits_count(&s->gb) > v->bits) {
                ff_er_add_slice(s, 0, s->start_mb_y, s->mb_x, s->mb_y, (AC_END|DC_END|MV_END));
                av_log(s->avctx, AV_LOG_ERROR, "Bits overconsumption: %i > %i\n", get_bits_count(&s->gb), v->bits);
                return;
            }
        }
        if (!v->s.loop_filter)
            ff_draw_horiz_band(s, s->mb_y * 16, 16);
        else if (s->mb_y)
            ff_draw_horiz_band(s, (s->mb_y-1) * 16, 16);
        s->first_slice_line = 0;
    }

    /* raw bottom MB row */
    s->mb_x = 0;
    ff_init_block_index(s);
    for(;s->mb_x < s->mb_width; s->mb_x++) {
        ff_update_block_index(s);
        vc1_put_signed_blocks_clamped(v);
        if(v->s.loop_filter) vc1_loop_filter_iblk_delayed(v, v->pq);
    }
    if (v->s.loop_filter)
        ff_draw_horiz_band(s, (s->mb_height-1)*16, 16);
    ff_er_add_slice(s, 0, s->start_mb_y, s->mb_width - 1, s->end_mb_y - 1, (AC_END|DC_END|MV_END));
}

static void vc1_decode_p_blocks(VC1Context *v)
{
    MpegEncContext *s = &v->s;
    int apply_loop_filter;

    /* select codingmode used for VLC tables selection */
    switch(v->c_ac_table_index){
    case 0:
        v->codingset = (v->pqindex <= 8) ? CS_HIGH_RATE_INTRA : CS_LOW_MOT_INTRA;
        break;
    case 1:
        v->codingset = CS_HIGH_MOT_INTRA;
        break;
    case 2:
        v->codingset = CS_MID_RATE_INTRA;
        break;
    }

    switch(v->c_ac_table_index){
    case 0:
        v->codingset2 = (v->pqindex <= 8) ? CS_HIGH_RATE_INTER : CS_LOW_MOT_INTER;
        break;
    case 1:
        v->codingset2 = CS_HIGH_MOT_INTER;
        break;
    case 2:
        v->codingset2 = CS_MID_RATE_INTER;
        break;
    }

    apply_loop_filter = s->loop_filter && !(s->avctx->skip_loop_filter >= AVDISCARD_NONKEY);
    s->first_slice_line = 1;
    memset(v->cbp_base, 0, sizeof(v->cbp_base[0])*2*s->mb_stride);
    for(s->mb_y = s->start_mb_y; s->mb_y < s->end_mb_y; s->mb_y++) {
        s->mb_x = 0;
        ff_init_block_index(s);
        for(; s->mb_x < s->mb_width; s->mb_x++) {
            ff_update_block_index(s);

            vc1_decode_p_mb(v);
            if (s->mb_y != s->start_mb_y && apply_loop_filter)
                vc1_apply_p_loop_filter(v);
            if(get_bits_count(&s->gb) > v->bits || get_bits_count(&s->gb) < 0) {
                ff_er_add_slice(s, 0, s->start_mb_y, s->mb_x, s->mb_y, (AC_END|DC_END|MV_END));
                av_log(s->avctx, AV_LOG_ERROR, "Bits overconsumption: %i > %i at %ix%i\n", get_bits_count(&s->gb), v->bits,s->mb_x,s->mb_y);
                return;
            }
        }
        memmove(v->cbp_base, v->cbp, sizeof(v->cbp_base[0])*s->mb_stride);
        memmove(v->ttblk_base, v->ttblk, sizeof(v->ttblk_base[0])*s->mb_stride);
        memmove(v->is_intra_base, v->is_intra, sizeof(v->is_intra_base[0])*s->mb_stride);
        memmove(v->luma_mv_base, v->luma_mv, sizeof(v->luma_mv_base[0])*s->mb_stride);
        if (s->mb_y != s->start_mb_y) ff_draw_horiz_band(s, (s->mb_y-1) * 16, 16);
        s->first_slice_line = 0;
    }
    if (apply_loop_filter) {
        s->mb_x = 0;
        ff_init_block_index(s);
        for (; s->mb_x < s->mb_width; s->mb_x++) {
            ff_update_block_index(s);
            vc1_apply_p_loop_filter(v);
        }
    }
    if (s->end_mb_y >= s->start_mb_y)
        ff_draw_horiz_band(s, (s->end_mb_y-1) * 16, 16);
    ff_er_add_slice(s, 0, s->start_mb_y, s->mb_width - 1, s->end_mb_y - 1, (AC_END|DC_END|MV_END));
}

static void vc1_decode_b_blocks(VC1Context *v)
{
    MpegEncContext *s = &v->s;

    /* select codingmode used for VLC tables selection */
    switch(v->c_ac_table_index){
    case 0:
        v->codingset = (v->pqindex <= 8) ? CS_HIGH_RATE_INTRA : CS_LOW_MOT_INTRA;
        break;
    case 1:
        v->codingset = CS_HIGH_MOT_INTRA;
        break;
    case 2:
        v->codingset = CS_MID_RATE_INTRA;
        break;
    }

    switch(v->c_ac_table_index){
    case 0:
        v->codingset2 = (v->pqindex <= 8) ? CS_HIGH_RATE_INTER : CS_LOW_MOT_INTER;
        break;
    case 1:
        v->codingset2 = CS_HIGH_MOT_INTER;
        break;
    case 2:
        v->codingset2 = CS_MID_RATE_INTER;
        break;
    }

    s->first_slice_line = 1;
    for(s->mb_y = s->start_mb_y; s->mb_y < s->end_mb_y; s->mb_y++) {
        s->mb_x = 0;
        ff_init_block_index(s);
        for(; s->mb_x < s->mb_width; s->mb_x++) {
            ff_update_block_index(s);

            vc1_decode_b_mb(v);
            if(get_bits_count(&s->gb) > v->bits || get_bits_count(&s->gb) < 0) {
                ff_er_add_slice(s, 0, s->start_mb_y, s->mb_x, s->mb_y, (AC_END|DC_END|MV_END));
                av_log(s->avctx, AV_LOG_ERROR, "Bits overconsumption: %i > %i at %ix%i\n", get_bits_count(&s->gb), v->bits,s->mb_x,s->mb_y);
                return;
            }
            if(v->s.loop_filter) vc1_loop_filter_iblk(v, v->pq);
        }
        if (!v->s.loop_filter)
            ff_draw_horiz_band(s, s->mb_y * 16, 16);
        else if (s->mb_y)
            ff_draw_horiz_band(s, (s->mb_y-1) * 16, 16);
        s->first_slice_line = 0;
    }
    if (v->s.loop_filter)
        ff_draw_horiz_band(s, (s->mb_height-1)*16, 16);
    ff_er_add_slice(s, 0, s->start_mb_y, s->mb_width - 1, s->end_mb_y - 1, (AC_END|DC_END|MV_END));
}

static void vc1_decode_skip_blocks(VC1Context *v)
{
    MpegEncContext *s = &v->s;

    ff_er_add_slice(s, 0, 0, s->mb_width - 1, s->mb_height - 1, (AC_END|DC_END|MV_END));
    s->first_slice_line = 1;
    for(s->mb_y = 0; s->mb_y < s->mb_height; s->mb_y++) {
        s->mb_x = 0;
        ff_init_block_index(s);
        ff_update_block_index(s);
        memcpy(s->dest[0], s->last_picture.data[0] + s->mb_y * 16 * s->linesize, s->linesize * 16);
        memcpy(s->dest[1], s->last_picture.data[1] + s->mb_y * 8 * s->uvlinesize, s->uvlinesize * 8);
        memcpy(s->dest[2], s->last_picture.data[2] + s->mb_y * 8 * s->uvlinesize, s->uvlinesize * 8);
        ff_draw_horiz_band(s, s->mb_y * 16, 16);
        s->first_slice_line = 0;
    }
    s->pict_type = AV_PICTURE_TYPE_P;
}

static void vc1_decode_blocks(VC1Context *v)
{

    v->s.esc3_level_length = 0;
    if(v->x8_type){
        ff_intrax8_decode_picture(&v->x8, 2*v->pq+v->halfpq, v->pq*(!v->pquantizer) );
    }else{
        v->cur_blk_idx = 0;
        v->left_blk_idx = -1;
        v->topleft_blk_idx = 1;
        v->top_blk_idx = 2;
        switch(v->s.pict_type) {
        case AV_PICTURE_TYPE_I:
            if(v->profile == PROFILE_ADVANCED)
                vc1_decode_i_blocks_adv(v);
            else
                vc1_decode_i_blocks(v);
            break;
        case AV_PICTURE_TYPE_P:
            if(v->p_frame_skipped)
                vc1_decode_skip_blocks(v);
            else
                vc1_decode_p_blocks(v);
            break;
        case AV_PICTURE_TYPE_B:
            if(v->bi_type){
                if(v->profile == PROFILE_ADVANCED)
                    vc1_decode_i_blocks_adv(v);
                else
                    vc1_decode_i_blocks(v);
            }else
                vc1_decode_b_blocks(v);
            break;
        }
    }
}

static inline float get_float_val(GetBitContext* gb)
{
    return (float)get_bits_long(gb, 30) / (1<<15) - (1<<14);
}

static void vc1_sprite_parse_transform(VC1Context *v, GetBitContext* gb, float c[7])
{
    c[1] = c[3] = 0.0f;

    switch (get_bits(gb, 2)) {
    case 0:
        c[0] = 1.0f;
        c[2] = get_float_val(gb);
        c[4] = 1.0f;
        break;
    case 1:
        c[0] = c[4] = get_float_val(gb);
        c[2] = get_float_val(gb);
        break;
    case 2:
        c[0] = get_float_val(gb);
        c[2] = get_float_val(gb);
        c[4] = get_float_val(gb);
        break;
    case 3:
        av_log_ask_for_sample(v->s.avctx, NULL);
        c[0] = get_float_val(gb);
        c[1] = get_float_val(gb);
        c[2] = get_float_val(gb);
        c[3] = get_float_val(gb);
        c[4] = get_float_val(gb);
        break;
    }
    c[5] = get_float_val(gb);
    if (get_bits1(gb))
        c[6] = get_float_val(gb);
    else
        c[6] = 1.0f;
}

static void vc1_parse_sprites(VC1Context *v, GetBitContext* gb)
{
    int effect_type, effect_flag, effect_pcount1, effect_pcount2, i;
    float effect_params1[14], effect_params2[10];

    float coefs[2][7];
    vc1_sprite_parse_transform(v, gb, coefs[0]);
    av_log(v->s.avctx, AV_LOG_DEBUG, "S1:");
    for (i = 0; i < 7; i++)
        av_log(v->s.avctx, AV_LOG_DEBUG, " %.3f", coefs[0][i]);
    av_log(v->s.avctx, AV_LOG_DEBUG, "\n");

    if (v->two_sprites) {
        vc1_sprite_parse_transform(v, gb, coefs[1]);
        av_log(v->s.avctx, AV_LOG_DEBUG, "S2:");
        for (i = 0; i < 7; i++)
            av_log(v->s.avctx, AV_LOG_DEBUG, " %.3f", coefs[1][i]);
        av_log(v->s.avctx, AV_LOG_DEBUG, "\n");
    }
    skip_bits(gb, 2);
    if (effect_type = get_bits_long(gb, 30)){
        switch (effect_pcount1 = get_bits(gb, 4)) {
        case 2:
            effect_params1[0] = get_float_val(gb);
            effect_params1[1] = get_float_val(gb);
            break;
        case 7:
            vc1_sprite_parse_transform(v, gb, effect_params1);
            break;
        case 14:
            vc1_sprite_parse_transform(v, gb, effect_params1);
            vc1_sprite_parse_transform(v, gb, &effect_params1[7]);
            break;
        default:
            av_log_ask_for_sample(v->s.avctx, NULL);
            return;
        }
        if (effect_type != 13 || effect_params1[0] != coefs[0][6]) {
            // effect 13 is simple alpha blending and matches the opacity above
            av_log(v->s.avctx, AV_LOG_DEBUG, "Effect: %d; params: ", effect_type);
            for (i = 0; i < effect_pcount1; i++)
                av_log(v->s.avctx, AV_LOG_DEBUG, " %.3f", effect_params1[i]);
            av_log(v->s.avctx, AV_LOG_DEBUG, "\n");
        }

        effect_pcount2 = get_bits(gb, 16);
        if (effect_pcount2 > 10) {
            av_log(v->s.avctx, AV_LOG_ERROR, "Too many effect parameters\n");
            return;
        } else if (effect_pcount2) {
            i = 0;
            av_log(v->s.avctx, AV_LOG_DEBUG, "Effect params 2: ");
            while (i < effect_pcount2){
                effect_params2[i] = get_float_val(gb);
                av_log(v->s.avctx, AV_LOG_DEBUG, " %.3f", effect_params2[i]);
                i++;
            }
            av_log(v->s.avctx, AV_LOG_DEBUG, "\n");
        }
    }
    if (effect_flag = get_bits1(gb))
        av_log(v->s.avctx, AV_LOG_DEBUG, "Effect flag set\n");

    if (get_bits_count(gb) >= gb->size_in_bits +
       (v->s.avctx->codec_id == CODEC_ID_WMV3 ? 64 : 0))
        av_log(v->s.avctx, AV_LOG_ERROR, "Buffer overrun\n");
    if (get_bits_count(gb) < gb->size_in_bits - 8)
        av_log(v->s.avctx, AV_LOG_WARNING, "Buffer not fully read\n");
}

/** Initialize a VC1/WMV3 decoder
 * @todo TODO: Handle VC-1 IDUs (Transport level?)
 * @todo TODO: Decypher remaining bits in extra_data
 */
static av_cold int vc1_decode_init(AVCodecContext *avctx)
{
    VC1Context *v = avctx->priv_data;
    MpegEncContext *s = &v->s;
    GetBitContext gb;
    int i;

    if (!avctx->extradata_size || !avctx->extradata) return -1;
    if (!(avctx->flags & CODEC_FLAG_GRAY))
        avctx->pix_fmt = avctx->get_format(avctx, avctx->codec->pix_fmts);
    else
        avctx->pix_fmt = PIX_FMT_GRAY8;
    avctx->hwaccel = ff_find_hwaccel(avctx->codec->id, avctx->pix_fmt);
    v->s.avctx = avctx;
    avctx->flags |= CODEC_FLAG_EMU_EDGE;
    v->s.flags |= CODEC_FLAG_EMU_EDGE;

    if(avctx->idct_algo==FF_IDCT_AUTO){
        avctx->idct_algo=FF_IDCT_WMV2;
    }

    if(ff_msmpeg4_decode_init(avctx) < 0)
        return -1;
    if (vc1_init_common(v) < 0) return -1;
    ff_vc1dsp_init(&v->vc1dsp);

    avctx->coded_width = avctx->width;
    avctx->coded_height = avctx->height;
    if (avctx->codec_id == CODEC_ID_WMV3)
    {
        int count = 0;

        // looks like WMV3 has a sequence header stored in the extradata
        // advanced sequence header may be before the first frame
        // the last byte of the extradata is a version number, 1 for the
        // samples we can decode

        init_get_bits(&gb, avctx->extradata, avctx->extradata_size*8);

        if (vc1_decode_sequence_header(avctx, v, &gb) < 0)
          return -1;

        count = avctx->extradata_size*8 - get_bits_count(&gb);
        if (count>0)
        {
            av_log(avctx, AV_LOG_INFO, "Extra data: %i bits left, value: %X\n",
                   count, get_bits(&gb, count));
        }
        else if (count < 0)
        {
            av_log(avctx, AV_LOG_INFO, "Read %i bits in overflow\n", -count);
        }
    } else { // VC1/WVC1/WVP2
        const uint8_t *start = avctx->extradata;
        uint8_t *end = avctx->extradata + avctx->extradata_size;
        const uint8_t *next;
        int size, buf2_size;
        uint8_t *buf2 = NULL;
        int seq_initialized = 0, ep_initialized = 0;

        if(avctx->extradata_size < 16) {
            av_log(avctx, AV_LOG_ERROR, "Extradata size too small: %i\n", avctx->extradata_size);
            return -1;
        }

        buf2 = av_mallocz(avctx->extradata_size + FF_INPUT_BUFFER_PADDING_SIZE);
        start = find_next_marker(start, end); // in WVC1 extradata first byte is its size, but can be 0 in mkv
        next = start;
        for(; next < end; start = next){
            next = find_next_marker(start + 4, end);
            size = next - start - 4;
            if(size <= 0) continue;
            buf2_size = vc1_unescape_buffer(start + 4, size, buf2);
            init_get_bits(&gb, buf2, buf2_size * 8);
            switch(AV_RB32(start)){
            case VC1_CODE_SEQHDR:
                if(vc1_decode_sequence_header(avctx, v, &gb) < 0){
                    av_free(buf2);
                    return -1;
                }
                seq_initialized = 1;
                break;
            case VC1_CODE_ENTRYPOINT:
                if(vc1_decode_entry_point(avctx, v, &gb) < 0){
                    av_free(buf2);
                    return -1;
                }
                ep_initialized = 1;
                break;
            }
        }
        av_free(buf2);
        if(!seq_initialized || !ep_initialized){
            av_log(avctx, AV_LOG_ERROR, "Incomplete extradata\n");
            return -1;
        }
        v->res_sprite = (avctx->codec_tag == MKTAG('W','V','P','2'));
    }
    avctx->profile = v->profile;
    if (v->profile == PROFILE_ADVANCED)
        avctx->level = v->level;

    avctx->has_b_frames= !!(avctx->max_b_frames);
    s->low_delay = !avctx->has_b_frames;

    s->mb_width = (avctx->coded_width+15)>>4;
    s->mb_height = (avctx->coded_height+15)>>4;

    if (v->profile == PROFILE_ADVANCED || v->res_fasttx) {
        for (i = 0; i < 64;  i++) {
#define transpose(x) ((x>>3) | ((x&7)<<3))
            v->zz_8x8[0][i] = transpose(wmv1_scantable[0][i]);
            v->zz_8x8[1][i] = transpose(wmv1_scantable[1][i]);
            v->zz_8x8[2][i] = transpose(wmv1_scantable[2][i]);
            v->zz_8x8[3][i] = transpose(wmv1_scantable[3][i]);
        }
        v->left_blk_sh = 0;
        v->top_blk_sh  = 3;
    } else {
        memcpy(v->zz_8x8, wmv1_scantable, 4*64);
        v->left_blk_sh = 3;
        v->top_blk_sh  = 0;
    }

    /* Allocate mb bitplanes */
    v->mv_type_mb_plane = av_malloc(s->mb_stride * s->mb_height);
    v->direct_mb_plane = av_malloc(s->mb_stride * s->mb_height);
    v->acpred_plane = av_malloc(s->mb_stride * s->mb_height);
    v->over_flags_plane = av_malloc(s->mb_stride * s->mb_height);

    v->n_allocated_blks = s->mb_width + 2;
    v->block = av_malloc(sizeof(*v->block) * v->n_allocated_blks);
    v->cbp_base = av_malloc(sizeof(v->cbp_base[0]) * 2 * s->mb_stride);
    v->cbp = v->cbp_base + s->mb_stride;
    v->ttblk_base = av_malloc(sizeof(v->ttblk_base[0]) * 2 * s->mb_stride);
    v->ttblk = v->ttblk_base + s->mb_stride;
    v->is_intra_base = av_malloc(sizeof(v->is_intra_base[0]) * 2 * s->mb_stride);
    v->is_intra = v->is_intra_base + s->mb_stride;
    v->luma_mv_base = av_malloc(sizeof(v->luma_mv_base[0]) * 2 * s->mb_stride);
    v->luma_mv = v->luma_mv_base + s->mb_stride;

    /* allocate block type info in that way so it could be used with s->block_index[] */
    v->mb_type_base = av_malloc(s->b8_stride * (s->mb_height * 2 + 1) + s->mb_stride * (s->mb_height + 1) * 2);
    v->mb_type[0] = v->mb_type_base + s->b8_stride + 1;
    v->mb_type[1] = v->mb_type_base + s->b8_stride * (s->mb_height * 2 + 1) + s->mb_stride + 1;
    v->mb_type[2] = v->mb_type[1] + s->mb_stride * (s->mb_height + 1);

    /* Init coded blocks info */
    if (v->profile == PROFILE_ADVANCED)
    {
//        if (alloc_bitplane(&v->over_flags_plane, s->mb_width, s->mb_height) < 0)
//            return -1;
//        if (alloc_bitplane(&v->ac_pred_plane, s->mb_width, s->mb_height) < 0)
//            return -1;
    }

    ff_intrax8_common_init(&v->x8,s);
    return 0;
}


/** Decode a VC1/WMV3 frame
 * @todo TODO: Handle VC-1 IDUs (Transport level?)
 */
static int vc1_decode_frame(AVCodecContext *avctx,
                            void *data, int *data_size,
                            AVPacket *avpkt)
{
    const uint8_t *buf = avpkt->data;
    int buf_size = avpkt->size, n_slices = 0, i;
    VC1Context *v = avctx->priv_data;
    MpegEncContext *s = &v->s;
    AVFrame *pict = data;
    uint8_t *buf2 = NULL;
    const uint8_t *buf_start = buf;
    struct {
        uint8_t *buf;
        GetBitContext gb;
        int mby_start;
    } *slices = NULL;

    /* no supplementary picture */
    if (buf_size == 0 || (buf_size == 4 && AV_RB32(buf) == VC1_CODE_ENDOFSEQ)) {
        /* special case for last picture */
        if (s->low_delay==0 && s->next_picture_ptr) {
            *pict= *(AVFrame*)s->next_picture_ptr;
            s->next_picture_ptr= NULL;

            *data_size = sizeof(AVFrame);
        }

        return 0;
    }

    /* We need to set current_picture_ptr before reading the header,
     * otherwise we cannot store anything in there. */
    if(s->current_picture_ptr==NULL || s->current_picture_ptr->data[0]){
        int i= ff_find_unused_picture(s, 0);
        s->current_picture_ptr= &s->picture[i];
    }

    if (s->avctx->codec->capabilities&CODEC_CAP_HWACCEL_VDPAU){
        if (v->profile < PROFILE_ADVANCED)
            avctx->pix_fmt = PIX_FMT_VDPAU_WMV3;
        else
            avctx->pix_fmt = PIX_FMT_VDPAU_VC1;
    }

    //for advanced profile we may need to parse and unescape data
    if (avctx->codec_id == CODEC_ID_VC1) {
        int buf_size2 = 0;
        buf2 = av_mallocz(buf_size + FF_INPUT_BUFFER_PADDING_SIZE);

        if(IS_MARKER(AV_RB32(buf))){ /* frame starts with marker and needs to be parsed */
            const uint8_t *start, *end, *next;
            int size;

            next = buf;
            for(start = buf, end = buf + buf_size; next < end; start = next){
                next = find_next_marker(start + 4, end);
                size = next - start - 4;
                if(size <= 0) continue;
                switch(AV_RB32(start)){
                case VC1_CODE_FRAME:
                    if (avctx->hwaccel ||
                        s->avctx->codec->capabilities&CODEC_CAP_HWACCEL_VDPAU)
                        buf_start = start;
                    buf_size2 = vc1_unescape_buffer(start + 4, size, buf2);
                    break;
                case VC1_CODE_ENTRYPOINT: /* it should be before frame data */
                    buf_size2 = vc1_unescape_buffer(start + 4, size, buf2);
                    init_get_bits(&s->gb, buf2, buf_size2*8);
                    vc1_decode_entry_point(avctx, v, &s->gb);
                    break;
                case VC1_CODE_SLICE: {
                    int buf_size3;
                    slices = av_realloc(slices, sizeof(*slices) * (n_slices+1));
                    if (!slices) goto err;
                    slices[n_slices].buf = av_mallocz(buf_size + FF_INPUT_BUFFER_PADDING_SIZE);
                    if (!slices[n_slices].buf) goto err;
                    buf_size3 = vc1_unescape_buffer(start + 4, size,
                                                    slices[n_slices].buf);
                    init_get_bits(&slices[n_slices].gb, slices[n_slices].buf,
                                  buf_size3 << 3);
                    slices[n_slices].mby_start = get_bits(&slices[n_slices].gb, 9);
                    n_slices++;
                    break;
                }
                }
            }
        }else if(v->interlace && ((buf[0] & 0xC0) == 0xC0)){ /* WVC1 interlaced stores both fields divided by marker */
            const uint8_t *divider;

            divider = find_next_marker(buf, buf + buf_size);
            if((divider == (buf + buf_size)) || AV_RB32(divider) != VC1_CODE_FIELD){
                av_log(avctx, AV_LOG_ERROR, "Error in WVC1 interlaced frame\n");
                goto err;
            }

            buf_size2 = vc1_unescape_buffer(buf, divider - buf, buf2);
            // TODO
            if(!v->warn_interlaced++)
                av_log(v->s.avctx, AV_LOG_ERROR, "Interlaced WVC1 support is not implemented\n");
            goto err;
        }else{
            buf_size2 = vc1_unescape_buffer(buf, buf_size, buf2);
        }
        init_get_bits(&s->gb, buf2, buf_size2*8);
    } else
        init_get_bits(&s->gb, buf, buf_size*8);

    if (v->res_sprite) {
        v->new_sprite = !get_bits1(&s->gb);
        v->two_sprites = get_bits1(&s->gb);
        if (!v->new_sprite)
            goto end;
    }

    // do parse frame header
    if(v->profile < PROFILE_ADVANCED) {
        if(vc1_parse_frame_header(v, &s->gb) == -1) {
            goto err;
        }
    } else {
        if(vc1_parse_frame_header_adv(v, &s->gb) == -1) {
            goto err;
        }
    }

    if (v->res_sprite && s->pict_type!=AV_PICTURE_TYPE_I) {
        av_log(v->s.avctx, AV_LOG_WARNING, "Sprite decoder: expected I-frame\n");
    }

    s->current_picture_ptr->repeat_pict = 0;
    if (v->rff){
        s->current_picture_ptr->repeat_pict = 1;
    }else if (v->rptfrm){
        s->current_picture_ptr->repeat_pict = v->rptfrm * 2;
    }

    s->current_picture_ptr->top_field_first = v->tff;

    // for skipping the frame
    s->current_picture.pict_type= s->pict_type;
    s->current_picture.key_frame= s->pict_type == AV_PICTURE_TYPE_I;

    /* skip B-frames if we don't have reference frames */
    if(s->last_picture_ptr==NULL && (s->pict_type==AV_PICTURE_TYPE_B || s->dropable)){
        goto err;
    }
<<<<<<< HEAD
#if FF_API_HURRY_UP
    /* skip b frames if we are in a hurry */
    if(avctx->hurry_up && s->pict_type==FF_B_TYPE) return -1;//buf_size;
#endif
    if(   (avctx->skip_frame >= AVDISCARD_NONREF && s->pict_type==FF_B_TYPE)
       || (avctx->skip_frame >= AVDISCARD_NONKEY && s->pict_type!=FF_I_TYPE)
=======
    if(   (avctx->skip_frame >= AVDISCARD_NONREF && s->pict_type==AV_PICTURE_TYPE_B)
       || (avctx->skip_frame >= AVDISCARD_NONKEY && s->pict_type!=AV_PICTURE_TYPE_I)
>>>>>>> 5a153604
       ||  avctx->skip_frame >= AVDISCARD_ALL) {
        goto end;
    }
#if FF_API_HURRY_UP
    /* skip everything if we are in a hurry>=5 */
    if(avctx->hurry_up>=5) {
        goto err;
    }
#endif

    if(s->next_p_frame_damaged){
        if(s->pict_type==AV_PICTURE_TYPE_B)
            goto end;
        else
            s->next_p_frame_damaged=0;
    }

    if(MPV_frame_start(s, avctx) < 0) {
        goto err;
    }

    s->me.qpel_put= s->dsp.put_qpel_pixels_tab;
    s->me.qpel_avg= s->dsp.avg_qpel_pixels_tab;

    if ((CONFIG_VC1_VDPAU_DECODER)
        &&s->avctx->codec->capabilities&CODEC_CAP_HWACCEL_VDPAU)
        ff_vdpau_vc1_decode_picture(s, buf_start, (buf + buf_size) - buf_start);
    else if (avctx->hwaccel) {
        if (avctx->hwaccel->start_frame(avctx, buf, buf_size) < 0)
            goto err;
        if (avctx->hwaccel->decode_slice(avctx, buf_start, (buf + buf_size) - buf_start) < 0)
            goto err;
        if (avctx->hwaccel->end_frame(avctx) < 0)
            goto err;
    } else {
        ff_er_frame_start(s);

        v->bits = buf_size * 8;
        for (i = 0; i <= n_slices; i++) {
            if (i && get_bits1(&s->gb))
                vc1_parse_frame_header_adv(v, &s->gb);
            s->start_mb_y = (i == 0)        ? 0 : FFMAX(0, slices[i-1].mby_start);
            s->end_mb_y   = (i == n_slices) ? s->mb_height : FFMIN(s->mb_height, slices[i].mby_start);
            vc1_decode_blocks(v);
            if (i != n_slices) s->gb = slices[i].gb;
        }
//av_log(s->avctx, AV_LOG_INFO, "Consumed %i/%i bits\n", get_bits_count(&s->gb), s->gb.size_in_bits);
//  if(get_bits_count(&s->gb) > buf_size * 8)
//      return -1;
        ff_er_frame_end(s);
    }

    MPV_frame_end(s);

assert(s->current_picture.pict_type == s->current_picture_ptr->pict_type);
assert(s->current_picture.pict_type == s->pict_type);
    if (s->pict_type == AV_PICTURE_TYPE_B || s->low_delay) {
        *pict= *(AVFrame*)s->current_picture_ptr;
    } else if (s->last_picture_ptr != NULL) {
        *pict= *(AVFrame*)s->last_picture_ptr;
    }

    if(s->last_picture_ptr || s->low_delay){
        *data_size = sizeof(AVFrame);
        ff_print_debug_info(s, pict);
    }

end:
    if (v->res_sprite)
        vc1_parse_sprites(v, &s->gb);
    av_free(buf2);
    for (i = 0; i < n_slices; i++)
        av_free(slices[i].buf);
    av_free(slices);
    return buf_size;

err:
    av_free(buf2);
    for (i = 0; i < n_slices; i++)
        av_free(slices[i].buf);
    av_free(slices);
    return -1;
}


/** Close a VC1/WMV3 decoder
 * @warning Initial try at using MpegEncContext stuff
 */
static av_cold int vc1_decode_end(AVCodecContext *avctx)
{
    VC1Context *v = avctx->priv_data;

    av_freep(&v->hrd_rate);
    av_freep(&v->hrd_buffer);
    MPV_common_end(&v->s);
    av_freep(&v->mv_type_mb_plane);
    av_freep(&v->direct_mb_plane);
    av_freep(&v->acpred_plane);
    av_freep(&v->over_flags_plane);
    av_freep(&v->mb_type_base);
    av_freep(&v->block);
    av_freep(&v->cbp_base);
    av_freep(&v->ttblk_base);
    av_freep(&v->is_intra_base); // FIXME use v->mb_type[]
    av_freep(&v->luma_mv_base);
    ff_intrax8_common_end(&v->x8);
    return 0;
}

static const AVProfile profiles[] = {
    { FF_PROFILE_VC1_SIMPLE,   "Simple"   },
    { FF_PROFILE_VC1_MAIN,     "Main"     },
    { FF_PROFILE_VC1_COMPLEX,  "Complex"  },
    { FF_PROFILE_VC1_ADVANCED, "Advanced" },
    { FF_PROFILE_UNKNOWN },
};

AVCodec ff_vc1_decoder = {
    "vc1",
    AVMEDIA_TYPE_VIDEO,
    CODEC_ID_VC1,
    sizeof(VC1Context),
    vc1_decode_init,
    NULL,
    vc1_decode_end,
    vc1_decode_frame,
    CODEC_CAP_DR1 | CODEC_CAP_DELAY,
    NULL,
    .long_name = NULL_IF_CONFIG_SMALL("SMPTE VC-1"),
    .pix_fmts = ff_hwaccel_pixfmt_list_420,
    .profiles = NULL_IF_CONFIG_SMALL(profiles)
};

#if CONFIG_WMV3_DECODER
AVCodec ff_wmv3_decoder = {
    "wmv3",
    AVMEDIA_TYPE_VIDEO,
    CODEC_ID_WMV3,
    sizeof(VC1Context),
    vc1_decode_init,
    NULL,
    vc1_decode_end,
    vc1_decode_frame,
    CODEC_CAP_DR1 | CODEC_CAP_DELAY,
    NULL,
    .long_name = NULL_IF_CONFIG_SMALL("Windows Media Video 9"),
    .pix_fmts = ff_hwaccel_pixfmt_list_420,
    .profiles = NULL_IF_CONFIG_SMALL(profiles)
};
#endif

#if CONFIG_WMV3_VDPAU_DECODER
AVCodec ff_wmv3_vdpau_decoder = {
    "wmv3_vdpau",
    AVMEDIA_TYPE_VIDEO,
    CODEC_ID_WMV3,
    sizeof(VC1Context),
    vc1_decode_init,
    NULL,
    vc1_decode_end,
    vc1_decode_frame,
    CODEC_CAP_DR1 | CODEC_CAP_DELAY | CODEC_CAP_HWACCEL_VDPAU,
    NULL,
    .long_name = NULL_IF_CONFIG_SMALL("Windows Media Video 9 VDPAU"),
    .pix_fmts = (const enum PixelFormat[]){PIX_FMT_VDPAU_WMV3, PIX_FMT_NONE},
    .profiles = NULL_IF_CONFIG_SMALL(profiles)
};
#endif

#if CONFIG_VC1_VDPAU_DECODER
AVCodec ff_vc1_vdpau_decoder = {
    "vc1_vdpau",
    AVMEDIA_TYPE_VIDEO,
    CODEC_ID_VC1,
    sizeof(VC1Context),
    vc1_decode_init,
    NULL,
    vc1_decode_end,
    vc1_decode_frame,
    CODEC_CAP_DR1 | CODEC_CAP_DELAY | CODEC_CAP_HWACCEL_VDPAU,
    NULL,
    .long_name = NULL_IF_CONFIG_SMALL("SMPTE VC-1 VDPAU"),
    .pix_fmts = (const enum PixelFormat[]){PIX_FMT_VDPAU_VC1, PIX_FMT_NONE},
    .profiles = NULL_IF_CONFIG_SMALL(profiles)
};
#endif<|MERGE_RESOLUTION|>--- conflicted
+++ resolved
@@ -3703,17 +3703,12 @@
     if(s->last_picture_ptr==NULL && (s->pict_type==AV_PICTURE_TYPE_B || s->dropable)){
         goto err;
     }
-<<<<<<< HEAD
 #if FF_API_HURRY_UP
     /* skip b frames if we are in a hurry */
     if(avctx->hurry_up && s->pict_type==FF_B_TYPE) return -1;//buf_size;
 #endif
-    if(   (avctx->skip_frame >= AVDISCARD_NONREF && s->pict_type==FF_B_TYPE)
-       || (avctx->skip_frame >= AVDISCARD_NONKEY && s->pict_type!=FF_I_TYPE)
-=======
     if(   (avctx->skip_frame >= AVDISCARD_NONREF && s->pict_type==AV_PICTURE_TYPE_B)
        || (avctx->skip_frame >= AVDISCARD_NONKEY && s->pict_type!=AV_PICTURE_TYPE_I)
->>>>>>> 5a153604
        ||  avctx->skip_frame >= AVDISCARD_ALL) {
         goto end;
     }
