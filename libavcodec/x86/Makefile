--- conflicted
+++ resolved
@@ -58,12 +58,7 @@
 OBJS-$(CONFIG_VP9_DECODER)             += x86/vp9dsp_init.o
 OBJS-$(CONFIG_WEBP_DECODER)            += x86/vp8dsp_init.o
 
-<<<<<<< HEAD
-MMX-OBJS-$(CONFIG_DSPUTIL)             += x86/dsputil_mmx.o
 MMX-OBJS-$(CONFIG_DIRAC_DECODER)       += x86/dirac_dwt.o
-=======
-MMX-OBJS-$(CONFIG_AUDIODSP)            += x86/audiodsp_mmx.o
->>>>>>> 3c650efb
 MMX-OBJS-$(CONFIG_ENCODERS)            += x86/fdct.o
 MMX-OBJS-$(CONFIG_IDCTDSP)             += x86/idctdsp_mmx.o             \
                                           x86/idct_mmx_xvid.o           \
