/*
 * utils for libavcodec
 * Copyright (c) 2001 Fabrice Bellard
 * Copyright (c) 2002-2004 Michael Niedermayer <michaelni@gmx.at>
 *
 * This file is part of FFmpeg.
 *
 * FFmpeg is free software; you can redistribute it and/or
 * modify it under the terms of the GNU Lesser General Public
 * License as published by the Free Software Foundation; either
 * version 2.1 of the License, or (at your option) any later version.
 *
 * FFmpeg is distributed in the hope that it will be useful,
 * but WITHOUT ANY WARRANTY; without even the implied warranty of
 * MERCHANTABILITY or FITNESS FOR A PARTICULAR PURPOSE.  See the GNU
 * Lesser General Public License for more details.
 *
 * You should have received a copy of the GNU Lesser General Public
 * License along with FFmpeg; if not, write to the Free Software
 * Foundation, Inc., 51 Franklin Street, Fifth Floor, Boston, MA 02110-1301 USA
 */

/**
 * @file
 * utils.
 */

#include "libavutil/avassert.h"
#include "libavutil/avstring.h"
#include "libavutil/crc.h"
#include "libavutil/mathematics.h"
#include "libavutil/pixdesc.h"
#include "libavutil/audioconvert.h"
#include "libavutil/imgutils.h"
#include "libavutil/samplefmt.h"
#include "libavutil/dict.h"
#include "libavutil/avassert.h"
#include "avcodec.h"
#include "dsputil.h"
#include "libavutil/opt.h"
#include "imgconvert.h"
#include "thread.h"
#include "frame_thread_encoder.h"
#include "audioconvert.h"
#include "internal.h"
#include "bytestream.h"
#include <stdlib.h>
#include <stdarg.h>
#include <limits.h>
#include <float.h>

static int volatile entangled_thread_counter = 0;
static int (*ff_lockmgr_cb)(void **mutex, enum AVLockOp op);
static void *codec_mutex;
static void *avformat_mutex;

void *av_fast_realloc(void *ptr, unsigned int *size, size_t min_size)
{
    if (min_size < *size)
        return ptr;

    min_size = FFMAX(17 * min_size / 16 + 32, min_size);

    ptr = av_realloc(ptr, min_size);
    /* we could set this to the unmodified min_size but this is safer
     * if the user lost the ptr and uses NULL now
     */
    if (!ptr)
        min_size = 0;

    *size = min_size;

    return ptr;
}

static inline int ff_fast_malloc(void *ptr, unsigned int *size, size_t min_size, int zero_realloc)
{
    void **p = ptr;
    if (min_size < *size)
        return 0;
    min_size = FFMAX(17 * min_size / 16 + 32, min_size);
    av_free(*p);
    *p = zero_realloc ? av_mallocz(min_size) : av_malloc(min_size);
    if (!*p)
        min_size = 0;
    *size = min_size;
    return 1;
}

void av_fast_malloc(void *ptr, unsigned int *size, size_t min_size)
{
    ff_fast_malloc(ptr, size, min_size, 0);
}

void av_fast_padded_malloc(void *ptr, unsigned int *size, size_t min_size)
{
    uint8_t **p = ptr;
    if (min_size > SIZE_MAX - FF_INPUT_BUFFER_PADDING_SIZE) {
        av_freep(p);
        *size = 0;
        return;
    }
    if (!ff_fast_malloc(p, size, min_size + FF_INPUT_BUFFER_PADDING_SIZE, 1))
        memset(*p + min_size, 0, FF_INPUT_BUFFER_PADDING_SIZE);
}

void av_fast_padded_mallocz(void *ptr, unsigned int *size, size_t min_size)
{
    uint8_t **p = ptr;
    if (min_size > SIZE_MAX - FF_INPUT_BUFFER_PADDING_SIZE) {
        av_freep(p);
        *size = 0;
        return;
    }
    if (!ff_fast_malloc(p, size, min_size + FF_INPUT_BUFFER_PADDING_SIZE, 1))
        memset(*p, 0, min_size + FF_INPUT_BUFFER_PADDING_SIZE);
}

/* encoder management */
static AVCodec *first_avcodec = NULL;

AVCodec *av_codec_next(const AVCodec *c)
{
    if (c)
        return c->next;
    else
        return first_avcodec;
}

static void avcodec_init(void)
{
    static int initialized = 0;

    if (initialized != 0)
        return;
    initialized = 1;

    ff_dsputil_static_init();
}

int av_codec_is_encoder(const AVCodec *codec)
{
    return codec && (codec->encode_sub || codec->encode2);
}

int av_codec_is_decoder(const AVCodec *codec)
{
    return codec && codec->decode;
}

void avcodec_register(AVCodec *codec)
{
    AVCodec **p;
    avcodec_init();
    p = &first_avcodec;
    while (*p != NULL)
        p = &(*p)->next;
    *p          = codec;
    codec->next = NULL;

    if (codec->init_static_data)
        codec->init_static_data(codec);
}

unsigned avcodec_get_edge_width(void)
{
    return EDGE_WIDTH;
}

void avcodec_set_dimensions(AVCodecContext *s, int width, int height)
{
    s->coded_width  = width;
    s->coded_height = height;
    s->width        = -((-width ) >> s->lowres);
    s->height       = -((-height) >> s->lowres);
}

#define INTERNAL_BUFFER_SIZE (32 + 1)

void avcodec_align_dimensions2(AVCodecContext *s, int *width, int *height,
                               int linesize_align[AV_NUM_DATA_POINTERS])
{
    int i;
    int w_align = 1;
    int h_align = 1;

    switch (s->pix_fmt) {
    case PIX_FMT_YUV420P:
    case PIX_FMT_YUYV422:
    case PIX_FMT_UYVY422:
    case PIX_FMT_YUV422P:
    case PIX_FMT_YUV440P:
    case PIX_FMT_YUV444P:
    case PIX_FMT_GBRP:
    case PIX_FMT_GRAY8:
    case PIX_FMT_GRAY16BE:
    case PIX_FMT_GRAY16LE:
    case PIX_FMT_YUVJ420P:
    case PIX_FMT_YUVJ422P:
    case PIX_FMT_YUVJ440P:
    case PIX_FMT_YUVJ444P:
    case PIX_FMT_YUVA420P:
    case PIX_FMT_YUVA422P:
    case PIX_FMT_YUVA444P:
    case PIX_FMT_YUV420P9LE:
    case PIX_FMT_YUV420P9BE:
    case PIX_FMT_YUV420P10LE:
    case PIX_FMT_YUV420P10BE:
    case PIX_FMT_YUV420P12LE:
    case PIX_FMT_YUV420P12BE:
    case PIX_FMT_YUV420P14LE:
    case PIX_FMT_YUV420P14BE:
    case PIX_FMT_YUV422P9LE:
    case PIX_FMT_YUV422P9BE:
    case PIX_FMT_YUV422P10LE:
    case PIX_FMT_YUV422P10BE:
    case PIX_FMT_YUV422P12LE:
    case PIX_FMT_YUV422P12BE:
    case PIX_FMT_YUV422P14LE:
    case PIX_FMT_YUV422P14BE:
    case PIX_FMT_YUV444P9LE:
    case PIX_FMT_YUV444P9BE:
    case PIX_FMT_YUV444P10LE:
    case PIX_FMT_YUV444P10BE:
    case PIX_FMT_YUV444P12LE:
    case PIX_FMT_YUV444P12BE:
    case PIX_FMT_YUV444P14LE:
    case PIX_FMT_YUV444P14BE:
    case PIX_FMT_GBRP9LE:
    case PIX_FMT_GBRP9BE:
    case PIX_FMT_GBRP10LE:
    case PIX_FMT_GBRP10BE:
    case PIX_FMT_GBRP12LE:
    case PIX_FMT_GBRP12BE:
    case PIX_FMT_GBRP14LE:
    case PIX_FMT_GBRP14BE:
        w_align = 16; //FIXME assume 16 pixel per macroblock
        h_align = 16 * 2; // interlaced needs 2 macroblocks height
        break;
    case PIX_FMT_YUV411P:
    case PIX_FMT_UYYVYY411:
        w_align = 32;
        h_align = 8;
        break;
    case PIX_FMT_YUV410P:
        if (s->codec_id == AV_CODEC_ID_SVQ1) {
            w_align = 64;
            h_align = 64;
        }
    case PIX_FMT_RGB555:
        if (s->codec_id == AV_CODEC_ID_RPZA) {
            w_align = 4;
            h_align = 4;
        }
    case PIX_FMT_PAL8:
    case PIX_FMT_BGR8:
    case PIX_FMT_RGB8:
        if (s->codec_id == AV_CODEC_ID_SMC) {
            w_align = 4;
            h_align = 4;
        }
        break;
    case PIX_FMT_BGR24:
        if ((s->codec_id == AV_CODEC_ID_MSZH) ||
            (s->codec_id == AV_CODEC_ID_ZLIB)) {
            w_align = 4;
            h_align = 4;
        }
        break;
    default:
        w_align = 1;
        h_align = 1;
        break;
    }

    if (s->codec_id == AV_CODEC_ID_IFF_ILBM || s->codec_id == AV_CODEC_ID_IFF_BYTERUN1) {
        w_align = FFMAX(w_align, 8);
    }

    *width  = FFALIGN(*width, w_align);
    *height = FFALIGN(*height, h_align);
    if (s->codec_id == AV_CODEC_ID_H264 || s->lowres)
        // some of the optimized chroma MC reads one line too much
        // which is also done in mpeg decoders with lowres > 0
        *height += 2;

    for (i = 0; i < 4; i++)
        linesize_align[i] = STRIDE_ALIGN;
}

void avcodec_align_dimensions(AVCodecContext *s, int *width, int *height)
{
    int chroma_shift = av_pix_fmt_descriptors[s->pix_fmt].log2_chroma_w;
    int linesize_align[AV_NUM_DATA_POINTERS];
    int align;

    avcodec_align_dimensions2(s, width, height, linesize_align);
    align               = FFMAX(linesize_align[0], linesize_align[3]);
    linesize_align[1] <<= chroma_shift;
    linesize_align[2] <<= chroma_shift;
    align               = FFMAX3(align, linesize_align[1], linesize_align[2]);
    *width              = FFALIGN(*width, align);
}

void ff_init_buffer_info(AVCodecContext *s, AVFrame *frame)
{
    if (s->pkt) {
        frame->pkt_pts = s->pkt->pts;
        frame->pkt_pos = s->pkt->pos;
        frame->pkt_duration = s->pkt->duration;
    } else {
        frame->pkt_pts = AV_NOPTS_VALUE;
        frame->pkt_pos = -1;
        frame->pkt_duration = 0;
    }
    frame->reordered_opaque = s->reordered_opaque;

    switch (s->codec->type) {
    case AVMEDIA_TYPE_VIDEO:
        frame->width               = s->width;
        frame->height              = s->height;
        frame->format              = s->pix_fmt;
        frame->sample_aspect_ratio = s->sample_aspect_ratio;
        break;
    case AVMEDIA_TYPE_AUDIO:
        frame->sample_rate    = s->sample_rate;
        frame->format         = s->sample_fmt;
        frame->channel_layout = s->channel_layout;
        frame->channels       = s->channels;
        break;
    }
}

int avcodec_fill_audio_frame(AVFrame *frame, int nb_channels,
                             enum AVSampleFormat sample_fmt, const uint8_t *buf,
                             int buf_size, int align)
{
    int ch, planar, needed_size, ret = 0;

    needed_size = av_samples_get_buffer_size(NULL, nb_channels,
                                             frame->nb_samples, sample_fmt,
                                             align);
    if (buf_size < needed_size)
        return AVERROR(EINVAL);

    planar = av_sample_fmt_is_planar(sample_fmt);
    if (planar && nb_channels > AV_NUM_DATA_POINTERS) {
        if (!(frame->extended_data = av_mallocz(nb_channels *
                                                sizeof(*frame->extended_data))))
            return AVERROR(ENOMEM);
    } else {
        frame->extended_data = frame->data;
    }

    if ((ret = av_samples_fill_arrays(frame->extended_data, &frame->linesize[0],
                                      (uint8_t *)(intptr_t)buf, nb_channels, frame->nb_samples,
                                      sample_fmt, align)) < 0) {
        if (frame->extended_data != frame->data)
            av_freep(&frame->extended_data);
        return ret;
    }
    if (frame->extended_data != frame->data) {
        for (ch = 0; ch < AV_NUM_DATA_POINTERS; ch++)
            frame->data[ch] = frame->extended_data[ch];
    }

    return ret;
}

static int audio_get_buffer(AVCodecContext *avctx, AVFrame *frame)
{
    AVCodecInternal *avci = avctx->internal;
    InternalBuffer *buf;
    int buf_size, ret;

    buf_size = av_samples_get_buffer_size(NULL, avctx->channels,
                                          frame->nb_samples, avctx->sample_fmt,
                                          0);
    if (buf_size < 0)
        return AVERROR(EINVAL);

    /* allocate InternalBuffer if needed */
    if (!avci->buffer) {
        avci->buffer = av_mallocz(sizeof(InternalBuffer));
        if (!avci->buffer)
            return AVERROR(ENOMEM);
    }
    buf = avci->buffer;

    /* if there is a previously-used internal buffer, check its size and
     * channel count to see if we can reuse it */
    if (buf->extended_data) {
        /* if current buffer is too small, free it */
        if (buf->extended_data[0] && buf_size > buf->audio_data_size) {
            av_free(buf->extended_data[0]);
            if (buf->extended_data != buf->data)
                av_freep(&buf->extended_data);
            buf->extended_data = NULL;
            buf->data[0]       = NULL;
        }
        /* if number of channels has changed, reset and/or free extended data
         * pointers but leave data buffer in buf->data[0] for reuse */
        if (buf->nb_channels != avctx->channels) {
            if (buf->extended_data != buf->data)
                av_free(buf->extended_data);
            buf->extended_data = NULL;
        }
    }

    /* if there is no previous buffer or the previous buffer cannot be used
     * as-is, allocate a new buffer and/or rearrange the channel pointers */
    if (!buf->extended_data) {
        if (!buf->data[0]) {
            if (!(buf->data[0] = av_mallocz(buf_size)))
                return AVERROR(ENOMEM);
            buf->audio_data_size = buf_size;
        }
        if ((ret = avcodec_fill_audio_frame(frame, avctx->channels,
                                            avctx->sample_fmt, buf->data[0],
                                            buf->audio_data_size, 0)))
            return ret;

        if (frame->extended_data == frame->data)
            buf->extended_data = buf->data;
        else
            buf->extended_data = frame->extended_data;
        memcpy(buf->data, frame->data, sizeof(frame->data));
        buf->linesize[0] = frame->linesize[0];
        buf->nb_channels = avctx->channels;
    } else {
        /* copy InternalBuffer info to the AVFrame */
        frame->extended_data = buf->extended_data;
        frame->linesize[0]   = buf->linesize[0];
        memcpy(frame->data, buf->data, sizeof(frame->data));
    }

    frame->type = FF_BUFFER_TYPE_INTERNAL;
    ff_init_buffer_info(avctx, frame);

    if (avctx->debug & FF_DEBUG_BUFFERS)
        av_log(avctx, AV_LOG_DEBUG, "default_get_buffer called on frame %p, "
                                    "internal audio buffer used\n", frame);

    return 0;
}

static int video_get_buffer(AVCodecContext *s, AVFrame *pic)
{
    int i;
    int w = s->width;
    int h = s->height;
    InternalBuffer *buf;
    AVCodecInternal *avci = s->internal;

    if (pic->data[0] != NULL) {
        av_log(s, AV_LOG_ERROR, "pic->data[0]!=NULL in avcodec_default_get_buffer\n");
        return -1;
    }
    if (avci->buffer_count >= INTERNAL_BUFFER_SIZE) {
        av_log(s, AV_LOG_ERROR, "buffer_count overflow (missing release_buffer?)\n");
        return -1;
    }

    if (av_image_check_size(w, h, 0, s) || s->pix_fmt<0) {
        av_log(s, AV_LOG_ERROR, "video_get_buffer: image parameters invalid\n");
        return -1;
    }

    if (!avci->buffer) {
        avci->buffer = av_mallocz((INTERNAL_BUFFER_SIZE + 1) *
                                  sizeof(InternalBuffer));
    }

    buf = &avci->buffer[avci->buffer_count];

    if (buf->base[0] && (buf->width != w || buf->height != h || buf->pix_fmt != s->pix_fmt)) {
        for (i = 0; i < AV_NUM_DATA_POINTERS; i++) {
            av_freep(&buf->base[i]);
            buf->data[i] = NULL;
        }
    }

    if (!buf->base[0]) {
        int h_chroma_shift, v_chroma_shift;
        int size[4] = { 0 };
        int tmpsize;
        int unaligned;
        AVPicture picture;
        int stride_align[AV_NUM_DATA_POINTERS];
        const int pixel_size = av_pix_fmt_descriptors[s->pix_fmt].comp[0].step_minus1 + 1;

        avcodec_get_chroma_sub_sample(s->pix_fmt, &h_chroma_shift, &v_chroma_shift);

        avcodec_align_dimensions2(s, &w, &h, stride_align);

        if (!(s->flags & CODEC_FLAG_EMU_EDGE)) {
            w += EDGE_WIDTH * 2;
            h += EDGE_WIDTH * 2;
        }

        do {
            // NOTE: do not align linesizes individually, this breaks e.g. assumptions
            // that linesize[0] == 2*linesize[1] in the MPEG-encoder for 4:2:2
            av_image_fill_linesizes(picture.linesize, s->pix_fmt, w);
            // increase alignment of w for next try (rhs gives the lowest bit set in w)
            w += w & ~(w - 1);

            unaligned = 0;
            for (i = 0; i < 4; i++)
                unaligned |= picture.linesize[i] % stride_align[i];
        } while (unaligned);

        tmpsize = av_image_fill_pointers(picture.data, s->pix_fmt, h, NULL, picture.linesize);
        if (tmpsize < 0)
            return -1;

        for (i = 0; i < 3 && picture.data[i + 1]; i++)
            size[i] = picture.data[i + 1] - picture.data[i];
        size[i] = tmpsize - (picture.data[i] - picture.data[0]);

        memset(buf->base, 0, sizeof(buf->base));
        memset(buf->data, 0, sizeof(buf->data));

        for (i = 0; i < 4 && size[i]; i++) {
            const int h_shift = i == 0 ? 0 : h_chroma_shift;
            const int v_shift = i == 0 ? 0 : v_chroma_shift;

            buf->linesize[i] = picture.linesize[i];

            buf->base[i] = av_malloc(size[i] + 16); //FIXME 16
            if (buf->base[i] == NULL)
                return AVERROR(ENOMEM);
            memset(buf->base[i], 128, size[i]);

            // no edge if EDGE EMU or not planar YUV
            if ((s->flags & CODEC_FLAG_EMU_EDGE) || !size[2])
                buf->data[i] = buf->base[i];
            else
                buf->data[i] = buf->base[i] + FFALIGN((buf->linesize[i] * EDGE_WIDTH >> v_shift) + (pixel_size * EDGE_WIDTH >> h_shift), stride_align[i]);
        }
        for (; i < AV_NUM_DATA_POINTERS; i++) {
            buf->base[i]     = buf->data[i] = NULL;
            buf->linesize[i] = 0;
        }
        if (size[1] && !size[2])
            ff_set_systematic_pal2((uint32_t *)buf->data[1], s->pix_fmt);
        buf->width   = s->width;
        buf->height  = s->height;
        buf->pix_fmt = s->pix_fmt;
    }
    pic->type = FF_BUFFER_TYPE_INTERNAL;

    for (i = 0; i < AV_NUM_DATA_POINTERS; i++) {
        pic->base[i]     = buf->base[i];
        pic->data[i]     = buf->data[i];
        pic->linesize[i] = buf->linesize[i];
    }
    pic->extended_data = pic->data;
    avci->buffer_count++;
    pic->width               = buf->width;
    pic->height              = buf->height;
    pic->format              = buf->pix_fmt;

    ff_init_buffer_info(s, pic);

    if (s->debug & FF_DEBUG_BUFFERS)
        av_log(s, AV_LOG_DEBUG, "default_get_buffer called on pic %p, %d "
                                "buffers used\n", pic, avci->buffer_count);

    return 0;
}

int avcodec_default_get_buffer(AVCodecContext *avctx, AVFrame *frame)
{
    switch (avctx->codec_type) {
    case AVMEDIA_TYPE_VIDEO:
        return video_get_buffer(avctx, frame);
    case AVMEDIA_TYPE_AUDIO:
        return audio_get_buffer(avctx, frame);
    default:
        return -1;
    }
}

void avcodec_default_release_buffer(AVCodecContext *s, AVFrame *pic)
{
    int i;
    InternalBuffer *buf, *last;
    AVCodecInternal *avci = s->internal;

    av_assert0(s->codec_type == AVMEDIA_TYPE_VIDEO);

    assert(pic->type == FF_BUFFER_TYPE_INTERNAL);
    assert(avci->buffer_count);

    if (avci->buffer) {
        buf = NULL; /* avoids warning */
        for (i = 0; i < avci->buffer_count; i++) { //just 3-5 checks so is not worth to optimize
            buf = &avci->buffer[i];
            if (buf->data[0] == pic->data[0])
                break;
        }
        av_assert0(i < avci->buffer_count);
        avci->buffer_count--;
        last = &avci->buffer[avci->buffer_count];

        if (buf != last)
            FFSWAP(InternalBuffer, *buf, *last);
    }

    for (i = 0; i < AV_NUM_DATA_POINTERS; i++)
        pic->data[i] = NULL;
//        pic->base[i]=NULL;
     //printf("R%X\n", pic->opaque);

    if (s->debug & FF_DEBUG_BUFFERS)
        av_log(s, AV_LOG_DEBUG, "default_release_buffer called on pic %p, %d "
                                "buffers used\n", pic, avci->buffer_count);
}

int avcodec_default_reget_buffer(AVCodecContext *s, AVFrame *pic)
{
    AVFrame temp_pic;
    int i;

    av_assert0(s->codec_type == AVMEDIA_TYPE_VIDEO);

    if (pic->data[0] && (pic->width != s->width || pic->height != s->height || pic->format != s->pix_fmt)) {
        av_log(s, AV_LOG_WARNING, "Picture changed from size:%dx%d fmt:%s to size:%dx%d fmt:%s in reget buffer()\n",
               pic->width, pic->height, av_get_pix_fmt_name(pic->format), s->width, s->height, av_get_pix_fmt_name(s->pix_fmt));
        s->release_buffer(s, pic);
    }

    ff_init_buffer_info(s, pic);

    /* If no picture return a new buffer */
    if (pic->data[0] == NULL) {
        /* We will copy from buffer, so must be readable */
        pic->buffer_hints |= FF_BUFFER_HINTS_READABLE;
        return s->get_buffer(s, pic);
    }

    assert(s->pix_fmt == pic->format);

    /* If internal buffer type return the same buffer */
    if (pic->type == FF_BUFFER_TYPE_INTERNAL) {
        return 0;
    }

    /*
     * Not internal type and reget_buffer not overridden, emulate cr buffer
     */
    temp_pic = *pic;
    for (i = 0; i < AV_NUM_DATA_POINTERS; i++)
        pic->data[i] = pic->base[i] = NULL;
    pic->opaque = NULL;
    /* Allocate new frame */
    if (s->get_buffer(s, pic))
        return -1;
    /* Copy image data from old buffer to new buffer */
    av_picture_copy((AVPicture *)pic, (AVPicture *)&temp_pic, s->pix_fmt, s->width,
                    s->height);
    s->release_buffer(s, &temp_pic); // Release old frame
    return 0;
}

int avcodec_default_execute(AVCodecContext *c, int (*func)(AVCodecContext *c2, void *arg2), void *arg, int *ret, int count, int size)
{
    int i;

    for (i = 0; i < count; i++) {
        int r = func(c, (char *)arg + i * size);
        if (ret)
            ret[i] = r;
    }
    return 0;
}

int avcodec_default_execute2(AVCodecContext *c, int (*func)(AVCodecContext *c2, void *arg2, int jobnr, int threadnr), void *arg, int *ret, int count)
{
    int i;

    for (i = 0; i < count; i++) {
        int r = func(c, arg, i, 0);
        if (ret)
            ret[i] = r;
    }
    return 0;
}

enum PixelFormat avcodec_default_get_format(struct AVCodecContext *s, const enum PixelFormat *fmt)
{
    while (*fmt != PIX_FMT_NONE && ff_is_hwaccel_pix_fmt(*fmt))
        ++fmt;
    return fmt[0];
}

void avcodec_get_frame_defaults(AVFrame *pic)
{
    memset(pic, 0, sizeof(AVFrame));

    pic->pts                   =
    pic->pkt_dts               =
    pic->pkt_pts               =
    pic->best_effort_timestamp = AV_NOPTS_VALUE;
    pic->pkt_duration        = 0;
    pic->pkt_pos             = -1;
    pic->key_frame           = 1;
    pic->sample_aspect_ratio = (AVRational) {0, 1 };
    pic->format              = -1; /* unknown */
}

AVFrame *avcodec_alloc_frame(void)
{
    AVFrame *pic = av_malloc(sizeof(AVFrame));

    if (pic == NULL)
        return NULL;

    avcodec_get_frame_defaults(pic);

    return pic;
}

#define MAKE_ACCESSORS(str, name, type, field) \
    type av_##name##_get_##field(const str *s) { return s->field; } \
    void av_##name##_set_##field(str *s, type v) { s->field = v; }

MAKE_ACCESSORS(AVFrame, frame, int64_t, best_effort_timestamp)
MAKE_ACCESSORS(AVFrame, frame, int64_t, pkt_duration)
MAKE_ACCESSORS(AVFrame, frame, int64_t, pkt_pos)
MAKE_ACCESSORS(AVFrame, frame, int64_t, channel_layout)
MAKE_ACCESSORS(AVFrame, frame, int,     channels)
MAKE_ACCESSORS(AVFrame, frame, int,     sample_rate)
MAKE_ACCESSORS(AVFrame, frame, AVDictionary *, metadata)
MAKE_ACCESSORS(AVFrame, frame, int,     decode_error_flags)

MAKE_ACCESSORS(AVCodecContext, codec, AVRational, pkt_timebase)
MAKE_ACCESSORS(AVCodecContext, codec, const AVCodecDescriptor *, codec_descriptor)

static void avcodec_get_subtitle_defaults(AVSubtitle *sub)
{
    memset(sub, 0, sizeof(*sub));
    sub->pts = AV_NOPTS_VALUE;
}

static int get_bit_rate(AVCodecContext *ctx)
{
    int bit_rate;
    int bits_per_sample;

    switch (ctx->codec_type) {
    case AVMEDIA_TYPE_VIDEO:
    case AVMEDIA_TYPE_DATA:
    case AVMEDIA_TYPE_SUBTITLE:
    case AVMEDIA_TYPE_ATTACHMENT:
        bit_rate = ctx->bit_rate;
        break;
    case AVMEDIA_TYPE_AUDIO:
        bits_per_sample = av_get_bits_per_sample(ctx->codec_id);
        bit_rate = bits_per_sample ? ctx->sample_rate * ctx->channels * bits_per_sample : ctx->bit_rate;
        break;
    default:
        bit_rate = 0;
        break;
    }
    return bit_rate;
}

#if FF_API_AVCODEC_OPEN
int attribute_align_arg avcodec_open(AVCodecContext *avctx, AVCodec *codec)
{
    return avcodec_open2(avctx, codec, NULL);
}
#endif

int attribute_align_arg avcodec_open2(AVCodecContext *avctx, const AVCodec *codec, AVDictionary **options)
{
    int ret = 0;
    AVDictionary *tmp = NULL;

    if (avcodec_is_open(avctx))
        return 0;

    if ((!codec && !avctx->codec)) {
        av_log(avctx, AV_LOG_ERROR, "No codec provided to avcodec_open2().\n");
        return AVERROR(EINVAL);
    }
    if ((codec && avctx->codec && codec != avctx->codec)) {
        av_log(avctx, AV_LOG_ERROR, "This AVCodecContext was allocated for %s, "
                                    "but %s passed to avcodec_open2().\n", avctx->codec->name, codec->name);
        return AVERROR(EINVAL);
    }
    if (!codec)
        codec = avctx->codec;

    if (avctx->extradata_size < 0 || avctx->extradata_size >= FF_MAX_EXTRADATA_SIZE)
        return AVERROR(EINVAL);

    if (options)
        av_dict_copy(&tmp, *options, 0);

    /* If there is a user-supplied mutex locking routine, call it. */
    if (ff_lockmgr_cb) {
        if ((*ff_lockmgr_cb)(&codec_mutex, AV_LOCK_OBTAIN))
            return -1;
    }

    entangled_thread_counter++;
    if (entangled_thread_counter != 1) {
        av_log(avctx, AV_LOG_ERROR, "insufficient thread locking around avcodec_open/close()\n");
        ret = -1;
        goto end;
    }

    avctx->internal = av_mallocz(sizeof(AVCodecInternal));
    if (!avctx->internal) {
        ret = AVERROR(ENOMEM);
        goto end;
    }

    if (codec->priv_data_size > 0) {
        if (!avctx->priv_data) {
            avctx->priv_data = av_mallocz(codec->priv_data_size);
            if (!avctx->priv_data) {
                ret = AVERROR(ENOMEM);
                goto end;
            }
            if (codec->priv_class) {
                *(const AVClass **)avctx->priv_data = codec->priv_class;
                av_opt_set_defaults(avctx->priv_data);
            }
        }
        if (codec->priv_class && (ret = av_opt_set_dict(avctx->priv_data, &tmp)) < 0)
            goto free_and_end;
    } else {
        avctx->priv_data = NULL;
    }
    if ((ret = av_opt_set_dict(avctx, &tmp)) < 0)
        goto free_and_end;

    if (codec->capabilities & CODEC_CAP_EXPERIMENTAL)
        if (avctx->strict_std_compliance > FF_COMPLIANCE_EXPERIMENTAL) {
            av_log(avctx, AV_LOG_ERROR, "Codec is experimental but experimental codecs are not enabled, try -strict -2\n");
            ret = -1;
            goto free_and_end;
        }

    //We only call avcodec_set_dimensions() for non h264 codecs so as not to overwrite previously setup dimensions
    if (!( avctx->coded_width && avctx->coded_height && avctx->width && avctx->height && avctx->codec_id == AV_CODEC_ID_H264)){

    if (avctx->coded_width && avctx->coded_height)
        avcodec_set_dimensions(avctx, avctx->coded_width, avctx->coded_height);
    else if (avctx->width && avctx->height)
        avcodec_set_dimensions(avctx, avctx->width, avctx->height);
    }

    if ((avctx->coded_width || avctx->coded_height || avctx->width || avctx->height)
        && (  av_image_check_size(avctx->coded_width, avctx->coded_height, 0, avctx) < 0
           || av_image_check_size(avctx->width,       avctx->height,       0, avctx) < 0)) {
        av_log(avctx, AV_LOG_WARNING, "ignoring invalid width/height values\n");
        avcodec_set_dimensions(avctx, 0, 0);
    }

    /* if the decoder init function was already called previously,
     * free the already allocated subtitle_header before overwriting it */
    if (av_codec_is_decoder(codec))
        av_freep(&avctx->subtitle_header);

#define SANE_NB_CHANNELS 128U
    if (avctx->channels > SANE_NB_CHANNELS) {
        ret = AVERROR(EINVAL);
        goto free_and_end;
    }

    avctx->codec = codec;
    if ((avctx->codec_type == AVMEDIA_TYPE_UNKNOWN || avctx->codec_type == codec->type) &&
        avctx->codec_id == AV_CODEC_ID_NONE) {
        avctx->codec_type = codec->type;
        avctx->codec_id   = codec->id;
    }
    if (avctx->codec_id != codec->id || (avctx->codec_type != codec->type
                                         && avctx->codec_type != AVMEDIA_TYPE_ATTACHMENT)) {
        av_log(avctx, AV_LOG_ERROR, "codec type or id mismatches\n");
        ret = AVERROR(EINVAL);
        goto free_and_end;
    }
    avctx->frame_number = 0;
    avctx->codec_descriptor = avcodec_descriptor_get(avctx->codec_id);

    if (avctx->codec_type == AVMEDIA_TYPE_AUDIO &&
        (!avctx->time_base.num || !avctx->time_base.den)) {
        avctx->time_base.num = 1;
        avctx->time_base.den = avctx->sample_rate;
    }

    if (!HAVE_THREADS)
        av_log(avctx, AV_LOG_WARNING, "Warning: not compiled with thread support, using thread emulation\n");

    if (HAVE_THREADS) {
        entangled_thread_counter--; //we will instanciate a few encoders thus kick the counter to prevent false detection of a problem
        ret = ff_frame_thread_encoder_init(avctx, options ? *options : NULL);
        entangled_thread_counter++;
        if (ret < 0)
            goto free_and_end;
    }

    if (HAVE_THREADS && !avctx->thread_opaque
        && !(avctx->internal->frame_thread_encoder && (avctx->active_thread_type&FF_THREAD_FRAME))) {
        ret = ff_thread_init(avctx);
        if (ret < 0) {
            goto free_and_end;
        }
    }
    if (!HAVE_THREADS && !(codec->capabilities & CODEC_CAP_AUTO_THREADS))
        avctx->thread_count = 1;

    if (avctx->codec->max_lowres < avctx->lowres || avctx->lowres < 0) {
        av_log(avctx, AV_LOG_ERROR, "The maximum value for lowres supported by the decoder is %d\n",
               avctx->codec->max_lowres);
        ret = AVERROR(EINVAL);
        goto free_and_end;
    }

    if (av_codec_is_encoder(avctx->codec)) {
        int i;
        if (avctx->codec->sample_fmts) {
            for (i = 0; avctx->codec->sample_fmts[i] != AV_SAMPLE_FMT_NONE; i++)
                if (avctx->sample_fmt == avctx->codec->sample_fmts[i])
                    break;
            if (avctx->codec->sample_fmts[i] == AV_SAMPLE_FMT_NONE) {
                av_log(avctx, AV_LOG_ERROR, "Specified sample_fmt is not supported.\n");
                ret = AVERROR(EINVAL);
                goto free_and_end;
            }
        }
        if (avctx->codec->pix_fmts) {
            for (i = 0; avctx->codec->pix_fmts[i] != PIX_FMT_NONE; i++)
                if (avctx->pix_fmt == avctx->codec->pix_fmts[i])
                    break;
            if (avctx->codec->pix_fmts[i] == PIX_FMT_NONE
                && !((avctx->codec_id == AV_CODEC_ID_MJPEG || avctx->codec_id == AV_CODEC_ID_LJPEG)
                     && avctx->strict_std_compliance <= FF_COMPLIANCE_UNOFFICIAL)) {
                av_log(avctx, AV_LOG_ERROR, "Specified pix_fmt is not supported\n");
                ret = AVERROR(EINVAL);
                goto free_and_end;
            }
        }
        if (avctx->codec->supported_samplerates) {
            for (i = 0; avctx->codec->supported_samplerates[i] != 0; i++)
                if (avctx->sample_rate == avctx->codec->supported_samplerates[i])
                    break;
            if (avctx->codec->supported_samplerates[i] == 0) {
                av_log(avctx, AV_LOG_ERROR, "Specified sample_rate is not supported\n");
                ret = AVERROR(EINVAL);
                goto free_and_end;
            }
        }
        if (avctx->codec->channel_layouts) {
            if (!avctx->channel_layout) {
                av_log(avctx, AV_LOG_WARNING, "channel_layout not specified\n");
            } else {
                for (i = 0; avctx->codec->channel_layouts[i] != 0; i++)
                    if (avctx->channel_layout == avctx->codec->channel_layouts[i])
                        break;
                if (avctx->codec->channel_layouts[i] == 0) {
                    av_log(avctx, AV_LOG_ERROR, "Specified channel_layout is not supported\n");
                    ret = AVERROR(EINVAL);
                    goto free_and_end;
                }
            }
        }
        if (avctx->channel_layout && avctx->channels) {
            if (av_get_channel_layout_nb_channels(avctx->channel_layout) != avctx->channels) {
                av_log(avctx, AV_LOG_ERROR, "channel layout does not match number of channels\n");
                ret = AVERROR(EINVAL);
                goto free_and_end;
            }
        } else if (avctx->channel_layout) {
            avctx->channels = av_get_channel_layout_nb_channels(avctx->channel_layout);
        }
    }

    avctx->pts_correction_num_faulty_pts =
    avctx->pts_correction_num_faulty_dts = 0;
    avctx->pts_correction_last_pts =
    avctx->pts_correction_last_dts = INT64_MIN;

    if (   avctx->codec->init && (!(avctx->active_thread_type&FF_THREAD_FRAME)
        || avctx->internal->frame_thread_encoder)) {
        ret = avctx->codec->init(avctx);
        if (ret < 0) {
            goto free_and_end;
        }
    }

    ret=0;

    if (av_codec_is_decoder(avctx->codec)) {
        if (!avctx->bit_rate)
            avctx->bit_rate = get_bit_rate(avctx);
        /* validate channel layout from the decoder */
        if (avctx->channel_layout &&
            av_get_channel_layout_nb_channels(avctx->channel_layout) != avctx->channels) {
            av_log(avctx, AV_LOG_WARNING, "channel layout does not match number of channels\n");
            avctx->channel_layout = 0;
        }
    }
end:
    entangled_thread_counter--;

    /* Release any user-supplied mutex. */
    if (ff_lockmgr_cb) {
        (*ff_lockmgr_cb)(&codec_mutex, AV_LOCK_RELEASE);
    }
    if (options) {
        av_dict_free(options);
        *options = tmp;
    }

    return ret;
free_and_end:
    av_dict_free(&tmp);
    av_freep(&avctx->priv_data);
    av_freep(&avctx->internal);
    avctx->codec = NULL;
    goto end;
}

int ff_alloc_packet2(AVCodecContext *avctx, AVPacket *avpkt, int size)
{
    if (size < 0 || avpkt->size < 0 || size > INT_MAX - FF_INPUT_BUFFER_PADDING_SIZE) {
        av_log(avctx, AV_LOG_ERROR, "Size %d invalid\n", size);
        return AVERROR(EINVAL);
    }

    if (avctx) {
        av_assert0(!avpkt->data || avpkt->data != avctx->internal->byte_buffer);
        if (!avpkt->data || avpkt->size < size) {
            av_fast_padded_malloc(&avctx->internal->byte_buffer, &avctx->internal->byte_buffer_size, size);
            avpkt->data = avctx->internal->byte_buffer;
            avpkt->size = avctx->internal->byte_buffer_size;
            avpkt->destruct = NULL;
        }
    }

    if (avpkt->data) {
        void *destruct = avpkt->destruct;

        if (avpkt->size < size) {
            av_log(avctx, AV_LOG_ERROR, "User packet is too small (%d < %d)\n", avpkt->size, size);
            return AVERROR(EINVAL);
        }

        av_init_packet(avpkt);
        avpkt->destruct = destruct;
        avpkt->size     = size;
        return 0;
    } else {
        int ret = av_new_packet(avpkt, size);
        if (ret < 0)
            av_log(avctx, AV_LOG_ERROR, "Failed to allocate packet of size %d\n", size);
        return ret;
    }
}

int ff_alloc_packet(AVPacket *avpkt, int size)
{
    return ff_alloc_packet2(NULL, avpkt, size);
}

/**
 * Pad last frame with silence.
 */
static int pad_last_frame(AVCodecContext *s, AVFrame **dst, const AVFrame *src)
{
    AVFrame *frame = NULL;
    uint8_t *buf   = NULL;
    int ret;

    if (!(frame = avcodec_alloc_frame()))
        return AVERROR(ENOMEM);
    *frame = *src;

    if ((ret = av_samples_get_buffer_size(&frame->linesize[0], s->channels,
                                          s->frame_size, s->sample_fmt, 0)) < 0)
        goto fail;

    if (!(buf = av_malloc(ret))) {
        ret = AVERROR(ENOMEM);
        goto fail;
    }

    frame->nb_samples = s->frame_size;
    if ((ret = avcodec_fill_audio_frame(frame, s->channels, s->sample_fmt,
                                        buf, ret, 0)) < 0)
        goto fail;
    if ((ret = av_samples_copy(frame->extended_data, src->extended_data, 0, 0,
                               src->nb_samples, s->channels, s->sample_fmt)) < 0)
        goto fail;
    if ((ret = av_samples_set_silence(frame->extended_data, src->nb_samples,
                                      frame->nb_samples - src->nb_samples,
                                      s->channels, s->sample_fmt)) < 0)
        goto fail;

    *dst = frame;

    return 0;

fail:
    if (frame->extended_data != frame->data)
        av_freep(&frame->extended_data);
    av_freep(&buf);
    av_freep(&frame);
    return ret;
}

int attribute_align_arg avcodec_encode_audio2(AVCodecContext *avctx,
                                              AVPacket *avpkt,
                                              const AVFrame *frame,
                                              int *got_packet_ptr)
{
    AVFrame tmp;
    AVFrame *padded_frame = NULL;
    int ret;
    AVPacket user_pkt = *avpkt;
    int needs_realloc = !user_pkt.data;

    *got_packet_ptr = 0;

    if (!(avctx->codec->capabilities & CODEC_CAP_DELAY) && !frame) {
        av_free_packet(avpkt);
        av_init_packet(avpkt);
        return 0;
    }

    /* ensure that extended_data is properly set */
    if (frame && !frame->extended_data) {
        if (av_sample_fmt_is_planar(avctx->sample_fmt) &&
            avctx->channels > AV_NUM_DATA_POINTERS) {
            av_log(avctx, AV_LOG_ERROR, "Encoding to a planar sample format, "
                                        "with more than %d channels, but extended_data is not set.\n",
                   AV_NUM_DATA_POINTERS);
            return AVERROR(EINVAL);
        }
        av_log(avctx, AV_LOG_WARNING, "extended_data is not set.\n");

        tmp = *frame;
        tmp.extended_data = tmp.data;
        frame = &tmp;
    }

    /* check for valid frame size */
    if (frame) {
        if (avctx->codec->capabilities & CODEC_CAP_SMALL_LAST_FRAME) {
            if (frame->nb_samples > avctx->frame_size) {
                av_log(avctx, AV_LOG_ERROR, "more samples than frame size (avcodec_encode_audio2)\n");
                return AVERROR(EINVAL);
            }
        } else if (!(avctx->codec->capabilities & CODEC_CAP_VARIABLE_FRAME_SIZE)) {
            if (frame->nb_samples < avctx->frame_size &&
                !avctx->internal->last_audio_frame) {
                ret = pad_last_frame(avctx, &padded_frame, frame);
                if (ret < 0)
                    return ret;

                frame = padded_frame;
                avctx->internal->last_audio_frame = 1;
            }

            if (frame->nb_samples != avctx->frame_size) {
<<<<<<< HEAD
                av_log(avctx, AV_LOG_ERROR, "nb_samples (%d) != frame_size (%d) (avcodec_encode_audio2)\n", frame->nb_samples, avctx->frame_size);
                return AVERROR(EINVAL);
=======
                ret = AVERROR(EINVAL);
                goto end;
>>>>>>> 0ccf051a
            }
        }
    }

    ret = avctx->codec->encode2(avctx, avpkt, frame, got_packet_ptr);
    if (!ret) {
        if (*got_packet_ptr) {
            if (!(avctx->codec->capabilities & CODEC_CAP_DELAY)) {
                if (avpkt->pts == AV_NOPTS_VALUE)
                    avpkt->pts = frame->pts;
                if (!avpkt->duration)
                    avpkt->duration = ff_samples_to_time_base(avctx,
                                                              frame->nb_samples);
            }
            avpkt->dts = avpkt->pts;
        } else {
            avpkt->size = 0;
        }
    }
    if (avpkt->data && avpkt->data == avctx->internal->byte_buffer) {
        needs_realloc = 0;
        if (user_pkt.data) {
            if (user_pkt.size >= avpkt->size) {
                memcpy(user_pkt.data, avpkt->data, avpkt->size);
            } else {
                av_log(avctx, AV_LOG_ERROR, "Provided packet is too small, needs to be %d\n", avpkt->size);
                avpkt->size = user_pkt.size;
                ret = -1;
            }
            avpkt->data     = user_pkt.data;
            avpkt->destruct = user_pkt.destruct;
        } else {
            if (av_dup_packet(avpkt) < 0) {
                ret = AVERROR(ENOMEM);
            }
        }
    }

    if (!ret) {
        if (needs_realloc && avpkt->data) {
            uint8_t *new_data = av_realloc(avpkt->data, avpkt->size + FF_INPUT_BUFFER_PADDING_SIZE);
            if (new_data)
                avpkt->data = new_data;
        }

        avctx->frame_number++;
    }

    if (ret < 0 || !*got_packet_ptr) {
        av_free_packet(avpkt);
        av_init_packet(avpkt);
        goto end;
    }

    /* NOTE: if we add any audio encoders which output non-keyframe packets,
     *       this needs to be moved to the encoders, but for now we can do it
     *       here to simplify things */
    avpkt->flags |= AV_PKT_FLAG_KEY;

end:
    if (padded_frame) {
        av_freep(&padded_frame->data[0]);
        if (padded_frame->extended_data != padded_frame->data)
            av_freep(&padded_frame->extended_data);
        av_freep(&padded_frame);
    }

    return ret;
}

#if FF_API_OLD_DECODE_AUDIO
int attribute_align_arg avcodec_encode_audio(AVCodecContext *avctx,
                                             uint8_t *buf, int buf_size,
                                             const short *samples)
{
    AVPacket pkt;
    AVFrame frame0;
    AVFrame *frame;
    int ret, samples_size, got_packet;

    av_init_packet(&pkt);
    pkt.data = buf;
    pkt.size = buf_size;

    if (samples) {
        frame = &frame0;
        avcodec_get_frame_defaults(frame);

        if (avctx->frame_size) {
            frame->nb_samples = avctx->frame_size;
        } else {
            /* if frame_size is not set, the number of samples must be
             * calculated from the buffer size */
            int64_t nb_samples;
            if (!av_get_bits_per_sample(avctx->codec_id)) {
                av_log(avctx, AV_LOG_ERROR, "avcodec_encode_audio() does not "
                                            "support this codec\n");
                return AVERROR(EINVAL);
            }
            nb_samples = (int64_t)buf_size * 8 /
                         (av_get_bits_per_sample(avctx->codec_id) *
                          avctx->channels);
            if (nb_samples >= INT_MAX)
                return AVERROR(EINVAL);
            frame->nb_samples = nb_samples;
        }

        /* it is assumed that the samples buffer is large enough based on the
         * relevant parameters */
        samples_size = av_samples_get_buffer_size(NULL, avctx->channels,
                                                  frame->nb_samples,
                                                  avctx->sample_fmt, 1);
        if ((ret = avcodec_fill_audio_frame(frame, avctx->channels,
                                            avctx->sample_fmt,
                                            (const uint8_t *)samples,
                                            samples_size, 1)))
            return ret;

        /* fabricate frame pts from sample count.
         * this is needed because the avcodec_encode_audio() API does not have
         * a way for the user to provide pts */
        if (avctx->sample_rate && avctx->time_base.num)
            frame->pts = ff_samples_to_time_base(avctx,
                                                 avctx->internal->sample_count);
        else
            frame->pts = AV_NOPTS_VALUE;
        avctx->internal->sample_count += frame->nb_samples;
    } else {
        frame = NULL;
    }

    got_packet = 0;
    ret = avcodec_encode_audio2(avctx, &pkt, frame, &got_packet);
    if (!ret && got_packet && avctx->coded_frame) {
        avctx->coded_frame->pts       = pkt.pts;
        avctx->coded_frame->key_frame = !!(pkt.flags & AV_PKT_FLAG_KEY);
    }
    /* free any side data since we cannot return it */
    ff_packet_free_side_data(&pkt);

    if (frame && frame->extended_data != frame->data)
        av_freep(&frame->extended_data);

    return ret ? ret : pkt.size;
}

#endif

#if FF_API_OLD_ENCODE_VIDEO
int attribute_align_arg avcodec_encode_video(AVCodecContext *avctx, uint8_t *buf, int buf_size,
                                             const AVFrame *pict)
{
    AVPacket pkt;
    int ret, got_packet = 0;

    if (buf_size < FF_MIN_BUFFER_SIZE) {
        av_log(avctx, AV_LOG_ERROR, "buffer smaller than minimum size\n");
        return -1;
    }

    av_init_packet(&pkt);
    pkt.data = buf;
    pkt.size = buf_size;

    ret = avcodec_encode_video2(avctx, &pkt, pict, &got_packet);
    if (!ret && got_packet && avctx->coded_frame) {
        avctx->coded_frame->pts       = pkt.pts;
        avctx->coded_frame->key_frame = !!(pkt.flags & AV_PKT_FLAG_KEY);
    }

    /* free any side data since we cannot return it */
    if (pkt.side_data_elems > 0) {
        int i;
        for (i = 0; i < pkt.side_data_elems; i++)
            av_free(pkt.side_data[i].data);
        av_freep(&pkt.side_data);
        pkt.side_data_elems = 0;
    }

    return ret ? ret : pkt.size;
}

#endif

int attribute_align_arg avcodec_encode_video2(AVCodecContext *avctx,
                                              AVPacket *avpkt,
                                              const AVFrame *frame,
                                              int *got_packet_ptr)
{
    int ret;
    AVPacket user_pkt = *avpkt;
    int needs_realloc = !user_pkt.data;

    *got_packet_ptr = 0;

    if(HAVE_THREADS && avctx->internal->frame_thread_encoder && (avctx->active_thread_type&FF_THREAD_FRAME))
        return ff_thread_video_encode_frame(avctx, avpkt, frame, got_packet_ptr);

    if (!(avctx->codec->capabilities & CODEC_CAP_DELAY) && !frame) {
        av_free_packet(avpkt);
        av_init_packet(avpkt);
        avpkt->size = 0;
        return 0;
    }

    if (av_image_check_size(avctx->width, avctx->height, 0, avctx))
        return AVERROR(EINVAL);

    av_assert0(avctx->codec->encode2);

    ret = avctx->codec->encode2(avctx, avpkt, frame, got_packet_ptr);
    av_assert0(ret <= 0);

    if (avpkt->data && avpkt->data == avctx->internal->byte_buffer) {
        needs_realloc = 0;
        if (user_pkt.data) {
            if (user_pkt.size >= avpkt->size) {
                memcpy(user_pkt.data, avpkt->data, avpkt->size);
            } else {
                av_log(avctx, AV_LOG_ERROR, "Provided packet is too small, needs to be %d\n", avpkt->size);
                avpkt->size = user_pkt.size;
                ret = -1;
            }
            avpkt->data     = user_pkt.data;
            avpkt->destruct = user_pkt.destruct;
        } else {
            if (av_dup_packet(avpkt) < 0) {
                ret = AVERROR(ENOMEM);
            }
        }
    }

    if (!ret) {
        if (!*got_packet_ptr)
            avpkt->size = 0;
        else if (!(avctx->codec->capabilities & CODEC_CAP_DELAY))
            avpkt->pts = avpkt->dts = frame->pts;

        if (needs_realloc && avpkt->data &&
            avpkt->destruct == av_destruct_packet) {
            uint8_t *new_data = av_realloc(avpkt->data, avpkt->size + FF_INPUT_BUFFER_PADDING_SIZE);
            if (new_data)
                avpkt->data = new_data;
        }

        avctx->frame_number++;
    }

    if (ret < 0 || !*got_packet_ptr)
        av_free_packet(avpkt);

    emms_c();
    return ret;
}

int avcodec_encode_subtitle(AVCodecContext *avctx, uint8_t *buf, int buf_size,
                            const AVSubtitle *sub)
{
    int ret;
    if (sub->start_display_time) {
        av_log(avctx, AV_LOG_ERROR, "start_display_time must be 0.\n");
        return -1;
    }

    ret = avctx->codec->encode_sub(avctx, buf, buf_size, sub);
    avctx->frame_number++;
    return ret;
}

/**
 * Attempt to guess proper monotonic timestamps for decoded video frames
 * which might have incorrect times. Input timestamps may wrap around, in
 * which case the output will as well.
 *
 * @param pts the pts field of the decoded AVPacket, as passed through
 * AVFrame.pkt_pts
 * @param dts the dts field of the decoded AVPacket
 * @return one of the input values, may be AV_NOPTS_VALUE
 */
static int64_t guess_correct_pts(AVCodecContext *ctx,
                                 int64_t reordered_pts, int64_t dts)
{
    int64_t pts = AV_NOPTS_VALUE;

    if (dts != AV_NOPTS_VALUE) {
        ctx->pts_correction_num_faulty_dts += dts <= ctx->pts_correction_last_dts;
        ctx->pts_correction_last_dts = dts;
    }
    if (reordered_pts != AV_NOPTS_VALUE) {
        ctx->pts_correction_num_faulty_pts += reordered_pts <= ctx->pts_correction_last_pts;
        ctx->pts_correction_last_pts = reordered_pts;
    }
    if ((ctx->pts_correction_num_faulty_pts<=ctx->pts_correction_num_faulty_dts || dts == AV_NOPTS_VALUE)
       && reordered_pts != AV_NOPTS_VALUE)
        pts = reordered_pts;
    else
        pts = dts;

    return pts;
}

static void apply_param_change(AVCodecContext *avctx, AVPacket *avpkt)
{
    int size = 0;
    const uint8_t *data;
    uint32_t flags;

    if (!(avctx->codec->capabilities & CODEC_CAP_PARAM_CHANGE))
        return;

    data = av_packet_get_side_data(avpkt, AV_PKT_DATA_PARAM_CHANGE, &size);
    if (!data || size < 4)
        return;
    flags = bytestream_get_le32(&data);
    size -= 4;
    if (size < 4) /* Required for any of the changes */
        return;
    if (flags & AV_SIDE_DATA_PARAM_CHANGE_CHANNEL_COUNT) {
        avctx->channels = bytestream_get_le32(&data);
        size -= 4;
    }
    if (flags & AV_SIDE_DATA_PARAM_CHANGE_CHANNEL_LAYOUT) {
        if (size < 8)
            return;
        avctx->channel_layout = bytestream_get_le64(&data);
        size -= 8;
    }
    if (size < 4)
        return;
    if (flags & AV_SIDE_DATA_PARAM_CHANGE_SAMPLE_RATE) {
        avctx->sample_rate = bytestream_get_le32(&data);
        size -= 4;
    }
    if (flags & AV_SIDE_DATA_PARAM_CHANGE_DIMENSIONS) {
        if (size < 8)
            return;
        avctx->width  = bytestream_get_le32(&data);
        avctx->height = bytestream_get_le32(&data);
        avcodec_set_dimensions(avctx, avctx->width, avctx->height);
        size -= 8;
    }
}

int attribute_align_arg avcodec_decode_video2(AVCodecContext *avctx, AVFrame *picture,
                                              int *got_picture_ptr,
                                              const AVPacket *avpkt)
{
    int ret;
    // copy to ensure we do not change avpkt
    AVPacket tmp = *avpkt;

    if (avctx->codec->type != AVMEDIA_TYPE_VIDEO) {
        av_log(avctx, AV_LOG_ERROR, "Invalid media type for video\n");
        return AVERROR(EINVAL);
    }

    *got_picture_ptr = 0;
    if ((avctx->coded_width || avctx->coded_height) && av_image_check_size(avctx->coded_width, avctx->coded_height, 0, avctx))
        return AVERROR(EINVAL);

    if ((avctx->codec->capabilities & CODEC_CAP_DELAY) || avpkt->size || (avctx->active_thread_type & FF_THREAD_FRAME)) {
        int did_split = av_packet_split_side_data(&tmp);
        apply_param_change(avctx, &tmp);
        avctx->pkt = &tmp;
        if (HAVE_THREADS && avctx->active_thread_type & FF_THREAD_FRAME)
            ret = ff_thread_decode_frame(avctx, picture, got_picture_ptr,
                                         &tmp);
        else {
            ret = avctx->codec->decode(avctx, picture, got_picture_ptr,
                                       &tmp);
            picture->pkt_dts             = avpkt->dts;

            if(!avctx->has_b_frames){
                picture->pkt_pos         = avpkt->pos;
            }
            //FIXME these should be under if(!avctx->has_b_frames)
            if (!picture->sample_aspect_ratio.num) picture->sample_aspect_ratio = avctx->sample_aspect_ratio;
            if (!picture->width)                   picture->width               = avctx->width;
            if (!picture->height)                  picture->height              = avctx->height;
            if (picture->format == PIX_FMT_NONE)   picture->format              = avctx->pix_fmt;
        }

        emms_c(); //needed to avoid an emms_c() call before every return;

        avctx->pkt = NULL;
        if (did_split) {
            ff_packet_free_side_data(&tmp);
            if(ret == tmp.size)
                ret = avpkt->size;
        }

        if (*got_picture_ptr){
            avctx->frame_number++;
            picture->best_effort_timestamp = guess_correct_pts(avctx,
                                                            picture->pkt_pts,
                                                            picture->pkt_dts);
        }
    } else
        ret = 0;

    return ret;
}

#if FF_API_OLD_DECODE_AUDIO
int attribute_align_arg avcodec_decode_audio3(AVCodecContext *avctx, int16_t *samples,
                                              int *frame_size_ptr,
                                              AVPacket *avpkt)
{
    AVFrame frame;
    int ret, got_frame = 0;

    if (avctx->get_buffer != avcodec_default_get_buffer) {
        av_log(avctx, AV_LOG_ERROR, "Custom get_buffer() for use with"
                                    "avcodec_decode_audio3() detected. Overriding with avcodec_default_get_buffer\n");
        av_log(avctx, AV_LOG_ERROR, "Please port your application to "
                                    "avcodec_decode_audio4()\n");
        avctx->get_buffer = avcodec_default_get_buffer;
        avctx->release_buffer = avcodec_default_release_buffer;
    }

    ret = avcodec_decode_audio4(avctx, &frame, &got_frame, avpkt);

    if (ret >= 0 && got_frame) {
        int ch, plane_size;
        int planar    = av_sample_fmt_is_planar(avctx->sample_fmt);
        int data_size = av_samples_get_buffer_size(&plane_size, avctx->channels,
                                                   frame.nb_samples,
                                                   avctx->sample_fmt, 1);
        if (*frame_size_ptr < data_size) {
            av_log(avctx, AV_LOG_ERROR, "output buffer size is too small for "
                                        "the current frame (%d < %d)\n", *frame_size_ptr, data_size);
            return AVERROR(EINVAL);
        }

        memcpy(samples, frame.extended_data[0], plane_size);

        if (planar && avctx->channels > 1) {
            uint8_t *out = ((uint8_t *)samples) + plane_size;
            for (ch = 1; ch < avctx->channels; ch++) {
                memcpy(out, frame.extended_data[ch], plane_size);
                out += plane_size;
            }
        }
        *frame_size_ptr = data_size;
    } else {
        *frame_size_ptr = 0;
    }
    return ret;
}

#endif

int attribute_align_arg avcodec_decode_audio4(AVCodecContext *avctx,
                                              AVFrame *frame,
                                              int *got_frame_ptr,
                                              const AVPacket *avpkt)
{
    int ret = 0;

    *got_frame_ptr = 0;

    if (!avpkt->data && avpkt->size) {
        av_log(avctx, AV_LOG_ERROR, "invalid packet: NULL data, size != 0\n");
        return AVERROR(EINVAL);
    }
    if (avctx->codec->type != AVMEDIA_TYPE_AUDIO) {
        av_log(avctx, AV_LOG_ERROR, "Invalid media type for audio\n");
        return AVERROR(EINVAL);
    }

    if ((avctx->codec->capabilities & CODEC_CAP_DELAY) || avpkt->size) {
        uint8_t *side;
        int side_size;
        // copy to ensure we do not change avpkt
        AVPacket tmp = *avpkt;
        int did_split = av_packet_split_side_data(&tmp);
        apply_param_change(avctx, &tmp);

        avctx->pkt = &tmp;
        ret = avctx->codec->decode(avctx, frame, got_frame_ptr, &tmp);
        if (ret >= 0 && *got_frame_ptr) {
            avctx->frame_number++;
            frame->pkt_dts = avpkt->dts;
            frame->best_effort_timestamp = guess_correct_pts(avctx,
                                                             frame->pkt_pts,
                                                             frame->pkt_dts);
            if (frame->format == AV_SAMPLE_FMT_NONE)
                frame->format = avctx->sample_fmt;
            if (!frame->channel_layout)
                frame->channel_layout = avctx->channel_layout;
            if (!frame->channels)
                frame->channels = avctx->channels;
            if (!frame->sample_rate)
                frame->sample_rate = avctx->sample_rate;
        }

        side= av_packet_get_side_data(avctx->pkt, AV_PKT_DATA_SKIP_SAMPLES, &side_size);
        if(side && side_size>=10) {
            avctx->internal->skip_samples = AV_RL32(side);
            av_log(avctx, AV_LOG_DEBUG, "skip %d samples due to side data\n",
                   avctx->internal->skip_samples);
        }
        if (avctx->internal->skip_samples) {
            if(frame->nb_samples <= avctx->internal->skip_samples){
                *got_frame_ptr = 0;
                avctx->internal->skip_samples -= frame->nb_samples;
                av_log(avctx, AV_LOG_DEBUG, "skip whole frame, skip left: %d\n",
                       avctx->internal->skip_samples);
            } else {
                av_samples_copy(frame->extended_data, frame->extended_data, 0, avctx->internal->skip_samples,
                                frame->nb_samples - avctx->internal->skip_samples, avctx->channels, frame->format);
                if(avctx->pkt_timebase.num && avctx->sample_rate) {
                    int64_t diff_ts = av_rescale_q(avctx->internal->skip_samples,
                                                   (AVRational){1, avctx->sample_rate},
                                                   avctx->pkt_timebase);
                    if(frame->pkt_pts!=AV_NOPTS_VALUE)
                        frame->pkt_pts += diff_ts;
                    if(frame->pkt_dts!=AV_NOPTS_VALUE)
                        frame->pkt_dts += diff_ts;
                    if (frame->pkt_duration >= diff_ts)
                        frame->pkt_duration -= diff_ts;
                } else {
                    av_log(avctx, AV_LOG_WARNING, "Could not update timestamps for skipped samples.\n");
                }
                av_log(avctx, AV_LOG_DEBUG, "skip %d/%d samples\n",
                       avctx->internal->skip_samples, frame->nb_samples);
                frame->nb_samples -= avctx->internal->skip_samples;
                avctx->internal->skip_samples = 0;
            }
        }

        avctx->pkt = NULL;
        if (did_split) {
            ff_packet_free_side_data(&tmp);
            if(ret == tmp.size)
                ret = avpkt->size;
        }
    }
    return ret;
}

int avcodec_decode_subtitle2(AVCodecContext *avctx, AVSubtitle *sub,
                             int *got_sub_ptr,
                             AVPacket *avpkt)
{
    int ret;

    if (avctx->codec->type != AVMEDIA_TYPE_SUBTITLE) {
        av_log(avctx, AV_LOG_ERROR, "Invalid media type for subtitles\n");
        return AVERROR(EINVAL);
    }

    avctx->pkt = avpkt;
    *got_sub_ptr = 0;
    avcodec_get_subtitle_defaults(sub);
    if (avctx->pkt_timebase.den && avpkt->pts != AV_NOPTS_VALUE)
        sub->pts = av_rescale_q(avpkt->pts,
                                avctx->pkt_timebase, AV_TIME_BASE_Q);
    ret = avctx->codec->decode(avctx, sub, got_sub_ptr, avpkt);
    if (*got_sub_ptr)
        avctx->frame_number++;
    return ret;
}

void avsubtitle_free(AVSubtitle *sub)
{
    int i;

    for (i = 0; i < sub->num_rects; i++) {
        av_freep(&sub->rects[i]->pict.data[0]);
        av_freep(&sub->rects[i]->pict.data[1]);
        av_freep(&sub->rects[i]->pict.data[2]);
        av_freep(&sub->rects[i]->pict.data[3]);
        av_freep(&sub->rects[i]->text);
        av_freep(&sub->rects[i]->ass);
        av_freep(&sub->rects[i]);
    }

    av_freep(&sub->rects);

    memset(sub, 0, sizeof(AVSubtitle));
}

av_cold int avcodec_close(AVCodecContext *avctx)
{
    /* If there is a user-supplied mutex locking routine, call it. */
    if (ff_lockmgr_cb) {
        if ((*ff_lockmgr_cb)(&codec_mutex, AV_LOCK_OBTAIN))
            return -1;
    }

    entangled_thread_counter++;
    if (entangled_thread_counter != 1) {
        av_log(avctx, AV_LOG_ERROR, "insufficient thread locking around avcodec_open/close()\n");
        entangled_thread_counter--;
        return -1;
    }

    if (avcodec_is_open(avctx)) {
        if (HAVE_THREADS && avctx->internal->frame_thread_encoder && avctx->thread_count > 1) {
            entangled_thread_counter --;
            ff_frame_thread_encoder_free(avctx);
            entangled_thread_counter ++;
        }
        if (HAVE_THREADS && avctx->thread_opaque)
            ff_thread_free(avctx);
        if (avctx->codec && avctx->codec->close)
            avctx->codec->close(avctx);
        avcodec_default_free_buffers(avctx);
        avctx->coded_frame = NULL;
        avctx->internal->byte_buffer_size = 0;
        av_freep(&avctx->internal->byte_buffer);
        av_freep(&avctx->internal);
    }

    if (avctx->priv_data && avctx->codec && avctx->codec->priv_class)
        av_opt_free(avctx->priv_data);
    av_opt_free(avctx);
    av_freep(&avctx->priv_data);
    if (av_codec_is_encoder(avctx->codec))
        av_freep(&avctx->extradata);
    avctx->codec = NULL;
    avctx->active_thread_type = 0;
    entangled_thread_counter--;

    /* Release any user-supplied mutex. */
    if (ff_lockmgr_cb) {
        (*ff_lockmgr_cb)(&codec_mutex, AV_LOCK_RELEASE);
    }
    return 0;
}

static enum AVCodecID remap_deprecated_codec_id(enum AVCodecID id)
{
    switch(id){
        //This is for future deprecatec codec ids, its empty since
        //last major bump but will fill up again over time, please don't remove it
//         case AV_CODEC_ID_UTVIDEO_DEPRECATED: return AV_CODEC_ID_UTVIDEO;
        default                         : return id;
    }
}

AVCodec *avcodec_find_encoder(enum AVCodecID id)
{
    AVCodec *p, *experimental = NULL;
    p = first_avcodec;
    id= remap_deprecated_codec_id(id);
    while (p) {
        if (av_codec_is_encoder(p) && p->id == id) {
            if (p->capabilities & CODEC_CAP_EXPERIMENTAL && !experimental) {
                experimental = p;
            } else
                return p;
        }
        p = p->next;
    }
    return experimental;
}

AVCodec *avcodec_find_encoder_by_name(const char *name)
{
    AVCodec *p;
    if (!name)
        return NULL;
    p = first_avcodec;
    while (p) {
        if (av_codec_is_encoder(p) && strcmp(name, p->name) == 0)
            return p;
        p = p->next;
    }
    return NULL;
}

AVCodec *avcodec_find_decoder(enum AVCodecID id)
{
    AVCodec *p, *experimental=NULL;
    p = first_avcodec;
    id= remap_deprecated_codec_id(id);
    while (p) {
        if (av_codec_is_decoder(p) && p->id == id) {
            if (p->capabilities & CODEC_CAP_EXPERIMENTAL && !experimental) {
                experimental = p;
            } else
                return p;
        }
        p = p->next;
    }
    return experimental;
}

AVCodec *avcodec_find_decoder_by_name(const char *name)
{
    AVCodec *p;
    if (!name)
        return NULL;
    p = first_avcodec;
    while (p) {
        if (av_codec_is_decoder(p) && strcmp(name, p->name) == 0)
            return p;
        p = p->next;
    }
    return NULL;
}

const char *avcodec_get_name(enum AVCodecID id)
{
    const AVCodecDescriptor *cd;
    AVCodec *codec;

    if (id == AV_CODEC_ID_NONE)
        return "none";
    cd = avcodec_descriptor_get(id);
    if (cd)
        return cd->name;
    av_log(NULL, AV_LOG_WARNING, "Codec 0x%x is not in the full list.\n", id);
    codec = avcodec_find_decoder(id);
    if (codec)
        return codec->name;
    codec = avcodec_find_encoder(id);
    if (codec)
        return codec->name;
    return "unknown_codec";
}

size_t av_get_codec_tag_string(char *buf, size_t buf_size, unsigned int codec_tag)
{
    int i, len, ret = 0;

#define IS_PRINT(x)                                               \
    (((x) >= '0' && (x) <= '9') ||                                \
     ((x) >= 'a' && (x) <= 'z') || ((x) >= 'A' && (x) <= 'Z') ||  \
     ((x) == '.' || (x) == ' ' || (x) == '-'))

    for (i = 0; i < 4; i++) {
        len = snprintf(buf, buf_size,
                       IS_PRINT(codec_tag&0xFF) ? "%c" : "[%d]", codec_tag&0xFF);
        buf        += len;
        buf_size    = buf_size > len ? buf_size - len : 0;
        ret        += len;
        codec_tag >>= 8;
    }
    return ret;
}

void avcodec_string(char *buf, int buf_size, AVCodecContext *enc, int encode)
{
    const char *codec_type;
    const char *codec_name;
    const char *profile = NULL;
    const AVCodec *p;
    int bitrate;
    AVRational display_aspect_ratio;

    if (!buf || buf_size <= 0)
        return;
    codec_type = av_get_media_type_string(enc->codec_type);
    codec_name = avcodec_get_name(enc->codec_id);
    if (enc->profile != FF_PROFILE_UNKNOWN) {
        if (enc->codec)
            p = enc->codec;
        else
            p = encode ? avcodec_find_encoder(enc->codec_id) :
                        avcodec_find_decoder(enc->codec_id);
        if (p)
            profile = av_get_profile_name(p, enc->profile);
    }

    snprintf(buf, buf_size, "%s: %s%s", codec_type ? codec_type : "unknown",
             codec_name, enc->mb_decision ? " (hq)" : "");
    buf[0] ^= 'a' ^ 'A'; /* first letter in uppercase */
    if (profile)
        snprintf(buf + strlen(buf), buf_size - strlen(buf), " (%s)", profile);
    if (enc->codec_tag) {
        char tag_buf[32];
        av_get_codec_tag_string(tag_buf, sizeof(tag_buf), enc->codec_tag);
        snprintf(buf + strlen(buf), buf_size - strlen(buf),
                 " (%s / 0x%04X)", tag_buf, enc->codec_tag);
    }

    switch (enc->codec_type) {
    case AVMEDIA_TYPE_VIDEO:
        if (enc->pix_fmt != PIX_FMT_NONE) {
            snprintf(buf + strlen(buf), buf_size - strlen(buf),
                     ", %s",
                     av_get_pix_fmt_name(enc->pix_fmt));
        }
        if (enc->width) {
            snprintf(buf + strlen(buf), buf_size - strlen(buf),
                     ", %dx%d",
                     enc->width, enc->height);
            if (enc->sample_aspect_ratio.num) {
                av_reduce(&display_aspect_ratio.num, &display_aspect_ratio.den,
                          enc->width * enc->sample_aspect_ratio.num,
                          enc->height * enc->sample_aspect_ratio.den,
                          1024 * 1024);
                snprintf(buf + strlen(buf), buf_size - strlen(buf),
                         " [SAR %d:%d DAR %d:%d]",
                         enc->sample_aspect_ratio.num, enc->sample_aspect_ratio.den,
                         display_aspect_ratio.num, display_aspect_ratio.den);
            }
            if (av_log_get_level() >= AV_LOG_DEBUG) {
                int g = av_gcd(enc->time_base.num, enc->time_base.den);
                snprintf(buf + strlen(buf), buf_size - strlen(buf),
                         ", %d/%d",
                         enc->time_base.num / g, enc->time_base.den / g);
            }
        }
        if (encode) {
            snprintf(buf + strlen(buf), buf_size - strlen(buf),
                     ", q=%d-%d", enc->qmin, enc->qmax);
        }
        break;
    case AVMEDIA_TYPE_AUDIO:
        if (enc->sample_rate) {
            snprintf(buf + strlen(buf), buf_size - strlen(buf),
                     ", %d Hz", enc->sample_rate);
        }
        av_strlcat(buf, ", ", buf_size);
        av_get_channel_layout_string(buf + strlen(buf), buf_size - strlen(buf), enc->channels, enc->channel_layout);
        if (enc->sample_fmt != AV_SAMPLE_FMT_NONE) {
            snprintf(buf + strlen(buf), buf_size - strlen(buf),
                     ", %s", av_get_sample_fmt_name(enc->sample_fmt));
        }
        break;
    default:
        return;
    }
    if (encode) {
        if (enc->flags & CODEC_FLAG_PASS1)
            snprintf(buf + strlen(buf), buf_size - strlen(buf),
                     ", pass 1");
        if (enc->flags & CODEC_FLAG_PASS2)
            snprintf(buf + strlen(buf), buf_size - strlen(buf),
                     ", pass 2");
    }
    bitrate = get_bit_rate(enc);
    if (bitrate != 0) {
        snprintf(buf + strlen(buf), buf_size - strlen(buf),
                 ", %d kb/s", bitrate / 1000);
    }
}

const char *av_get_profile_name(const AVCodec *codec, int profile)
{
    const AVProfile *p;
    if (profile == FF_PROFILE_UNKNOWN || !codec->profiles)
        return NULL;

    for (p = codec->profiles; p->profile != FF_PROFILE_UNKNOWN; p++)
        if (p->profile == profile)
            return p->name;

    return NULL;
}

unsigned avcodec_version(void)
{
//    av_assert0(AV_CODEC_ID_V410==164);
    av_assert0(AV_CODEC_ID_PCM_S8_PLANAR==65563);
    av_assert0(AV_CODEC_ID_ADPCM_G722==69660);
//     av_assert0(AV_CODEC_ID_BMV_AUDIO==86071);
    av_assert0(AV_CODEC_ID_SRT==94216);
    av_assert0(LIBAVCODEC_VERSION_MICRO >= 100);

    return LIBAVCODEC_VERSION_INT;
}

const char *avcodec_configuration(void)
{
    return FFMPEG_CONFIGURATION;
}

const char *avcodec_license(void)
{
#define LICENSE_PREFIX "libavcodec license: "
    return LICENSE_PREFIX FFMPEG_LICENSE + sizeof(LICENSE_PREFIX) - 1;
}

void avcodec_flush_buffers(AVCodecContext *avctx)
{
    if (HAVE_THREADS && avctx->active_thread_type & FF_THREAD_FRAME)
        ff_thread_flush(avctx);
    else if (avctx->codec->flush)
        avctx->codec->flush(avctx);

    avctx->pts_correction_last_pts =
    avctx->pts_correction_last_dts = INT64_MIN;
}

static void video_free_buffers(AVCodecContext *s)
{
    AVCodecInternal *avci = s->internal;
    int i, j;

    if (!avci->buffer)
        return;

    if (avci->buffer_count)
        av_log(s, AV_LOG_WARNING, "Found %i unreleased buffers!\n",
               avci->buffer_count);
    for (i = 0; i < INTERNAL_BUFFER_SIZE; i++) {
        InternalBuffer *buf = &avci->buffer[i];
        for (j = 0; j < 4; j++) {
            av_freep(&buf->base[j]);
            buf->data[j] = NULL;
        }
    }
    av_freep(&avci->buffer);

    avci->buffer_count = 0;
}

static void audio_free_buffers(AVCodecContext *avctx)
{
    AVCodecInternal *avci = avctx->internal;
    InternalBuffer *buf;

    if (!avci->buffer)
        return;
    buf = avci->buffer;

    if (buf->extended_data) {
        av_free(buf->extended_data[0]);
        if (buf->extended_data != buf->data)
            av_freep(&buf->extended_data);
    }
    av_freep(&avci->buffer);
}

void avcodec_default_free_buffers(AVCodecContext *avctx)
{
    switch (avctx->codec_type) {
    case AVMEDIA_TYPE_VIDEO:
        video_free_buffers(avctx);
        break;
    case AVMEDIA_TYPE_AUDIO:
        audio_free_buffers(avctx);
        break;
    default:
        break;
    }
}

int av_get_exact_bits_per_sample(enum AVCodecID codec_id)
{
    switch (codec_id) {
    case AV_CODEC_ID_ADPCM_CT:
    case AV_CODEC_ID_ADPCM_IMA_APC:
    case AV_CODEC_ID_ADPCM_IMA_EA_SEAD:
    case AV_CODEC_ID_ADPCM_IMA_WS:
    case AV_CODEC_ID_ADPCM_G722:
    case AV_CODEC_ID_ADPCM_YAMAHA:
        return 4;
    case AV_CODEC_ID_PCM_ALAW:
    case AV_CODEC_ID_PCM_MULAW:
    case AV_CODEC_ID_PCM_S8:
    case AV_CODEC_ID_PCM_U8:
    case AV_CODEC_ID_PCM_ZORK:
        return 8;
    case AV_CODEC_ID_PCM_S16BE:
    case AV_CODEC_ID_PCM_S16LE:
    case AV_CODEC_ID_PCM_S16LE_PLANAR:
    case AV_CODEC_ID_PCM_U16BE:
    case AV_CODEC_ID_PCM_U16LE:
        return 16;
    case AV_CODEC_ID_PCM_S24DAUD:
    case AV_CODEC_ID_PCM_S24BE:
    case AV_CODEC_ID_PCM_S24LE:
    case AV_CODEC_ID_PCM_U24BE:
    case AV_CODEC_ID_PCM_U24LE:
        return 24;
    case AV_CODEC_ID_PCM_S32BE:
    case AV_CODEC_ID_PCM_S32LE:
    case AV_CODEC_ID_PCM_U32BE:
    case AV_CODEC_ID_PCM_U32LE:
    case AV_CODEC_ID_PCM_F32BE:
    case AV_CODEC_ID_PCM_F32LE:
        return 32;
    case AV_CODEC_ID_PCM_F64BE:
    case AV_CODEC_ID_PCM_F64LE:
        return 64;
    default:
        return 0;
    }
}

enum AVCodecID av_get_pcm_codec(enum AVSampleFormat fmt, int be)
{
    static const enum AVCodecID map[AV_SAMPLE_FMT_NB][2] = {
        [AV_SAMPLE_FMT_U8  ] = { AV_CODEC_ID_PCM_U8,    AV_CODEC_ID_PCM_U8    },
        [AV_SAMPLE_FMT_S16 ] = { AV_CODEC_ID_PCM_S16LE, AV_CODEC_ID_PCM_S16BE },
        [AV_SAMPLE_FMT_S32 ] = { AV_CODEC_ID_PCM_S32LE, AV_CODEC_ID_PCM_S32BE },
        [AV_SAMPLE_FMT_FLT ] = { AV_CODEC_ID_PCM_F32LE, AV_CODEC_ID_PCM_F32BE },
        [AV_SAMPLE_FMT_DBL ] = { AV_CODEC_ID_PCM_F64LE, AV_CODEC_ID_PCM_F64BE },
        [AV_SAMPLE_FMT_U8P ] = { AV_CODEC_ID_PCM_U8,    AV_CODEC_ID_PCM_U8    },
        [AV_SAMPLE_FMT_S16P] = { AV_CODEC_ID_PCM_S16LE, AV_CODEC_ID_PCM_S16BE },
        [AV_SAMPLE_FMT_S32P] = { AV_CODEC_ID_PCM_S32LE, AV_CODEC_ID_PCM_S32BE },
        [AV_SAMPLE_FMT_FLTP] = { AV_CODEC_ID_PCM_F32LE, AV_CODEC_ID_PCM_F32BE },
        [AV_SAMPLE_FMT_DBLP] = { AV_CODEC_ID_PCM_F64LE, AV_CODEC_ID_PCM_F64BE },
    };
    if (fmt < 0 || fmt >= AV_SAMPLE_FMT_NB)
        return AV_CODEC_ID_NONE;
    if (be < 0 || be > 1)
        be = AV_NE(1, 0);
    return map[fmt][be];
}

int av_get_bits_per_sample(enum AVCodecID codec_id)
{
    switch (codec_id) {
    case AV_CODEC_ID_ADPCM_SBPRO_2:
        return 2;
    case AV_CODEC_ID_ADPCM_SBPRO_3:
        return 3;
    case AV_CODEC_ID_ADPCM_SBPRO_4:
    case AV_CODEC_ID_ADPCM_IMA_WAV:
    case AV_CODEC_ID_ADPCM_IMA_QT:
    case AV_CODEC_ID_ADPCM_SWF:
    case AV_CODEC_ID_ADPCM_MS:
        return 4;
    default:
        return av_get_exact_bits_per_sample(codec_id);
    }
}

int av_get_audio_frame_duration(AVCodecContext *avctx, int frame_bytes)
{
    int id, sr, ch, ba, tag, bps;

    id  = avctx->codec_id;
    sr  = avctx->sample_rate;
    ch  = avctx->channels;
    ba  = avctx->block_align;
    tag = avctx->codec_tag;
    bps = av_get_exact_bits_per_sample(avctx->codec_id);

    /* codecs with an exact constant bits per sample */
    if (bps > 0 && ch > 0 && frame_bytes > 0 && ch < 32768 && bps < 32768)
        return (frame_bytes * 8LL) / (bps * ch);
    bps = avctx->bits_per_coded_sample;

    /* codecs with a fixed packet duration */
    switch (id) {
    case AV_CODEC_ID_ADPCM_ADX:    return   32;
    case AV_CODEC_ID_ADPCM_IMA_QT: return   64;
    case AV_CODEC_ID_ADPCM_EA_XAS: return  128;
    case AV_CODEC_ID_AMR_NB:
    case AV_CODEC_ID_GSM:
    case AV_CODEC_ID_QCELP:
    case AV_CODEC_ID_RA_288:       return  160;
    case AV_CODEC_ID_IMC:          return  256;
    case AV_CODEC_ID_AMR_WB:
    case AV_CODEC_ID_GSM_MS:       return  320;
    case AV_CODEC_ID_MP1:          return  384;
    case AV_CODEC_ID_ATRAC1:       return  512;
    case AV_CODEC_ID_ATRAC3:       return 1024;
    case AV_CODEC_ID_MP2:
    case AV_CODEC_ID_MUSEPACK7:    return 1152;
    case AV_CODEC_ID_AC3:          return 1536;
    }

    if (sr > 0) {
        /* calc from sample rate */
        if (id == AV_CODEC_ID_TTA)
            return 256 * sr / 245;

        if (ch > 0) {
            /* calc from sample rate and channels */
            if (id == AV_CODEC_ID_BINKAUDIO_DCT)
                return (480 << (sr / 22050)) / ch;
        }
    }

    if (ba > 0) {
        /* calc from block_align */
        if (id == AV_CODEC_ID_SIPR) {
            switch (ba) {
            case 20: return 160;
            case 19: return 144;
            case 29: return 288;
            case 37: return 480;
            }
        } else if (id == AV_CODEC_ID_ILBC) {
            switch (ba) {
            case 38: return 160;
            case 50: return 240;
            }
        }
    }

    if (frame_bytes > 0) {
        /* calc from frame_bytes only */
        if (id == AV_CODEC_ID_TRUESPEECH)
            return 240 * (frame_bytes / 32);
        if (id == AV_CODEC_ID_NELLYMOSER)
            return 256 * (frame_bytes / 64);
        if (id == AV_CODEC_ID_RA_144)
            return 160 * (frame_bytes / 20);

        if (bps > 0) {
            /* calc from frame_bytes and bits_per_coded_sample */
            if (id == AV_CODEC_ID_ADPCM_G726)
                return frame_bytes * 8 / bps;
        }

        if (ch > 0) {
            /* calc from frame_bytes and channels */
            switch (id) {
            case AV_CODEC_ID_ADPCM_4XM:
            case AV_CODEC_ID_ADPCM_IMA_ISS:
                return (frame_bytes - 4 * ch) * 2 / ch;
            case AV_CODEC_ID_ADPCM_IMA_SMJPEG:
                return (frame_bytes - 4) * 2 / ch;
            case AV_CODEC_ID_ADPCM_IMA_AMV:
                return (frame_bytes - 8) * 2 / ch;
            case AV_CODEC_ID_ADPCM_XA:
                return (frame_bytes / 128) * 224 / ch;
            case AV_CODEC_ID_INTERPLAY_DPCM:
                return (frame_bytes - 6 - ch) / ch;
            case AV_CODEC_ID_ROQ_DPCM:
                return (frame_bytes - 8) / ch;
            case AV_CODEC_ID_XAN_DPCM:
                return (frame_bytes - 2 * ch) / ch;
            case AV_CODEC_ID_MACE3:
                return 3 * frame_bytes / ch;
            case AV_CODEC_ID_MACE6:
                return 6 * frame_bytes / ch;
            case AV_CODEC_ID_PCM_LXF:
                return 2 * (frame_bytes / (5 * ch));
            }

            if (tag) {
                /* calc from frame_bytes, channels, and codec_tag */
                if (id == AV_CODEC_ID_SOL_DPCM) {
                    if (tag == 3)
                        return frame_bytes / ch;
                    else
                        return frame_bytes * 2 / ch;
                }
            }

            if (ba > 0) {
                /* calc from frame_bytes, channels, and block_align */
                int blocks = frame_bytes / ba;
                switch (avctx->codec_id) {
                case AV_CODEC_ID_ADPCM_IMA_WAV:
                    return blocks * (1 + (ba - 4 * ch) / (4 * ch) * 8);
                case AV_CODEC_ID_ADPCM_IMA_DK3:
                    return blocks * (((ba - 16) * 2 / 3 * 4) / ch);
                case AV_CODEC_ID_ADPCM_IMA_DK4:
                    return blocks * (1 + (ba - 4 * ch) * 2 / ch);
                case AV_CODEC_ID_ADPCM_MS:
                    return blocks * (2 + (ba - 7 * ch) * 2 / ch);
                }
            }

            if (bps > 0) {
                /* calc from frame_bytes, channels, and bits_per_coded_sample */
                switch (avctx->codec_id) {
                case AV_CODEC_ID_PCM_DVD:
                    if(bps<4)
                        return 0;
                    return 2 * (frame_bytes / ((bps * 2 / 8) * ch));
                case AV_CODEC_ID_PCM_BLURAY:
                    if(bps<4)
                        return 0;
                    return frame_bytes / ((FFALIGN(ch, 2) * bps) / 8);
                case AV_CODEC_ID_S302M:
                    return 2 * (frame_bytes / ((bps + 4) / 4)) / ch;
                }
            }
        }
    }

    return 0;
}

#if !HAVE_THREADS
int ff_thread_init(AVCodecContext *s)
{
    return -1;
}

#endif

unsigned int av_xiphlacing(unsigned char *s, unsigned int v)
{
    unsigned int n = 0;

    while (v >= 0xff) {
        *s++ = 0xff;
        v -= 0xff;
        n++;
    }
    *s = v;
    n++;
    return n;
}

int ff_match_2uint16(const uint16_t(*tab)[2], int size, int a, int b)
{
    int i;
    for (i = 0; i < size && !(tab[i][0] == a && tab[i][1] == b); i++) ;
    return i;
}

void av_log_missing_feature(void *avc, const char *feature, int want_sample)
{
    av_log(avc, AV_LOG_WARNING, "%s not implemented. Update your FFmpeg "
            "version to the newest one from Git. If the problem still "
            "occurs, it means that your file has a feature which has not "
            "been implemented.\n", feature);
    if(want_sample)
        av_log_ask_for_sample(avc, NULL);
}

void av_log_ask_for_sample(void *avc, const char *msg, ...)
{
    va_list argument_list;

    va_start(argument_list, msg);

    if (msg)
        av_vlog(avc, AV_LOG_WARNING, msg, argument_list);
    av_log(avc, AV_LOG_WARNING, "If you want to help, upload a sample "
            "of this file to ftp://upload.ffmpeg.org/MPlayer/incoming/ "
            "and contact the ffmpeg-devel mailing list.\n");

    va_end(argument_list);
}

static AVHWAccel *first_hwaccel = NULL;

void av_register_hwaccel(AVHWAccel *hwaccel)
{
    AVHWAccel **p = &first_hwaccel;
    while (*p)
        p = &(*p)->next;
    *p = hwaccel;
    hwaccel->next = NULL;
}

AVHWAccel *av_hwaccel_next(AVHWAccel *hwaccel)
{
    return hwaccel ? hwaccel->next : first_hwaccel;
}

AVHWAccel *ff_find_hwaccel(enum AVCodecID codec_id, enum PixelFormat pix_fmt)
{
    AVHWAccel *hwaccel = NULL;

    while ((hwaccel = av_hwaccel_next(hwaccel)))
        if (hwaccel->id == codec_id
            && hwaccel->pix_fmt == pix_fmt)
            return hwaccel;
    return NULL;
}

int av_lockmgr_register(int (*cb)(void **mutex, enum AVLockOp op))
{
    if (ff_lockmgr_cb) {
        if (ff_lockmgr_cb(&codec_mutex, AV_LOCK_DESTROY))
            return -1;
        if (ff_lockmgr_cb(&avformat_mutex, AV_LOCK_DESTROY))
            return -1;
    }

    ff_lockmgr_cb = cb;

    if (ff_lockmgr_cb) {
        if (ff_lockmgr_cb(&codec_mutex, AV_LOCK_CREATE))
            return -1;
        if (ff_lockmgr_cb(&avformat_mutex, AV_LOCK_CREATE))
            return -1;
    }
    return 0;
}

int avpriv_lock_avformat(void)
{
    if (ff_lockmgr_cb) {
        if ((*ff_lockmgr_cb)(&avformat_mutex, AV_LOCK_OBTAIN))
            return -1;
    }
    return 0;
}

int avpriv_unlock_avformat(void)
{
    if (ff_lockmgr_cb) {
        if ((*ff_lockmgr_cb)(&avformat_mutex, AV_LOCK_RELEASE))
            return -1;
    }
    return 0;
}

unsigned int avpriv_toupper4(unsigned int x)
{
    return toupper(x & 0xFF)
           + (toupper((x >> 8) & 0xFF) << 8)
           + (toupper((x >> 16) & 0xFF) << 16)
           + (toupper((x >> 24) & 0xFF) << 24);
}

#if !HAVE_THREADS

int ff_thread_get_buffer(AVCodecContext *avctx, AVFrame *f)
{
    f->owner = avctx;

    ff_init_buffer_info(avctx, f);

    return avctx->get_buffer(avctx, f);
}

void ff_thread_release_buffer(AVCodecContext *avctx, AVFrame *f)
{
    f->owner->release_buffer(f->owner, f);
}

void ff_thread_finish_setup(AVCodecContext *avctx)
{
}

void ff_thread_report_progress(AVFrame *f, int progress, int field)
{
}

void ff_thread_await_progress(AVFrame *f, int progress, int field)
{
}

int ff_thread_can_start_frame(AVCodecContext *avctx)
{
    return 1;
}

#endif

enum AVMediaType avcodec_get_type(enum AVCodecID codec_id)
{
    AVCodec *c= avcodec_find_decoder(codec_id);
    if(!c)
        c= avcodec_find_encoder(codec_id);
    if(c)
        return c->type;

    if (codec_id <= AV_CODEC_ID_NONE)
        return AVMEDIA_TYPE_UNKNOWN;
    else if (codec_id < AV_CODEC_ID_FIRST_AUDIO)
        return AVMEDIA_TYPE_VIDEO;
    else if (codec_id < AV_CODEC_ID_FIRST_SUBTITLE)
        return AVMEDIA_TYPE_AUDIO;
    else if (codec_id < AV_CODEC_ID_FIRST_UNKNOWN)
        return AVMEDIA_TYPE_SUBTITLE;

    return AVMEDIA_TYPE_UNKNOWN;
}

int avcodec_is_open(AVCodecContext *s)
{
    return !!s->internal;
}<|MERGE_RESOLUTION|>--- conflicted
+++ resolved
@@ -1169,13 +1169,9 @@
             }
 
             if (frame->nb_samples != avctx->frame_size) {
-<<<<<<< HEAD
                 av_log(avctx, AV_LOG_ERROR, "nb_samples (%d) != frame_size (%d) (avcodec_encode_audio2)\n", frame->nb_samples, avctx->frame_size);
-                return AVERROR(EINVAL);
-=======
                 ret = AVERROR(EINVAL);
                 goto end;
->>>>>>> 0ccf051a
             }
         }
     }
