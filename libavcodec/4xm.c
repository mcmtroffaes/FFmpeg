/*
 * 4XM codec
 * Copyright (c) 2003 Michael Niedermayer
 *
 * This file is part of FFmpeg.
 *
 * FFmpeg is free software; you can redistribute it and/or
 * modify it under the terms of the GNU Lesser General Public
 * License as published by the Free Software Foundation; either
 * version 2.1 of the License, or (at your option) any later version.
 *
 * FFmpeg is distributed in the hope that it will be useful,
 * but WITHOUT ANY WARRANTY; without even the implied warranty of
 * MERCHANTABILITY or FITNESS FOR A PARTICULAR PURPOSE.  See the GNU
 * Lesser General Public License for more details.
 *
 * You should have received a copy of the GNU Lesser General Public
 * License along with FFmpeg; if not, write to the Free Software
 * Foundation, Inc., 51 Franklin Street, Fifth Floor, Boston, MA 02110-1301 USA
 */

/**
 * @file
 * 4XM codec.
 */

#include "libavutil/intreadwrite.h"
#include "avcodec.h"
#include "bytestream.h"
#include "dsputil.h"
#include "get_bits.h"
#include "internal.h"

#include "libavutil/avassert.h"

#define BLOCK_TYPE_VLC_BITS 5
#define ACDC_VLC_BITS 9

#define CFRAME_BUFFER_COUNT 100

static const uint8_t block_type_tab[2][4][8][2] = {
    {
        {    // { 8, 4, 2 } x { 8, 4, 2}
            { 0, 1 }, { 2, 2 }, { 6, 3 }, { 14, 4 }, { 30, 5 }, { 31, 5 }, { 0, 0 }
        }, { // { 8, 4 } x 1
            { 0, 1 }, { 0, 0 }, { 2, 2 }, { 6, 3 }, { 14, 4 }, { 15, 4 }, { 0, 0 }
        }, { // 1 x { 8, 4 }
            { 0, 1 }, { 2, 2 }, { 0, 0 }, { 6, 3 }, { 14, 4 }, { 15, 4 }, { 0, 0 }
        }, { // 1 x 2, 2 x 1
            { 0, 1 }, { 0, 0 }, { 0, 0 }, { 2, 2 }, { 6, 3 }, { 14, 4 }, { 15, 4 }
        }
    }, {
        {   // { 8, 4, 2 } x { 8, 4, 2}
            { 1, 2 }, { 4, 3 }, { 5, 3 }, { 0, 2 }, { 6, 3 }, { 7, 3 }, { 0, 0 }
        }, {// { 8, 4 } x 1
            { 1, 2 }, { 0, 0 }, { 2, 2 }, { 0, 2 }, { 6, 3 }, { 7, 3 }, { 0, 0 }
        }, {// 1 x { 8, 4 }
            { 1, 2 }, { 2, 2 }, { 0, 0 }, { 0, 2 }, { 6, 3 }, { 7, 3 }, { 0, 0 }
        }, {// 1 x 2, 2 x 1
            { 1, 2 }, { 0, 0 }, { 0, 0 }, { 0, 2 }, { 2, 2 }, { 6, 3 }, { 7, 3 }
      }
    }
};

static const uint8_t size2index[4][4] = {
    { -1, 3, 1, 1 },
    {  3, 0, 0, 0 },
    {  2, 0, 0, 0 },
    {  2, 0, 0, 0 },
};

static const int8_t mv[256][2] = {
    {   0,   0 }, {   0,  -1 }, {  -1,   0 }, {   1,   0 }, {   0,   1 }, {  -1,  -1 }, {   1,  -1 }, {  -1,   1 },
    {   1,   1 }, {   0,  -2 }, {  -2,   0 }, {   2,   0 }, {   0,   2 }, {  -1,  -2 }, {   1,  -2 }, {  -2,  -1 },
    {   2,  -1 }, {  -2,   1 }, {   2,   1 }, {  -1,   2 }, {   1,   2 }, {  -2,  -2 }, {   2,  -2 }, {  -2,   2 },
    {   2,   2 }, {   0,  -3 }, {  -3,   0 }, {   3,   0 }, {   0,   3 }, {  -1,  -3 }, {   1,  -3 }, {  -3,  -1 },
    {   3,  -1 }, {  -3,   1 }, {   3,   1 }, {  -1,   3 }, {   1,   3 }, {  -2,  -3 }, {   2,  -3 }, {  -3,  -2 },
    {   3,  -2 }, {  -3,   2 }, {   3,   2 }, {  -2,   3 }, {   2,   3 }, {   0,  -4 }, {  -4,   0 }, {   4,   0 },
    {   0,   4 }, {  -1,  -4 }, {   1,  -4 }, {  -4,  -1 }, {   4,  -1 }, {   4,   1 }, {  -1,   4 }, {   1,   4 },
    {  -3,  -3 }, {  -3,   3 }, {   3,   3 }, {  -2,  -4 }, {  -4,  -2 }, {   4,  -2 }, {  -4,   2 }, {  -2,   4 },
    {   2,   4 }, {  -3,  -4 }, {   3,  -4 }, {   4,  -3 }, {  -5,   0 }, {  -4,   3 }, {  -3,   4 }, {   3,   4 },
    {  -1,  -5 }, {  -5,  -1 }, {  -5,   1 }, {  -1,   5 }, {  -2,  -5 }, {   2,  -5 }, {   5,  -2 }, {   5,   2 },
    {  -4,  -4 }, {  -4,   4 }, {  -3,  -5 }, {  -5,  -3 }, {  -5,   3 }, {   3,   5 }, {  -6,   0 }, {   0,   6 },
    {  -6,  -1 }, {  -6,   1 }, {   1,   6 }, {   2,  -6 }, {  -6,   2 }, {   2,   6 }, {  -5,  -4 }, {   5,   4 },
    {   4,   5 }, {  -6,  -3 }, {   6,   3 }, {  -7,   0 }, {  -1,  -7 }, {   5,  -5 }, {  -7,   1 }, {  -1,   7 },
    {   4,  -6 }, {   6,   4 }, {  -2,  -7 }, {  -7,   2 }, {  -3,  -7 }, {   7,  -3 }, {   3,   7 }, {   6,  -5 },
    {   0,  -8 }, {  -1,  -8 }, {  -7,  -4 }, {  -8,   1 }, {   4,   7 }, {   2,  -8 }, {  -2,   8 }, {   6,   6 },
    {  -8,   3 }, {   5,  -7 }, {  -5,   7 }, {   8,  -4 }, {   0,  -9 }, {  -9,  -1 }, {   1,   9 }, {   7,  -6 },
    {  -7,   6 }, {  -5,  -8 }, {  -5,   8 }, {  -9,   3 }, {   9,  -4 }, {   7,  -7 }, {   8,  -6 }, {   6,   8 },
    {  10,   1 }, { -10,   2 }, {   9,  -5 }, {  10,  -3 }, {  -8,  -7 }, { -10,  -4 }, {   6,  -9 }, { -11,   0 },
    {  11,   1 }, { -11,  -2 }, {  -2,  11 }, {   7,  -9 }, {  -7,   9 }, {  10,   6 }, {  -4,  11 }, {   8,  -9 },
    {   8,   9 }, {   5,  11 }, {   7, -10 }, {  12,  -3 }, {  11,   6 }, {  -9,  -9 }, {   8,  10 }, {   5,  12 },
    { -11,   7 }, {  13,   2 }, {   6, -12 }, {  10,   9 }, { -11,   8 }, {  -7,  12 }, {   0,  14 }, {  14,  -2 },
    {  -9,  11 }, {  -6,  13 }, { -14,  -4 }, {  -5, -14 }, {   5,  14 }, { -15,  -1 }, { -14,  -6 }, {   3, -15 },
    {  11, -11 }, {  -7,  14 }, {  -5,  15 }, {   8, -14 }, {  15,   6 }, {   3,  16 }, {   7, -15 }, { -16,   5 },
    {   0,  17 }, { -16,  -6 }, { -10,  14 }, { -16,   7 }, {  12,  13 }, { -16,   8 }, { -17,   6 }, { -18,   3 },
    {  -7,  17 }, {  15,  11 }, {  16,  10 }, {   2, -19 }, {   3, -19 }, { -11, -16 }, { -18,   8 }, { -19,  -6 },
    {   2, -20 }, { -17, -11 }, { -10, -18 }, {   8,  19 }, { -21,  -1 }, { -20,   7 }, {  -4,  21 }, {  21,   5 },
    {  15,  16 }, {   2, -22 }, { -10, -20 }, { -22,   5 }, {  20, -11 }, {  -7, -22 }, { -12,  20 }, {  23,  -5 },
    {  13, -20 }, {  24,  -2 }, { -15,  19 }, { -11,  22 }, {  16,  19 }, {  23, -10 }, { -18, -18 }, {  -9, -24 },
    {  24, -10 }, {  -3,  26 }, { -23,  13 }, { -18, -20 }, {  17,  21 }, {  -4,  27 }, {  27,   6 }, {   1, -28 },
    { -11,  26 }, { -17, -23 }, {   7,  28 }, {  11, -27 }, {  29,   5 }, { -23, -19 }, { -28, -11 }, { -21,  22 },
    { -30,   7 }, { -17,  26 }, { -27,  16 }, {  13,  29 }, {  19, -26 }, {  10, -31 }, { -14, -30 }, {  20, -27 },
    { -29,  18 }, { -16, -31 }, { -28, -22 }, {  21, -30 }, { -25,  28 }, {  26, -29 }, {  25, -32 }, { -32, -32 }
};

/* This is simply the scaled down elementwise product of the standard JPEG
 * quantizer table and the AAN premul table. */
static const uint8_t dequant_table[64] = {
    16, 15, 13, 19, 24, 31, 28, 17,
    17, 23, 25, 31, 36, 63, 45, 21,
    18, 24, 27, 37, 52, 59, 49, 20,
    16, 28, 34, 40, 60, 80, 51, 20,
    18, 31, 48, 66, 68, 86, 56, 21,
    19, 38, 56, 59, 64, 64, 48, 20,
    27, 48, 55, 55, 56, 51, 35, 15,
    20, 35, 34, 32, 31, 22, 15,  8,
};

static VLC block_type_vlc[2][4];


typedef struct CFrameBuffer {
    unsigned int allocated_size;
    unsigned int size;
    int id;
    uint8_t *data;
} CFrameBuffer;

typedef struct FourXContext {
    AVCodecContext *avctx;
    DSPContext dsp;
    AVFrame current_picture, last_picture;
    GetBitContext pre_gb;          ///< ac/dc prefix
    GetBitContext gb;
    GetByteContext g;
    GetByteContext g2;
    int mv[256];
    VLC pre_vlc;
    int last_dc;
    DECLARE_ALIGNED(16, DCTELEM, block)[6][64];
    void *bitstream_buffer;
    unsigned int bitstream_buffer_size;
    int version;
    CFrameBuffer cfrm[CFRAME_BUFFER_COUNT];
} FourXContext;


#define FIX_1_082392200  70936
#define FIX_1_414213562  92682
#define FIX_1_847759065 121095
#define FIX_2_613125930 171254

#define MULTIPLY(var, const) (((var) * (const)) >> 16)

static void idct(DCTELEM block[64])
{
    int tmp0, tmp1, tmp2, tmp3, tmp4, tmp5, tmp6, tmp7;
    int tmp10, tmp11, tmp12, tmp13;
    int z5, z10, z11, z12, z13;
    int i;
    int temp[64];

    for (i = 0; i < 8; i++) {
        tmp10 = block[8 * 0 + i] + block[8 * 4 + i];
        tmp11 = block[8 * 0 + i] - block[8 * 4 + i];

        tmp13 = block[8 * 2 + i] + block[8 * 6 + i];
        tmp12 = MULTIPLY(block[8 * 2 + i] - block[8 * 6 + i], FIX_1_414213562) - tmp13;

        tmp0 = tmp10 + tmp13;
        tmp3 = tmp10 - tmp13;
        tmp1 = tmp11 + tmp12;
        tmp2 = tmp11 - tmp12;

        z13 = block[8 * 5 + i] + block[8 * 3 + i];
        z10 = block[8 * 5 + i] - block[8 * 3 + i];
        z11 = block[8 * 1 + i] + block[8 * 7 + i];
        z12 = block[8 * 1 + i] - block[8 * 7 + i];

        tmp7  =          z11 + z13;
        tmp11 = MULTIPLY(z11 - z13, FIX_1_414213562);

        z5    = MULTIPLY(z10 + z12, FIX_1_847759065);
        tmp10 = MULTIPLY(z12,  FIX_1_082392200) - z5;
        tmp12 = MULTIPLY(z10, -FIX_2_613125930) + z5;

        tmp6 = tmp12 - tmp7;
        tmp5 = tmp11 - tmp6;
        tmp4 = tmp10 + tmp5;

        temp[8 * 0 + i] = tmp0 + tmp7;
        temp[8 * 7 + i] = tmp0 - tmp7;
        temp[8 * 1 + i] = tmp1 + tmp6;
        temp[8 * 6 + i] = tmp1 - tmp6;
        temp[8 * 2 + i] = tmp2 + tmp5;
        temp[8 * 5 + i] = tmp2 - tmp5;
        temp[8 * 4 + i] = tmp3 + tmp4;
        temp[8 * 3 + i] = tmp3 - tmp4;
    }

    for (i = 0; i < 8 * 8; i += 8) {
        tmp10 = temp[0 + i] + temp[4 + i];
        tmp11 = temp[0 + i] - temp[4 + i];

        tmp13 = temp[2 + i] + temp[6 + i];
        tmp12 = MULTIPLY(temp[2 + i] - temp[6 + i], FIX_1_414213562) - tmp13;

        tmp0 = tmp10 + tmp13;
        tmp3 = tmp10 - tmp13;
        tmp1 = tmp11 + tmp12;
        tmp2 = tmp11 - tmp12;

        z13 = temp[5 + i] + temp[3 + i];
        z10 = temp[5 + i] - temp[3 + i];
        z11 = temp[1 + i] + temp[7 + i];
        z12 = temp[1 + i] - temp[7 + i];

        tmp7  = z11 + z13;
        tmp11 = MULTIPLY(z11 - z13, FIX_1_414213562);

        z5    = MULTIPLY(z10 + z12, FIX_1_847759065);
        tmp10 = MULTIPLY(z12,  FIX_1_082392200) - z5;
        tmp12 = MULTIPLY(z10, -FIX_2_613125930) + z5;

        tmp6 = tmp12 - tmp7;
        tmp5 = tmp11 - tmp6;
        tmp4 = tmp10 + tmp5;

        block[0 + i] = (tmp0 + tmp7) >> 6;
        block[7 + i] = (tmp0 - tmp7) >> 6;
        block[1 + i] = (tmp1 + tmp6) >> 6;
        block[6 + i] = (tmp1 - tmp6) >> 6;
        block[2 + i] = (tmp2 + tmp5) >> 6;
        block[5 + i] = (tmp2 - tmp5) >> 6;
        block[4 + i] = (tmp3 + tmp4) >> 6;
        block[3 + i] = (tmp3 - tmp4) >> 6;
    }
}

static av_cold void init_vlcs(FourXContext *f)
{
    static VLC_TYPE table[2][4][32][2];
    int i, j;

    for (i = 0; i < 2; i++) {
        for (j = 0; j < 4; j++) {
            block_type_vlc[i][j].table           = table[i][j];
            block_type_vlc[i][j].table_allocated = 32;
            init_vlc(&block_type_vlc[i][j], BLOCK_TYPE_VLC_BITS, 7,
                     &block_type_tab[i][j][0][1], 2, 1,
                     &block_type_tab[i][j][0][0], 2, 1,
                     INIT_VLC_USE_NEW_STATIC);
        }
    }
}

static void init_mv(FourXContext *f)
{
    int i;

    for (i = 0; i < 256; i++) {
        if (f->version > 1)
            f->mv[i] = mv[i][0] + mv[i][1] * f->current_picture.linesize[0] / 2;
        else
            f->mv[i] = (i & 15) - 8 + ((i >> 4) - 8) * f->current_picture.linesize[0] / 2;
    }
}

#if HAVE_BIGENDIAN
#define LE_CENTRIC_MUL(dst, src, scale, dc)             \
    {                                                   \
        unsigned tmpval = AV_RN32(src);                 \
        tmpval = (tmpval << 16) | (tmpval >> 16);       \
        tmpval = tmpval * (scale) + (dc);               \
        tmpval = (tmpval << 16) | (tmpval >> 16);       \
        AV_WN32A(dst, tmpval);                          \
    }
#else
#define LE_CENTRIC_MUL(dst, src, scale, dc)              \
    {                                                    \
        unsigned tmpval = AV_RN32(src) * (scale) + (dc); \
        AV_WN32A(dst, tmpval);                           \
    }
#endif

static inline void mcdc(uint16_t *dst, const uint16_t *src, int log2w,
                        int h, int stride, int scale, unsigned dc)
{
    int i;
    dc *= 0x10001;

    switch (log2w) {
    case 0:
        for (i = 0; i < h; i++) {
            dst[0] = scale * src[0] + dc;
            if (scale)
                src += stride;
            dst += stride;
        }
        break;
    case 1:
        for (i = 0; i < h; i++) {
            LE_CENTRIC_MUL(dst, src, scale, dc);
            if (scale)
                src += stride;
            dst += stride;
        }
        break;
    case 2:
        for (i = 0; i < h; i++) {
            LE_CENTRIC_MUL(dst, src, scale, dc);
            LE_CENTRIC_MUL(dst + 2, src + 2, scale, dc);
            if (scale)
                src += stride;
            dst += stride;
        }
        break;
    case 3:
        for (i = 0; i < h; i++) {
            LE_CENTRIC_MUL(dst,     src,     scale, dc);
            LE_CENTRIC_MUL(dst + 2, src + 2, scale, dc);
            LE_CENTRIC_MUL(dst + 4, src + 4, scale, dc);
            LE_CENTRIC_MUL(dst + 6, src + 6, scale, dc);
            if (scale)
                src += stride;
            dst += stride;
        }
        break;
    default:
<<<<<<< HEAD
        av_assert2(0);
=======
        break;
>>>>>>> 5c54fc61
    }
}

static int decode_p_block(FourXContext *f, uint16_t *dst, uint16_t *src,
                          int log2w, int log2h, int stride)
{
    const int index = size2index[log2h][log2w];
    const int h     = 1 << log2h;
    int code        = get_vlc2(&f->gb,
                               block_type_vlc[1 - (f->version > 1)][index].table,
                               BLOCK_TYPE_VLC_BITS, 1);
    uint16_t *start = (uint16_t *)f->last_picture.data[0];
    uint16_t *end   = start + stride * (f->avctx->height - h + 1) - (1 << log2w);
    int ret;

<<<<<<< HEAD
    av_assert2(code >= 0 && code <= 6);
=======
    if (code < 0 || code > 6 || log2w < 0)
        return AVERROR_INVALIDDATA;
>>>>>>> 5c54fc61

    if (code == 0) {
        if (bytestream2_get_bytes_left(&f->g) < 1) {
            av_log(f->avctx, AV_LOG_ERROR, "bytestream overread\n");
            return;
        }
        src += f->mv[bytestream2_get_byteu(&f->g)];
        if (start > src || src > end) {
            av_log(f->avctx, AV_LOG_ERROR, "mv out of pic\n");
            return AVERROR_INVALIDDATA;
        }
        mcdc(dst, src, log2w, h, stride, 1, 0);
    } else if (code == 1) {
        log2h--;
        if ((ret = decode_p_block(f, dst, src, log2w, log2h, stride)) < 0)
            return ret;
        if ((ret = decode_p_block(f, dst + (stride << log2h),
                                  src + (stride << log2h),
                                  log2w, log2h, stride)) < 0)
            return ret;
    } else if (code == 2) {
        log2w--;
        if ((ret = decode_p_block(f, dst , src, log2w, log2h, stride)) < 0)
            return ret;
        if ((ret = decode_p_block(f, dst + (1 << log2w),
                                  src + (1 << log2w),
                                  log2w, log2h, stride)) < 0)
            return ret;
    } else if (code == 3 && f->version < 2) {
        mcdc(dst, src, log2w, h, stride, 1, 0);
    } else if (code == 4) {
        if (bytestream2_get_bytes_left(&f->g) < 1) {
            av_log(f->avctx, AV_LOG_ERROR, "bytestream overread\n");
            return;
        }
        src += f->mv[bytestream2_get_byteu(&f->g)];
        if (start > src || src > end) {
            av_log(f->avctx, AV_LOG_ERROR, "mv out of pic\n");
            return AVERROR_INVALIDDATA;
        }
        if (bytestream2_get_bytes_left(&f->g2) < 2){
            av_log(f->avctx, AV_LOG_ERROR, "wordstream overread\n");
            return;
        }
        mcdc(dst, src, log2w, h, stride, 1, bytestream2_get_le16u(&f->g2));
    } else if (code == 5) {
        if (bytestream2_get_bytes_left(&f->g2) < 2) {
            av_log(f->avctx, AV_LOG_ERROR, "wordstream overread\n");
            return;
        }
        mcdc(dst, src, log2w, h, stride, 0, bytestream2_get_le16u(&f->g2));
    } else if (code == 6) {
        if (bytestream2_get_bytes_left(&f->g2) < 4) {
            av_log(f->avctx, AV_LOG_ERROR, "wordstream overread\n");
            return;
        }
        if (log2w) {
            dst[0]      = bytestream2_get_le16u(&f->g2);
            dst[1]      = bytestream2_get_le16u(&f->g2);
        } else {
            dst[0]      = bytestream2_get_le16u(&f->g2);
            dst[stride] = bytestream2_get_le16u(&f->g2);
        }
    }
    return 0;
}

static int decode_p_frame(FourXContext *f, const uint8_t *buf, int length)
{
    int x, y;
    const int width  = f->avctx->width;
    const int height = f->avctx->height;
    uint16_t *src    = (uint16_t *)f->last_picture.data[0];
    uint16_t *dst    = (uint16_t *)f->current_picture.data[0];
    const int stride =             f->current_picture.linesize[0] >> 1;
    unsigned int bitstream_size, bytestream_size, wordstream_size, extra,
                 bytestream_offset, wordstream_offset;
    int ret;

    if (!f->last_picture.data[0]) {
        if ((ret = ff_get_buffer(f->avctx, &f->last_picture)) < 0) {
            av_log(f->avctx, AV_LOG_ERROR, "get_buffer() failed\n");
            return ret;
        }
        memset(f->last_picture.data[0], 0,
               f->avctx->height * FFABS(f->last_picture.linesize[0]));
    }

    if (f->version > 1) {
        if (length < 20)
            return AVERROR_INVALIDDATA;
        extra           = 20;
        if (length < extra)
            return -1;
        bitstream_size  = AV_RL32(buf + 8);
        wordstream_size = AV_RL32(buf + 12);
        bytestream_size = AV_RL32(buf + 16);
    } else {
        extra           = 0;
        bitstream_size  = AV_RL16(buf - 4);
        wordstream_size = AV_RL16(buf - 2);
        bytestream_size = FFMAX(length - bitstream_size - wordstream_size, 0);
    }

    if (bitstream_size > length || bitstream_size >= INT_MAX/8 ||
        bytestream_size > length - bitstream_size ||
        wordstream_size > length - bytestream_size - bitstream_size ||
        extra > length - bytestream_size - bitstream_size - wordstream_size) {
        av_log(f->avctx, AV_LOG_ERROR, "lengths %d %d %d %d\n", bitstream_size, bytestream_size, wordstream_size,
        bitstream_size+ bytestream_size+ wordstream_size - length);
        return -1;
    }

    av_fast_malloc(&f->bitstream_buffer, &f->bitstream_buffer_size,
                   bitstream_size + FF_INPUT_BUFFER_PADDING_SIZE);
    if (!f->bitstream_buffer)
        return AVERROR(ENOMEM);
    f->dsp.bswap_buf(f->bitstream_buffer, (const uint32_t*)(buf + extra),
                     bitstream_size / 4);
    memset((uint8_t*)f->bitstream_buffer + bitstream_size,
           0, FF_INPUT_BUFFER_PADDING_SIZE);
    init_get_bits(&f->gb, f->bitstream_buffer, 8 * bitstream_size);

    wordstream_offset = extra + bitstream_size;
    bytestream_offset = extra + bitstream_size + wordstream_size;
    bytestream2_init(&f->g2, buf + wordstream_offset,
                     length - wordstream_offset);
    bytestream2_init(&f->g, buf + bytestream_offset,
                     length - bytestream_offset);

    init_mv(f);

    for (y = 0; y < height; y += 8) {
        for (x = 0; x < width; x += 8)
            if ((ret = decode_p_block(f, dst + x, src + x, 3, 3, stride)) < 0)
                return ret;
        src += 8 * stride;
        dst += 8 * stride;
    }

    return 0;
}

/**
 * decode block and dequantize.
 * Note this is almost identical to MJPEG.
 */
static int decode_i_block(FourXContext *f, DCTELEM *block)
{
    int code, i, j, level, val;

    if (get_bits_left(&f->gb) < 2){
        av_log(f->avctx, AV_LOG_ERROR, "%d bits left before decode_i_block()\n", get_bits_left(&f->gb));
        return -1;
    }

    /* DC coef */
    val = get_vlc2(&f->pre_gb, f->pre_vlc.table, ACDC_VLC_BITS, 3);
    if (val >> 4)
        av_log(f->avctx, AV_LOG_ERROR, "error dc run != 0\n");

    if (val)
        val = get_xbits(&f->gb, val);

    val        = val * dequant_table[0] + f->last_dc;
    f->last_dc = block[0] = val;
    /* AC coefs */
    i = 1;
    for (;;) {
        code = get_vlc2(&f->pre_gb, f->pre_vlc.table, ACDC_VLC_BITS, 3);

        /* EOB */
        if (code == 0)
            break;
        if (code == 0xf0) {
            i += 16;
        } else {
            level = get_xbits(&f->gb, code & 0xf);
            i    += code >> 4;
            if (i >= 64) {
                av_log(f->avctx, AV_LOG_ERROR, "run %d oveflow\n", i);
                return 0;
            }

            j = ff_zigzag_direct[i];
            block[j] = level * dequant_table[j];
            i++;
            if (i >= 64)
                break;
        }
    }

    return 0;
}

static inline void idct_put(FourXContext *f, int x, int y)
{
    DCTELEM (*block)[64] = f->block;
    int stride           = f->current_picture.linesize[0] >> 1;
    int i;
    uint16_t *dst = ((uint16_t*)f->current_picture.data[0]) + y * stride + x;

    for (i = 0; i < 4; i++) {
        block[i][0] += 0x80 * 8 * 8;
        idct(block[i]);
    }

    if (!(f->avctx->flags & CODEC_FLAG_GRAY)) {
        for (i = 4; i < 6; i++)
            idct(block[i]);
    }

    /* Note transform is:
     * y  = ( 1b + 4g + 2r) / 14
     * cb = ( 3b - 2g - 1r) / 14
     * cr = (-1b - 4g + 5r) / 14 */
    for (y = 0; y < 8; y++) {
        for (x = 0; x < 8; x++) {
            DCTELEM *temp = block[(x >> 2) + 2 * (y >> 2)] +
                            2 * (x & 3) + 2 * 8 * (y & 3); // FIXME optimize
            int cb = block[4][x + 8 * y];
            int cr = block[5][x + 8 * y];
            int cg = (cb + cr) >> 1;
            int y;

            cb += cb;

            y               = temp[0];
            dst[0]          = ((y + cb) >> 3) + (((y - cg) & 0xFC) << 3) + (((y + cr) & 0xF8) << 8);
            y               = temp[1];
            dst[1]          = ((y + cb) >> 3) + (((y - cg) & 0xFC) << 3) + (((y + cr) & 0xF8) << 8);
            y               = temp[8];
            dst[stride]     = ((y + cb) >> 3) + (((y - cg) & 0xFC) << 3) + (((y + cr) & 0xF8) << 8);
            y               = temp[9];
            dst[1 + stride] = ((y + cb) >> 3) + (((y - cg) & 0xFC) << 3) + (((y + cr) & 0xF8) << 8);
            dst            += 2;
        }
        dst += 2 * stride - 2 * 8;
    }
}

static int decode_i_mb(FourXContext *f)
{
    int i;

    f->dsp.clear_blocks(f->block[0]);

    for (i = 0; i < 6; i++)
        if (decode_i_block(f, f->block[i]) < 0)
            return -1;

    return 0;
}

static const uint8_t *read_huffman_tables(FourXContext *f,
<<<<<<< HEAD
                                          const uint8_t * const buf, int buf_size)
=======
                                          const uint8_t * const buf,
                                          int len)
>>>>>>> 5c54fc61
{
    int frequency[512] = { 0 };
    uint8_t flag[512];
    int up[512];
    uint8_t len_tab[257];
    int bits_tab[257];
    int start, end;
    const uint8_t *ptr = buf;
    const uint8_t *ptr_end = buf + buf_size;
    int j;

    memset(up, -1, sizeof(up));

    start = *ptr++;
    end   = *ptr++;
    for (;;) {
        int i;

<<<<<<< HEAD
        if (start <= end && ptr_end - ptr < end - start + 1 + 1)
            return NULL;
=======
        len -= end - start + 1;

        if (end < start || len < 0)
            return NULL;

>>>>>>> 5c54fc61
        for (i = start; i <= end; i++)
            frequency[i] = *ptr++;
        start = *ptr++;
        if (start == 0)
            break;

        if (--len < 0)
            return NULL;

        end = *ptr++;
    }
    frequency[256] = 1;

    while ((ptr - buf) & 3)
        ptr++; // 4byte align

    for (j = 257; j < 512; j++) {
        int min_freq[2] = { 256 * 256, 256 * 256 };
        int smallest[2] = { 0, 0 };
        int i;
        for (i = 0; i < j; i++) {
            if (frequency[i] == 0)
                continue;
            if (frequency[i] < min_freq[1]) {
                if (frequency[i] < min_freq[0]) {
                    min_freq[1] = min_freq[0];
                    smallest[1] = smallest[0];
                    min_freq[0] = frequency[i];
                    smallest[0] = i;
                } else {
                    min_freq[1] = frequency[i];
                    smallest[1] = i;
                }
            }
        }
        if (min_freq[1] == 256 * 256)
            break;

        frequency[j]           = min_freq[0] + min_freq[1];
        flag[smallest[0]]      = 0;
        flag[smallest[1]]      = 1;
        up[smallest[0]]        =
        up[smallest[1]]        = j;
        frequency[smallest[0]] = frequency[smallest[1]] = 0;
    }

    for (j = 0; j < 257; j++) {
        int node, len = 0, bits = 0;

        for (node = j; up[node] != -1; node = up[node]) {
            bits += flag[node] << len;
            len++;
            if (len > 31)
                // can this happen at all ?
                av_log(f->avctx, AV_LOG_ERROR,
                       "vlc length overflow\n");
        }

        bits_tab[j] = bits;
        len_tab[j]  = len;
    }

    if (init_vlc(&f->pre_vlc, ACDC_VLC_BITS, 257, len_tab, 1, 1,
                 bits_tab, 4, 4, 0))
        return NULL;

    return ptr;
}

static int mix(int c0, int c1)
{
    int blue  =  2 * (c0 & 0x001F) + (c1 & 0x001F);
    int green = (2 * (c0 & 0x03E0) + (c1 & 0x03E0)) >> 5;
    int red   =  2 * (c0 >> 10)    + (c1 >> 10);
    return red / 3 * 1024 + green / 3 * 32 + blue / 3;
}

static int decode_i2_frame(FourXContext *f, const uint8_t *buf, int length)
{
    int x, y, x2, y2;
    const int width  = f->avctx->width;
    const int height = f->avctx->height;
    const int mbs    = (FFALIGN(width, 16) >> 4) * (FFALIGN(height, 16) >> 4);
    uint16_t *dst    = (uint16_t*)f->current_picture.data[0];
    const int stride =            f->current_picture.linesize[0]>>1;
    const uint8_t *buf_end = buf + length;
    GetByteContext g3;

    if (length < mbs * 8) {
        av_log(f->avctx, AV_LOG_ERROR, "packet size too small\n");
        return AVERROR_INVALIDDATA;
    }
    bytestream2_init(&g3, buf, length);

    for (y = 0; y < height; y += 16) {
        for (x = 0; x < width; x += 16) {
            unsigned int color[4] = { 0 }, bits;
            if (buf_end - buf < 8)
                return -1;
            // warning following is purely guessed ...
            color[0] = bytestream2_get_le16u(&g3);
            color[1] = bytestream2_get_le16u(&g3);

            if (color[0] & 0x8000)
                av_log(f->avctx, AV_LOG_ERROR, "unk bit 1\n");
            if (color[1] & 0x8000)
                av_log(f->avctx, AV_LOG_ERROR, "unk bit 2\n");

            color[2] = mix(color[0], color[1]);
            color[3] = mix(color[1], color[0]);

            bits = bytestream2_get_le32u(&g3);
            for (y2 = 0; y2 < 16; y2++) {
                for (x2 = 0; x2 < 16; x2++) {
                    int index = 2 * (x2 >> 2) + 8 * (y2 >> 2);
                    dst[y2 * stride + x2] = color[(bits >> index) & 3];
                }
            }
            dst += 16;
        }
        dst += 16 * stride - x;
    }

    return 0;
}

static int decode_i_frame(FourXContext *f, const uint8_t *buf, int length)
{
    int x, y;
    const int width  = f->avctx->width;
    const int height = f->avctx->height;
    const unsigned int bitstream_size = AV_RL32(buf);
    unsigned int prestream_size;
    const uint8_t *prestream;

    if (bitstream_size > (1<<26) || length < bitstream_size + 12) {
        av_log(f->avctx, AV_LOG_ERROR, "packet size too small\n");
        return AVERROR_INVALIDDATA;
    }

    prestream_size = 4 * AV_RL32(buf + bitstream_size + 4);
    prestream      =             buf + bitstream_size + 12;

    if (prestream_size + bitstream_size + 12 != length
        || bitstream_size > (1 << 26)
        || prestream_size > (1 << 26)) {
        av_log(f->avctx, AV_LOG_ERROR, "size mismatch %d %d %d\n",
               prestream_size, bitstream_size, length);
        return -1;
    }

<<<<<<< HEAD
    prestream = read_huffman_tables(f, prestream, buf + length - prestream);
=======
    prestream = read_huffman_tables(f, prestream, prestream_size);
>>>>>>> 5c54fc61
    if (!prestream) {
        av_log(f->avctx, AV_LOG_ERROR, "Error reading Huffman tables.\n");
        return AVERROR_INVALIDDATA;
    }

    init_get_bits(&f->gb, buf + 4, 8 * bitstream_size);

    prestream_size = length + buf - prestream;

    av_fast_malloc(&f->bitstream_buffer, &f->bitstream_buffer_size,
                   prestream_size + FF_INPUT_BUFFER_PADDING_SIZE);
    if (!f->bitstream_buffer)
        return AVERROR(ENOMEM);
    f->dsp.bswap_buf(f->bitstream_buffer, (const uint32_t*)prestream,
                     prestream_size / 4);
    memset((uint8_t*)f->bitstream_buffer + prestream_size,
           0, FF_INPUT_BUFFER_PADDING_SIZE);
    init_get_bits(&f->pre_gb, f->bitstream_buffer, 8 * prestream_size);

    f->last_dc = 0 * 128 * 8 * 8;

    for (y = 0; y < height; y += 16) {
        for (x = 0; x < width; x += 16) {
            if (decode_i_mb(f) < 0)
                return -1;

            idct_put(f, x, y);
        }
    }

    if (get_vlc2(&f->pre_gb, f->pre_vlc.table, ACDC_VLC_BITS, 3) != 256)
        av_log(f->avctx, AV_LOG_ERROR, "end mismatch\n");

    return 0;
}

static int decode_frame(AVCodecContext *avctx, void *data,
                        int *got_frame, AVPacket *avpkt)
{
    const uint8_t *buf    = avpkt->data;
    int buf_size          = avpkt->size;
    FourXContext *const f = avctx->priv_data;
    AVFrame *picture      = data;
    AVFrame *p, temp;
    int i, frame_4cc, frame_size;

<<<<<<< HEAD
    if (buf_size < 12)
        return AVERROR_INVALIDDATA;
    frame_4cc = AV_RL32(buf);
    if (buf_size != AV_RL32(buf + 4) + 8 || buf_size < 20)
=======
    if (buf_size < 20)
        return AVERROR_INVALIDDATA;

    if (buf_size < AV_RL32(buf + 4) + 8) {
>>>>>>> 5c54fc61
        av_log(f->avctx, AV_LOG_ERROR, "size mismatch %d %d\n",
               buf_size, AV_RL32(buf + 4));
        return AVERROR_INVALIDDATA;
    }

    frame_4cc = AV_RL32(buf);

    if (frame_4cc == AV_RL32("cfrm")) {
        int free_index       = -1;
        int id, whole_size;
        const int data_size  = buf_size - 20;
        CFrameBuffer *cfrm;

<<<<<<< HEAD
        if (data_size < 0 || whole_size < 0) {
            av_log(f->avctx, AV_LOG_ERROR, "sizes invalid\n");
            return AVERROR_INVALIDDATA;
        }

        if (f->version <= 1) {
            av_log(f->avctx, AV_LOG_ERROR, "cfrm in version %d\n", f->version);
            return AVERROR_INVALIDDATA;
        }
=======
        if (data_size < 0)
            return AVERROR_INVALIDDATA;

        id         = AV_RL32(buf + 12);
        whole_size = AV_RL32(buf + 16);
>>>>>>> 5c54fc61

        for (i = 0; i < CFRAME_BUFFER_COUNT; i++)
            if (f->cfrm[i].id && f->cfrm[i].id < avctx->frame_number)
                av_log(f->avctx, AV_LOG_ERROR, "lost c frame %d\n",
                       f->cfrm[i].id);

        for (i = 0; i < CFRAME_BUFFER_COUNT; i++) {
            if (f->cfrm[i].id == id)
                break;
            if (f->cfrm[i].size == 0)
                free_index = i;
        }

        if (i >= CFRAME_BUFFER_COUNT) {
            i             = free_index;
            f->cfrm[i].id = id;
        }
        cfrm = &f->cfrm[i];

        if (data_size > UINT_MAX -  cfrm->size - FF_INPUT_BUFFER_PADDING_SIZE)
            return AVERROR_INVALIDDATA;

        cfrm->data = av_fast_realloc(cfrm->data, &cfrm->allocated_size,
                                     cfrm->size + data_size + FF_INPUT_BUFFER_PADDING_SIZE);
        // explicit check needed as memcpy below might not catch a NULL
        if (!cfrm->data) {
            av_log(f->avctx, AV_LOG_ERROR, "realloc failure\n");
            return -1;
        }

        memcpy(cfrm->data + cfrm->size, buf + 20, data_size);
        cfrm->size += data_size;

        if (cfrm->size >= whole_size) {
            buf        = cfrm->data;
            frame_size = cfrm->size;

            if (id != avctx->frame_number)
                av_log(f->avctx, AV_LOG_ERROR, "cframe id mismatch %d %d\n",
                       id, avctx->frame_number);

            if (f->version <= 1)
                return AVERROR_INVALIDDATA;

            cfrm->size = cfrm->id = 0;
            frame_4cc  = AV_RL32("pfrm");
        } else
            return buf_size;
    } else {
        buf        = buf      + 12;
        frame_size = buf_size - 12;
    }

    temp               = f->current_picture;
    f->current_picture = f->last_picture;
    f->last_picture    = temp;

    p                  = &f->current_picture;
    avctx->coded_frame = p;

    // alternatively we would have to use our own buffer management
    avctx->flags |= CODEC_FLAG_EMU_EDGE;

    p->reference= 3;
    if (avctx->reget_buffer(avctx, p) < 0) {
        av_log(avctx, AV_LOG_ERROR, "reget_buffer() failed\n");
        return -1;
    }

    if (frame_4cc == AV_RL32("ifr2")) {
        p->pict_type= AV_PICTURE_TYPE_I;
        if (decode_i2_frame(f, buf - 4, frame_size + 4) < 0) {
            av_log(f->avctx, AV_LOG_ERROR, "decode i2 frame failed\n");
            return -1;
        }
    } else if (frame_4cc == AV_RL32("ifrm")) {
        p->pict_type= AV_PICTURE_TYPE_I;
        if (decode_i_frame(f, buf, frame_size) < 0) {
            av_log(f->avctx, AV_LOG_ERROR, "decode i frame failed\n");
            return -1;
        }
    } else if (frame_4cc == AV_RL32("pfrm") || frame_4cc == AV_RL32("pfr2")) {
<<<<<<< HEAD
        if (!f->last_picture.data[0]) {
            f->last_picture.reference = 3;
            if (ff_get_buffer(avctx, &f->last_picture) < 0) {
                av_log(avctx, AV_LOG_ERROR, "get_buffer() failed\n");
                return -1;
            }
            for (i=0; i<avctx->height; i++)
                memset(f->last_picture.data[0] + i*f->last_picture.linesize[0], 0, 2*avctx->width);
        }
=======
>>>>>>> 5c54fc61

        p->pict_type = AV_PICTURE_TYPE_P;
        if (decode_p_frame(f, buf, frame_size) < 0) {
            av_log(f->avctx, AV_LOG_ERROR, "decode p frame failed\n");
            return -1;
        }
    } else if (frame_4cc == AV_RL32("snd_")) {
        av_log(avctx, AV_LOG_ERROR, "ignoring snd_ chunk length:%d\n",
               buf_size);
    } else {
        av_log(avctx, AV_LOG_ERROR, "ignoring unknown chunk length:%d\n",
               buf_size);
    }

    p->key_frame = p->pict_type == AV_PICTURE_TYPE_I;

    *picture   = *p;
    *got_frame = 1;

    emms_c();

    return buf_size;
}


static av_cold void common_init(AVCodecContext *avctx)
{
    FourXContext * const f = avctx->priv_data;

    ff_dsputil_init(&f->dsp, avctx);

    f->avctx = avctx;
}

static av_cold int decode_init(AVCodecContext *avctx)
{
    FourXContext * const f = avctx->priv_data;

    if (avctx->extradata_size != 4 || !avctx->extradata) {
        av_log(avctx, AV_LOG_ERROR, "extradata wrong or missing\n");
        return AVERROR_INVALIDDATA;
    }
    if((avctx->width % 16) || (avctx->height % 16)) {
        av_log(avctx, AV_LOG_ERROR, "unsupported width/height\n");
        return AVERROR_INVALIDDATA;
    }

    avcodec_get_frame_defaults(&f->current_picture);
    avcodec_get_frame_defaults(&f->last_picture);
    f->version = AV_RL32(avctx->extradata) >> 16;
    common_init(avctx);
    init_vlcs(f);

    if (f->version > 2)
        avctx->pix_fmt = AV_PIX_FMT_RGB565;
    else
        avctx->pix_fmt = AV_PIX_FMT_BGR555;

    return 0;
}


static av_cold int decode_end(AVCodecContext *avctx)
{
    FourXContext * const f = avctx->priv_data;
    int i;

    av_freep(&f->bitstream_buffer);
    f->bitstream_buffer_size = 0;
    for (i = 0; i < CFRAME_BUFFER_COUNT; i++) {
        av_freep(&f->cfrm[i].data);
        f->cfrm[i].allocated_size = 0;
    }
    ff_free_vlc(&f->pre_vlc);
    if (f->current_picture.data[0])
        avctx->release_buffer(avctx, &f->current_picture);
    if (f->last_picture.data[0])
        avctx->release_buffer(avctx, &f->last_picture);

    return 0;
}

AVCodec ff_fourxm_decoder = {
    .name           = "4xm",
    .type           = AVMEDIA_TYPE_VIDEO,
    .id             = AV_CODEC_ID_4XM,
    .priv_data_size = sizeof(FourXContext),
    .init           = decode_init,
    .close          = decode_end,
    .decode         = decode_frame,
    .capabilities   = CODEC_CAP_DR1,
    .long_name      = NULL_IF_CONFIG_SMALL("4X Movie"),
};<|MERGE_RESOLUTION|>--- conflicted
+++ resolved
@@ -328,11 +328,7 @@
         }
         break;
     default:
-<<<<<<< HEAD
-        av_assert2(0);
-=======
-        break;
->>>>>>> 5c54fc61
+        av_assert0(0);
     }
 }
 
@@ -348,17 +344,12 @@
     uint16_t *end   = start + stride * (f->avctx->height - h + 1) - (1 << log2w);
     int ret;
 
-<<<<<<< HEAD
-    av_assert2(code >= 0 && code <= 6);
-=======
-    if (code < 0 || code > 6 || log2w < 0)
-        return AVERROR_INVALIDDATA;
->>>>>>> 5c54fc61
+    av_assert0(code >= 0 && code <= 6 && log2w >= 0);
 
     if (code == 0) {
         if (bytestream2_get_bytes_left(&f->g) < 1) {
             av_log(f->avctx, AV_LOG_ERROR, "bytestream overread\n");
-            return;
+            return AVERROR_INVALIDDATA;
         }
         src += f->mv[bytestream2_get_byteu(&f->g)];
         if (start > src || src > end) {
@@ -387,7 +378,7 @@
     } else if (code == 4) {
         if (bytestream2_get_bytes_left(&f->g) < 1) {
             av_log(f->avctx, AV_LOG_ERROR, "bytestream overread\n");
-            return;
+            return AVERROR_INVALIDDATA;
         }
         src += f->mv[bytestream2_get_byteu(&f->g)];
         if (start > src || src > end) {
@@ -396,19 +387,19 @@
         }
         if (bytestream2_get_bytes_left(&f->g2) < 2){
             av_log(f->avctx, AV_LOG_ERROR, "wordstream overread\n");
-            return;
+            return AVERROR_INVALIDDATA;
         }
         mcdc(dst, src, log2w, h, stride, 1, bytestream2_get_le16u(&f->g2));
     } else if (code == 5) {
         if (bytestream2_get_bytes_left(&f->g2) < 2) {
             av_log(f->avctx, AV_LOG_ERROR, "wordstream overread\n");
-            return;
+            return AVERROR_INVALIDDATA;
         }
         mcdc(dst, src, log2w, h, stride, 0, bytestream2_get_le16u(&f->g2));
     } else if (code == 6) {
         if (bytestream2_get_bytes_left(&f->g2) < 4) {
             av_log(f->avctx, AV_LOG_ERROR, "wordstream overread\n");
-            return;
+            return AVERROR_INVALIDDATA;
         }
         if (log2w) {
             dst[0]      = bytestream2_get_le16u(&f->g2);
@@ -438,8 +429,8 @@
             av_log(f->avctx, AV_LOG_ERROR, "get_buffer() failed\n");
             return ret;
         }
-        memset(f->last_picture.data[0], 0,
-               f->avctx->height * FFABS(f->last_picture.linesize[0]));
+        for (y=0; y<f->avctx->height; y++)
+            memset(f->last_picture.data[0] + y*f->last_picture.linesize[0], 0, 2*f->avctx->width);
     }
 
     if (f->version > 1) {
@@ -609,12 +600,8 @@
 }
 
 static const uint8_t *read_huffman_tables(FourXContext *f,
-<<<<<<< HEAD
-                                          const uint8_t * const buf, int buf_size)
-=======
                                           const uint8_t * const buf,
-                                          int len)
->>>>>>> 5c54fc61
+                                          int buf_size)
 {
     int frequency[512] = { 0 };
     uint8_t flag[512];
@@ -633,24 +620,16 @@
     for (;;) {
         int i;
 
-<<<<<<< HEAD
-        if (start <= end && ptr_end - ptr < end - start + 1 + 1)
+        if (ptr_end - ptr < FFMAX(end - start + 1, 0) + 1) {
+            av_log(f->avctx, AV_LOG_ERROR, "invalid data in read_huffman_tables\n");
             return NULL;
-=======
-        len -= end - start + 1;
-
-        if (end < start || len < 0)
-            return NULL;
-
->>>>>>> 5c54fc61
+        }
+
         for (i = start; i <= end; i++)
             frequency[i] = *ptr++;
         start = *ptr++;
         if (start == 0)
             break;
-
-        if (--len < 0)
-            return NULL;
 
         end = *ptr++;
     }
@@ -794,11 +773,7 @@
         return -1;
     }
 
-<<<<<<< HEAD
-    prestream = read_huffman_tables(f, prestream, buf + length - prestream);
-=======
     prestream = read_huffman_tables(f, prestream, prestream_size);
->>>>>>> 5c54fc61
     if (!prestream) {
         av_log(f->avctx, AV_LOG_ERROR, "Error reading Huffman tables.\n");
         return AVERROR_INVALIDDATA;
@@ -845,17 +820,12 @@
     AVFrame *p, temp;
     int i, frame_4cc, frame_size;
 
-<<<<<<< HEAD
-    if (buf_size < 12)
-        return AVERROR_INVALIDDATA;
-    frame_4cc = AV_RL32(buf);
-    if (buf_size != AV_RL32(buf + 4) + 8 || buf_size < 20)
-=======
     if (buf_size < 20)
         return AVERROR_INVALIDDATA;
 
+    av_assert0(avctx->width % 16 == 0 && avctx->height % 16 == 0);
+
     if (buf_size < AV_RL32(buf + 4) + 8) {
->>>>>>> 5c54fc61
         av_log(f->avctx, AV_LOG_ERROR, "size mismatch %d %d\n",
                buf_size, AV_RL32(buf + 4));
         return AVERROR_INVALIDDATA;
@@ -869,23 +839,18 @@
         const int data_size  = buf_size - 20;
         CFrameBuffer *cfrm;
 
-<<<<<<< HEAD
+        if (f->version <= 1) {
+            av_log(f->avctx, AV_LOG_ERROR, "cfrm in version %d\n", f->version);
+            return AVERROR_INVALIDDATA;
+        }
+
+        id         = AV_RL32(buf + 12);
+        whole_size = AV_RL32(buf + 16);
+
         if (data_size < 0 || whole_size < 0) {
             av_log(f->avctx, AV_LOG_ERROR, "sizes invalid\n");
             return AVERROR_INVALIDDATA;
         }
-
-        if (f->version <= 1) {
-            av_log(f->avctx, AV_LOG_ERROR, "cfrm in version %d\n", f->version);
-            return AVERROR_INVALIDDATA;
-        }
-=======
-        if (data_size < 0)
-            return AVERROR_INVALIDDATA;
-
-        id         = AV_RL32(buf + 12);
-        whole_size = AV_RL32(buf + 16);
->>>>>>> 5c54fc61
 
         for (i = 0; i < CFRAME_BUFFER_COUNT; i++)
             if (f->cfrm[i].id && f->cfrm[i].id < avctx->frame_number)
@@ -968,19 +933,6 @@
             return -1;
         }
     } else if (frame_4cc == AV_RL32("pfrm") || frame_4cc == AV_RL32("pfr2")) {
-<<<<<<< HEAD
-        if (!f->last_picture.data[0]) {
-            f->last_picture.reference = 3;
-            if (ff_get_buffer(avctx, &f->last_picture) < 0) {
-                av_log(avctx, AV_LOG_ERROR, "get_buffer() failed\n");
-                return -1;
-            }
-            for (i=0; i<avctx->height; i++)
-                memset(f->last_picture.data[0] + i*f->last_picture.linesize[0], 0, 2*avctx->width);
-        }
-=======
->>>>>>> 5c54fc61
-
         p->pict_type = AV_PICTURE_TYPE_P;
         if (decode_p_frame(f, buf, frame_size) < 0) {
             av_log(f->avctx, AV_LOG_ERROR, "decode p frame failed\n");
