--- conflicted
+++ resolved
@@ -199,16 +199,10 @@
     return status;
 }
 
-<<<<<<< HEAD
-static int start_frame(AVCodecContext *avctx,
-                       av_unused const uint8_t *buffer,
-                       av_unused uint32_t size)
-=======
 
 static int vda_h264_start_frame(AVCodecContext *avctx,
                                 av_unused const uint8_t *buffer,
                                 av_unused uint32_t size)
->>>>>>> c57a5936
 {
     struct vda_context *vda_ctx = avctx->hwaccel_context;
 
