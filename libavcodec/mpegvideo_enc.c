/*
 * The simplest mpeg encoder (well, it was the simplest!)
 * Copyright (c) 2000,2001 Fabrice Bellard
 * Copyright (c) 2002-2004 Michael Niedermayer <michaelni@gmx.at>
 *
 * 4MV & hq & B-frame encoding stuff by Michael Niedermayer <michaelni@gmx.at>
 *
 * This file is part of FFmpeg.
 *
 * FFmpeg is free software; you can redistribute it and/or
 * modify it under the terms of the GNU Lesser General Public
 * License as published by the Free Software Foundation; either
 * version 2.1 of the License, or (at your option) any later version.
 *
 * FFmpeg is distributed in the hope that it will be useful,
 * but WITHOUT ANY WARRANTY; without even the implied warranty of
 * MERCHANTABILITY or FITNESS FOR A PARTICULAR PURPOSE.  See the GNU
 * Lesser General Public License for more details.
 *
 * You should have received a copy of the GNU Lesser General Public
 * License along with FFmpeg; if not, write to the Free Software
 * Foundation, Inc., 51 Franklin Street, Fifth Floor, Boston, MA 02110-1301 USA
 */

/*
 * non linear quantizers with large QPs and VBV with restrictive qmin fixes sponsored by NOA GmbH
 */

/**
 * @file
 * The simplest mpeg encoder (well, it was the simplest!).
 */

#include <stdint.h>

#include "libavutil/internal.h"
#include "libavutil/intmath.h"
#include "libavutil/mathematics.h"
#include "libavutil/pixdesc.h"
#include "libavutil/opt.h"
#include "libavutil/timer.h"
#include "avcodec.h"
#include "dct.h"
#include "idctdsp.h"
#include "mpeg12.h"
#include "mpegvideo.h"
#include "mpegvideodata.h"
#include "h261.h"
#include "h263.h"
#include "h263data.h"
#include "mjpegenc_common.h"
#include "mathops.h"
#include "mpegutils.h"
#include "mjpegenc.h"
#include "msmpeg4.h"
#include "pixblockdsp.h"
#include "qpeldsp.h"
#include "faandct.h"
#include "thread.h"
#include "aandcttab.h"
#include "flv.h"
#include "mpeg4video.h"
#include "internal.h"
#include "bytestream.h"
#include "wmv2.h"
#include "rv10.h"
#include <limits.h>
#include "sp5x.h"

#define QUANT_BIAS_SHIFT 8

#define QMAT_SHIFT_MMX 16
#define QMAT_SHIFT 21

static int encode_picture(MpegEncContext *s, int picture_number);
static int dct_quantize_refine(MpegEncContext *s, int16_t *block, int16_t *weight, int16_t *orig, int n, int qscale);
static int sse_mb(MpegEncContext *s);
static void denoise_dct_c(MpegEncContext *s, int16_t *block);
static int dct_quantize_trellis_c(MpegEncContext *s, int16_t *block, int n, int qscale, int *overflow);

static uint8_t default_mv_penalty[MAX_FCODE + 1][MAX_MV * 2 + 1];
static uint8_t default_fcode_tab[MAX_MV * 2 + 1];

const AVOption ff_mpv_generic_options[] = {
    FF_MPV_COMMON_OPTS
    { NULL },
};

void ff_convert_matrix(MpegEncContext *s, int (*qmat)[64],
                       uint16_t (*qmat16)[2][64],
                       const uint16_t *quant_matrix,
                       int bias, int qmin, int qmax, int intra)
{
    FDCTDSPContext *fdsp = &s->fdsp;
    int qscale;
    int shift = 0;

    for (qscale = qmin; qscale <= qmax; qscale++) {
        int i;
        int qscale2;

        if (s->q_scale_type) qscale2 = ff_mpeg2_non_linear_qscale[qscale];
        else                 qscale2 = qscale << 1;

        if (fdsp->fdct == ff_jpeg_fdct_islow_8  ||
#if CONFIG_FAANDCT
            fdsp->fdct == ff_faandct            ||
#endif /* CONFIG_FAANDCT */
            fdsp->fdct == ff_jpeg_fdct_islow_10) {
            for (i = 0; i < 64; i++) {
                const int j = s->idsp.idct_permutation[i];
                int64_t den = (int64_t) qscale2 * quant_matrix[j];
                /* 16 <= qscale * quant_matrix[i] <= 7905
                 * Assume x = ff_aanscales[i] * qscale * quant_matrix[i]
                 *             19952 <=              x  <= 249205026
                 * (1 << 36) / 19952 >= (1 << 36) / (x) >= (1 << 36) / 249205026
                 *           3444240 >= (1 << 36) / (x) >= 275 */

                qmat[qscale][i] = (int)((UINT64_C(2) << QMAT_SHIFT) / den);
            }
        } else if (fdsp->fdct == ff_fdct_ifast) {
            for (i = 0; i < 64; i++) {
                const int j = s->idsp.idct_permutation[i];
                int64_t den = ff_aanscales[i] * (int64_t) qscale2 * quant_matrix[j];
                /* 16 <= qscale * quant_matrix[i] <= 7905
                 * Assume x = ff_aanscales[i] * qscale * quant_matrix[i]
                 *             19952 <=              x  <= 249205026
                 * (1 << 36) / 19952 >= (1 << 36) / (x) >= (1 << 36) / 249205026
                 *           3444240 >= (1 << 36) / (x) >= 275 */

                qmat[qscale][i] = (int)((UINT64_C(2) << (QMAT_SHIFT + 14)) / den);
            }
        } else {
            for (i = 0; i < 64; i++) {
                const int j = s->idsp.idct_permutation[i];
                int64_t den = (int64_t) qscale2 * quant_matrix[j];
                /* We can safely suppose that 16 <= quant_matrix[i] <= 255
                 * Assume x = qscale * quant_matrix[i]
                 * So             16 <=              x  <= 7905
                 * so (1 << 19) / 16 >= (1 << 19) / (x) >= (1 << 19) / 7905
                 * so          32768 >= (1 << 19) / (x) >= 67 */
                qmat[qscale][i] = (int)((UINT64_C(2) << QMAT_SHIFT) / den);
                //qmat  [qscale][i] = (1 << QMAT_SHIFT_MMX) /
                //                    (qscale * quant_matrix[i]);
                qmat16[qscale][0][i] = (2 << QMAT_SHIFT_MMX) / den;

                if (qmat16[qscale][0][i] == 0 ||
                    qmat16[qscale][0][i] == 128 * 256)
                    qmat16[qscale][0][i] = 128 * 256 - 1;
                qmat16[qscale][1][i] =
                    ROUNDED_DIV(bias * (1<<(16 - QUANT_BIAS_SHIFT)),
                                qmat16[qscale][0][i]);
            }
        }

        for (i = intra; i < 64; i++) {
            int64_t max = 8191;
            if (fdsp->fdct == ff_fdct_ifast) {
                max = (8191LL * ff_aanscales[i]) >> 14;
            }
            while (((max * qmat[qscale][i]) >> shift) > INT_MAX) {
                shift++;
            }
        }
    }
    if (shift) {
        av_log(NULL, AV_LOG_INFO,
               "Warning, QMAT_SHIFT is larger than %d, overflows possible\n",
               QMAT_SHIFT - shift);
    }
}

static inline void update_qscale(MpegEncContext *s)
{
    if (s->q_scale_type == 1 && 0) {
        int i;
        int bestdiff=INT_MAX;
        int best = 1;

        for (i = 0 ; i<FF_ARRAY_ELEMS(ff_mpeg2_non_linear_qscale); i++) {
            int diff = FFABS((ff_mpeg2_non_linear_qscale[i]<<(FF_LAMBDA_SHIFT + 6)) - (int)s->lambda * 139);
            if (ff_mpeg2_non_linear_qscale[i] < s->avctx->qmin ||
                (ff_mpeg2_non_linear_qscale[i] > s->avctx->qmax && !s->vbv_ignore_qmax))
                continue;
            if (diff < bestdiff) {
                bestdiff = diff;
                best = i;
            }
        }
        s->qscale = best;
    } else {
        s->qscale = (s->lambda * 139 + FF_LAMBDA_SCALE * 64) >>
                    (FF_LAMBDA_SHIFT + 7);
        s->qscale = av_clip(s->qscale, s->avctx->qmin, s->vbv_ignore_qmax ? 31 : s->avctx->qmax);
    }

    s->lambda2 = (s->lambda * s->lambda + FF_LAMBDA_SCALE / 2) >>
                 FF_LAMBDA_SHIFT;
}

void ff_write_quant_matrix(PutBitContext *pb, uint16_t *matrix)
{
    int i;

    if (matrix) {
        put_bits(pb, 1, 1);
        for (i = 0; i < 64; i++) {
            put_bits(pb, 8, matrix[ff_zigzag_direct[i]]);
        }
    } else
        put_bits(pb, 1, 0);
}

/**
 * init s->current_picture.qscale_table from s->lambda_table
 */
void ff_init_qscale_tab(MpegEncContext *s)
{
    int8_t * const qscale_table = s->current_picture.qscale_table;
    int i;

    for (i = 0; i < s->mb_num; i++) {
        unsigned int lam = s->lambda_table[s->mb_index2xy[i]];
        int qp = (lam * 139 + FF_LAMBDA_SCALE * 64) >> (FF_LAMBDA_SHIFT + 7);
        qscale_table[s->mb_index2xy[i]] = av_clip(qp, s->avctx->qmin,
                                                  s->avctx->qmax);
    }
}

static void update_duplicate_context_after_me(MpegEncContext *dst,
                                              MpegEncContext *src)
{
#define COPY(a) dst->a= src->a
    COPY(pict_type);
    COPY(current_picture);
    COPY(f_code);
    COPY(b_code);
    COPY(qscale);
    COPY(lambda);
    COPY(lambda2);
    COPY(picture_in_gop_number);
    COPY(gop_picture_number);
    COPY(frame_pred_frame_dct); // FIXME don't set in encode_header
    COPY(progressive_frame);    // FIXME don't set in encode_header
    COPY(partitioned_frame);    // FIXME don't set in encode_header
#undef COPY
}

/**
 * Set the given MpegEncContext to defaults for encoding.
 * the changed fields will not depend upon the prior state of the MpegEncContext.
 */
static void mpv_encode_defaults(MpegEncContext *s)
{
    int i;
    ff_mpv_common_defaults(s);

    for (i = -16; i < 16; i++) {
        default_fcode_tab[i + MAX_MV] = 1;
    }
    s->me.mv_penalty = default_mv_penalty;
    s->fcode_tab     = default_fcode_tab;

    s->input_picture_number  = 0;
    s->picture_in_gop_number = 0;
}

av_cold int ff_dct_encode_init(MpegEncContext *s) {
    if (ARCH_X86)
        ff_dct_encode_init_x86(s);

    if (CONFIG_H263_ENCODER)
        ff_h263dsp_init(&s->h263dsp);
    if (!s->dct_quantize)
        s->dct_quantize = ff_dct_quantize_c;
    if (!s->denoise_dct)
        s->denoise_dct  = denoise_dct_c;
    s->fast_dct_quantize = s->dct_quantize;
    if (s->avctx->trellis)
        s->dct_quantize  = dct_quantize_trellis_c;

    return 0;
}

/* init video encoder */
av_cold int ff_mpv_encode_init(AVCodecContext *avctx)
{
    MpegEncContext *s = avctx->priv_data;
    int i, ret, format_supported;

    mpv_encode_defaults(s);

    switch (avctx->codec_id) {
    case AV_CODEC_ID_MPEG2VIDEO:
        if (avctx->pix_fmt != AV_PIX_FMT_YUV420P &&
            avctx->pix_fmt != AV_PIX_FMT_YUV422P) {
            av_log(avctx, AV_LOG_ERROR,
                   "only YUV420 and YUV422 are supported\n");
            return -1;
        }
        break;
    case AV_CODEC_ID_MJPEG:
    case AV_CODEC_ID_AMV:
        format_supported = 0;
        /* JPEG color space */
        if (avctx->pix_fmt == AV_PIX_FMT_YUVJ420P ||
            avctx->pix_fmt == AV_PIX_FMT_YUVJ422P ||
            avctx->pix_fmt == AV_PIX_FMT_YUVJ444P ||
            (avctx->color_range == AVCOL_RANGE_JPEG &&
             (avctx->pix_fmt == AV_PIX_FMT_YUV420P ||
              avctx->pix_fmt == AV_PIX_FMT_YUV422P ||
              avctx->pix_fmt == AV_PIX_FMT_YUV444P)))
            format_supported = 1;
        /* MPEG color space */
        else if (avctx->strict_std_compliance <= FF_COMPLIANCE_UNOFFICIAL &&
                 (avctx->pix_fmt == AV_PIX_FMT_YUV420P ||
                  avctx->pix_fmt == AV_PIX_FMT_YUV422P ||
                  avctx->pix_fmt == AV_PIX_FMT_YUV444P))
            format_supported = 1;

        if (!format_supported) {
            av_log(avctx, AV_LOG_ERROR, "colorspace not supported in jpeg\n");
            return -1;
        }
        break;
    default:
        if (avctx->pix_fmt != AV_PIX_FMT_YUV420P) {
            av_log(avctx, AV_LOG_ERROR, "only YUV420 is supported\n");
            return -1;
        }
    }

    switch (avctx->pix_fmt) {
    case AV_PIX_FMT_YUVJ444P:
    case AV_PIX_FMT_YUV444P:
        s->chroma_format = CHROMA_444;
        break;
    case AV_PIX_FMT_YUVJ422P:
    case AV_PIX_FMT_YUV422P:
        s->chroma_format = CHROMA_422;
        break;
    case AV_PIX_FMT_YUVJ420P:
    case AV_PIX_FMT_YUV420P:
    default:
        s->chroma_format = CHROMA_420;
        break;
    }

    s->bit_rate = avctx->bit_rate;
    s->width    = avctx->width;
    s->height   = avctx->height;
    if (avctx->gop_size > 600 &&
        avctx->strict_std_compliance > FF_COMPLIANCE_EXPERIMENTAL) {
        av_log(avctx, AV_LOG_WARNING,
               "keyframe interval too large!, reducing it from %d to %d\n",
               avctx->gop_size, 600);
        avctx->gop_size = 600;
    }
    s->gop_size     = avctx->gop_size;
    s->avctx        = avctx;
    if (avctx->max_b_frames > MAX_B_FRAMES) {
        av_log(avctx, AV_LOG_ERROR, "Too many B-frames requested, maximum "
               "is %d.\n", MAX_B_FRAMES);
        avctx->max_b_frames = MAX_B_FRAMES;
    }
    s->max_b_frames = avctx->max_b_frames;
    s->codec_id     = avctx->codec->id;
    s->strict_std_compliance = avctx->strict_std_compliance;
    s->quarter_sample     = (avctx->flags & AV_CODEC_FLAG_QPEL) != 0;
    s->mpeg_quant         = avctx->mpeg_quant;
    s->rtp_mode           = !!avctx->rtp_payload_size;
    s->intra_dc_precision = avctx->intra_dc_precision;

    // workaround some differences between how applications specify dc precision
    if (s->intra_dc_precision < 0) {
        s->intra_dc_precision += 8;
    } else if (s->intra_dc_precision >= 8)
        s->intra_dc_precision -= 8;

    if (s->intra_dc_precision < 0) {
        av_log(avctx, AV_LOG_ERROR,
                "intra dc precision must be positive, note some applications use"
                " 0 and some 8 as base meaning 8bit, the value must not be smaller than that\n");
        return AVERROR(EINVAL);
    }

    if (s->intra_dc_precision > (avctx->codec_id == AV_CODEC_ID_MPEG2VIDEO ? 3 : 0)) {
        av_log(avctx, AV_LOG_ERROR, "intra dc precision too large\n");
        return AVERROR(EINVAL);
    }
    s->user_specified_pts = AV_NOPTS_VALUE;

    if (s->gop_size <= 1) {
        s->intra_only = 1;
        s->gop_size   = 12;
    } else {
        s->intra_only = 0;
    }

#if FF_API_MOTION_EST
FF_DISABLE_DEPRECATION_WARNINGS
    s->me_method = avctx->me_method;
FF_ENABLE_DEPRECATION_WARNINGS
#endif

    /* Fixed QSCALE */
    s->fixed_qscale = !!(avctx->flags & AV_CODEC_FLAG_QSCALE);

#if FF_API_MPV_OPT
    FF_DISABLE_DEPRECATION_WARNINGS
    if (avctx->border_masking != 0.0)
        s->border_masking = avctx->border_masking;
    FF_ENABLE_DEPRECATION_WARNINGS
#endif

    s->adaptive_quant = (s->avctx->lumi_masking ||
                         s->avctx->dark_masking ||
                         s->avctx->temporal_cplx_masking ||
                         s->avctx->spatial_cplx_masking  ||
                         s->avctx->p_masking      ||
                         s->border_masking ||
                         (s->mpv_flags & FF_MPV_FLAG_QP_RD)) &&
                        !s->fixed_qscale;

    s->loop_filter = !!(s->avctx->flags & AV_CODEC_FLAG_LOOP_FILTER);

    if (avctx->rc_max_rate && !avctx->rc_buffer_size) {
        switch(avctx->codec_id) {
        case AV_CODEC_ID_MPEG1VIDEO:
        case AV_CODEC_ID_MPEG2VIDEO:
            avctx->rc_buffer_size = FFMAX(avctx->rc_max_rate, 15000000) * 112LL / 15000000 * 16384;
            break;
        case AV_CODEC_ID_MPEG4:
        case AV_CODEC_ID_MSMPEG4V1:
        case AV_CODEC_ID_MSMPEG4V2:
        case AV_CODEC_ID_MSMPEG4V3:
            if       (avctx->rc_max_rate >= 15000000) {
                avctx->rc_buffer_size = 320 + (avctx->rc_max_rate - 15000000LL) * (760-320) / (38400000 - 15000000);
            } else if(avctx->rc_max_rate >=  2000000) {
                avctx->rc_buffer_size =  80 + (avctx->rc_max_rate -  2000000LL) * (320- 80) / (15000000 -  2000000);
            } else if(avctx->rc_max_rate >=   384000) {
                avctx->rc_buffer_size =  40 + (avctx->rc_max_rate -   384000LL) * ( 80- 40) / ( 2000000 -   384000);
            } else
                avctx->rc_buffer_size = 40;
            avctx->rc_buffer_size *= 16384;
            break;
        }
        if (avctx->rc_buffer_size) {
            av_log(avctx, AV_LOG_INFO, "Automatically choosing VBV buffer size of %d kbyte\n", avctx->rc_buffer_size/8192);
        }
    }

    if ((!avctx->rc_max_rate) != (!avctx->rc_buffer_size)) {
        av_log(avctx, AV_LOG_ERROR, "Either both buffer size and max rate or neither must be specified\n");
        return -1;
    }

    if (avctx->rc_min_rate && avctx->rc_max_rate != avctx->rc_min_rate) {
        av_log(avctx, AV_LOG_INFO,
               "Warning min_rate > 0 but min_rate != max_rate isn't recommended!\n");
    }

    if (avctx->rc_min_rate && avctx->rc_min_rate > avctx->bit_rate) {
        av_log(avctx, AV_LOG_ERROR, "bitrate below min bitrate\n");
        return -1;
    }

    if (avctx->rc_max_rate && avctx->rc_max_rate < avctx->bit_rate) {
        av_log(avctx, AV_LOG_ERROR, "bitrate above max bitrate\n");
        return -1;
    }

    if (avctx->rc_max_rate &&
        avctx->rc_max_rate == avctx->bit_rate &&
        avctx->rc_max_rate != avctx->rc_min_rate) {
        av_log(avctx, AV_LOG_INFO,
               "impossible bitrate constraints, this will fail\n");
    }

    if (avctx->rc_buffer_size &&
        avctx->bit_rate * (int64_t)avctx->time_base.num >
            avctx->rc_buffer_size * (int64_t)avctx->time_base.den) {
        av_log(avctx, AV_LOG_ERROR, "VBV buffer too small for bitrate\n");
        return -1;
    }

    if (!s->fixed_qscale &&
        avctx->bit_rate * av_q2d(avctx->time_base) >
            avctx->bit_rate_tolerance) {
        av_log(avctx, AV_LOG_WARNING,
               "bitrate tolerance %d too small for bitrate %"PRId64", overriding\n", avctx->bit_rate_tolerance, (int64_t)avctx->bit_rate);
        avctx->bit_rate_tolerance = 5 * avctx->bit_rate * av_q2d(avctx->time_base);
    }

    if (s->avctx->rc_max_rate &&
        s->avctx->rc_min_rate == s->avctx->rc_max_rate &&
        (s->codec_id == AV_CODEC_ID_MPEG1VIDEO ||
         s->codec_id == AV_CODEC_ID_MPEG2VIDEO) &&
        90000LL * (avctx->rc_buffer_size - 1) >
            s->avctx->rc_max_rate * 0xFFFFLL) {
        av_log(avctx, AV_LOG_INFO,
               "Warning vbv_delay will be set to 0xFFFF (=VBR) as the "
               "specified vbv buffer is too large for the given bitrate!\n");
    }

    if ((s->avctx->flags & AV_CODEC_FLAG_4MV) && s->codec_id != AV_CODEC_ID_MPEG4 &&
        s->codec_id != AV_CODEC_ID_H263 && s->codec_id != AV_CODEC_ID_H263P &&
        s->codec_id != AV_CODEC_ID_FLV1) {
        av_log(avctx, AV_LOG_ERROR, "4MV not supported by codec\n");
        return -1;
    }

    if (s->obmc && s->avctx->mb_decision != FF_MB_DECISION_SIMPLE) {
        av_log(avctx, AV_LOG_ERROR,
               "OBMC is only supported with simple mb decision\n");
        return -1;
    }

    if (s->quarter_sample && s->codec_id != AV_CODEC_ID_MPEG4) {
        av_log(avctx, AV_LOG_ERROR, "qpel not supported by codec\n");
        return -1;
    }

    if (s->max_b_frames                    &&
        s->codec_id != AV_CODEC_ID_MPEG4      &&
        s->codec_id != AV_CODEC_ID_MPEG1VIDEO &&
        s->codec_id != AV_CODEC_ID_MPEG2VIDEO) {
        av_log(avctx, AV_LOG_ERROR, "b frames not supported by codec\n");
        return -1;
    }
    if (s->max_b_frames < 0) {
        av_log(avctx, AV_LOG_ERROR,
               "max b frames must be 0 or positive for mpegvideo based encoders\n");
        return -1;
    }

    if ((s->codec_id == AV_CODEC_ID_MPEG4 ||
         s->codec_id == AV_CODEC_ID_H263  ||
         s->codec_id == AV_CODEC_ID_H263P) &&
        (avctx->sample_aspect_ratio.num > 255 ||
         avctx->sample_aspect_ratio.den > 255)) {
        av_log(avctx, AV_LOG_WARNING,
               "Invalid pixel aspect ratio %i/%i, limit is 255/255 reducing\n",
               avctx->sample_aspect_ratio.num, avctx->sample_aspect_ratio.den);
        av_reduce(&avctx->sample_aspect_ratio.num, &avctx->sample_aspect_ratio.den,
                   avctx->sample_aspect_ratio.num,  avctx->sample_aspect_ratio.den, 255);
    }

    if ((s->codec_id == AV_CODEC_ID_H263  ||
         s->codec_id == AV_CODEC_ID_H263P) &&
        (avctx->width  > 2048 ||
         avctx->height > 1152 )) {
        av_log(avctx, AV_LOG_ERROR, "H.263 does not support resolutions above 2048x1152\n");
        return -1;
    }
    if ((s->codec_id == AV_CODEC_ID_H263  ||
         s->codec_id == AV_CODEC_ID_H263P) &&
        ((avctx->width &3) ||
         (avctx->height&3) )) {
        av_log(avctx, AV_LOG_ERROR, "w/h must be a multiple of 4\n");
        return -1;
    }

    if (s->codec_id == AV_CODEC_ID_MPEG1VIDEO &&
        (avctx->width  > 4095 ||
         avctx->height > 4095 )) {
        av_log(avctx, AV_LOG_ERROR, "MPEG-1 does not support resolutions above 4095x4095\n");
        return -1;
    }

    if (s->codec_id == AV_CODEC_ID_MPEG2VIDEO &&
        (avctx->width  > 16383 ||
         avctx->height > 16383 )) {
        av_log(avctx, AV_LOG_ERROR, "MPEG-2 does not support resolutions above 16383x16383\n");
        return -1;
    }

    if (s->codec_id == AV_CODEC_ID_RV10 &&
        (avctx->width &15 ||
         avctx->height&15 )) {
        av_log(avctx, AV_LOG_ERROR, "width and height must be a multiple of 16\n");
        return AVERROR(EINVAL);
    }

    if (s->codec_id == AV_CODEC_ID_RV20 &&
        (avctx->width &3 ||
         avctx->height&3 )) {
        av_log(avctx, AV_LOG_ERROR, "width and height must be a multiple of 4\n");
        return AVERROR(EINVAL);
    }

    if ((s->codec_id == AV_CODEC_ID_WMV1 ||
         s->codec_id == AV_CODEC_ID_WMV2) &&
         avctx->width & 1) {
         av_log(avctx, AV_LOG_ERROR, "width must be multiple of 2\n");
         return -1;
    }

    if ((s->avctx->flags & (AV_CODEC_FLAG_INTERLACED_DCT | AV_CODEC_FLAG_INTERLACED_ME)) &&
        s->codec_id != AV_CODEC_ID_MPEG4 && s->codec_id != AV_CODEC_ID_MPEG2VIDEO) {
        av_log(avctx, AV_LOG_ERROR, "interlacing not supported by codec\n");
        return -1;
    }

    // FIXME mpeg2 uses that too
    if (s->mpeg_quant && (   s->codec_id != AV_CODEC_ID_MPEG4
                          && s->codec_id != AV_CODEC_ID_MPEG2VIDEO)) {
        av_log(avctx, AV_LOG_ERROR,
               "mpeg2 style quantization not supported by codec\n");
        return -1;
    }

    if ((s->mpv_flags & FF_MPV_FLAG_CBP_RD) && !avctx->trellis) {
        av_log(avctx, AV_LOG_ERROR, "CBP RD needs trellis quant\n");
        return -1;
    }

    if ((s->mpv_flags & FF_MPV_FLAG_QP_RD) &&
        s->avctx->mb_decision != FF_MB_DECISION_RD) {
        av_log(avctx, AV_LOG_ERROR, "QP RD needs mbd=2\n");
        return -1;
    }

    if (s->avctx->scenechange_threshold < 1000000000 &&
        (s->avctx->flags & AV_CODEC_FLAG_CLOSED_GOP)) {
        av_log(avctx, AV_LOG_ERROR,
               "closed gop with scene change detection are not supported yet, "
               "set threshold to 1000000000\n");
        return -1;
    }

    if (s->avctx->flags & AV_CODEC_FLAG_LOW_DELAY) {
        if (s->codec_id != AV_CODEC_ID_MPEG2VIDEO) {
            av_log(avctx, AV_LOG_ERROR,
                  "low delay forcing is only available for mpeg2\n");
            return -1;
        }
        if (s->max_b_frames != 0) {
            av_log(avctx, AV_LOG_ERROR,
                   "b frames cannot be used with low delay\n");
            return -1;
        }
    }

    if (s->q_scale_type == 1) {
        if (avctx->qmax > 28) {
            av_log(avctx, AV_LOG_ERROR,
                   "non linear quant only supports qmax <= 28 currently\n");
            return -1;
        }
    }

    if (s->avctx->thread_count > 1         &&
        s->codec_id != AV_CODEC_ID_MPEG4      &&
        s->codec_id != AV_CODEC_ID_MPEG1VIDEO &&
        s->codec_id != AV_CODEC_ID_MPEG2VIDEO &&
        s->codec_id != AV_CODEC_ID_MJPEG      &&
        (s->codec_id != AV_CODEC_ID_H263P)) {
        av_log(avctx, AV_LOG_ERROR,
               "multi threaded encoding not supported by codec\n");
        return -1;
    }

    if (s->avctx->thread_count < 1) {
        av_log(avctx, AV_LOG_ERROR,
               "automatic thread number detection not supported by codec, "
               "patch welcome\n");
        return -1;
    }

    if (s->avctx->slices > 1 || s->avctx->thread_count > 1)
        s->rtp_mode = 1;

    if (s->avctx->thread_count > 1 && s->codec_id == AV_CODEC_ID_H263P)
        s->h263_slice_structured = 1;

    if (!avctx->time_base.den || !avctx->time_base.num) {
        av_log(avctx, AV_LOG_ERROR, "framerate not set\n");
        return -1;
    }

    if (avctx->b_frame_strategy && (avctx->flags & AV_CODEC_FLAG_PASS2)) {
        av_log(avctx, AV_LOG_INFO,
               "notice: b_frame_strategy only affects the first pass\n");
        avctx->b_frame_strategy = 0;
    }

    i = av_gcd(avctx->time_base.den, avctx->time_base.num);
    if (i > 1) {
        av_log(avctx, AV_LOG_INFO, "removing common factors from framerate\n");
        avctx->time_base.den /= i;
        avctx->time_base.num /= i;
        //return -1;
    }

    if (s->mpeg_quant || s->codec_id == AV_CODEC_ID_MPEG1VIDEO || s->codec_id == AV_CODEC_ID_MPEG2VIDEO || s->codec_id == AV_CODEC_ID_MJPEG || s->codec_id==AV_CODEC_ID_AMV) {
        // (a + x * 3 / 8) / x
        s->intra_quant_bias = 3 << (QUANT_BIAS_SHIFT - 3);
        s->inter_quant_bias = 0;
    } else {
        s->intra_quant_bias = 0;
        // (a - x / 4) / x
        s->inter_quant_bias = -(1 << (QUANT_BIAS_SHIFT - 2));
    }

    if (avctx->qmin > avctx->qmax || avctx->qmin <= 0) {
        av_log(avctx, AV_LOG_ERROR, "qmin and or qmax are invalid, they must be 0 < min <= max\n");
        return AVERROR(EINVAL);
    }

#if FF_API_QUANT_BIAS
FF_DISABLE_DEPRECATION_WARNINGS
    if (avctx->intra_quant_bias != FF_DEFAULT_QUANT_BIAS)
        s->intra_quant_bias = avctx->intra_quant_bias;
    if (avctx->inter_quant_bias != FF_DEFAULT_QUANT_BIAS)
        s->inter_quant_bias = avctx->inter_quant_bias;
FF_ENABLE_DEPRECATION_WARNINGS
#endif

    av_log(avctx, AV_LOG_DEBUG, "intra_quant_bias = %d inter_quant_bias = %d\n",s->intra_quant_bias,s->inter_quant_bias);

    if (avctx->codec_id == AV_CODEC_ID_MPEG4 &&
        s->avctx->time_base.den > (1 << 16) - 1) {
        av_log(avctx, AV_LOG_ERROR,
               "timebase %d/%d not supported by MPEG 4 standard, "
               "the maximum admitted value for the timebase denominator "
               "is %d\n", s->avctx->time_base.num, s->avctx->time_base.den,
               (1 << 16) - 1);
        return -1;
    }
    s->time_increment_bits = av_log2(s->avctx->time_base.den - 1) + 1;

    switch (avctx->codec->id) {
    case AV_CODEC_ID_MPEG1VIDEO:
        s->out_format = FMT_MPEG1;
        s->low_delay  = !!(s->avctx->flags & AV_CODEC_FLAG_LOW_DELAY);
        avctx->delay  = s->low_delay ? 0 : (s->max_b_frames + 1);
        break;
    case AV_CODEC_ID_MPEG2VIDEO:
        s->out_format = FMT_MPEG1;
        s->low_delay  = !!(s->avctx->flags & AV_CODEC_FLAG_LOW_DELAY);
        avctx->delay  = s->low_delay ? 0 : (s->max_b_frames + 1);
        s->rtp_mode   = 1;
        break;
    case AV_CODEC_ID_MJPEG:
    case AV_CODEC_ID_AMV:
        s->out_format = FMT_MJPEG;
        s->intra_only = 1; /* force intra only for jpeg */
        if (!CONFIG_MJPEG_ENCODER ||
            ff_mjpeg_encode_init(s) < 0)
            return -1;
        avctx->delay = 0;
        s->low_delay = 1;
        break;
    case AV_CODEC_ID_H261:
        if (!CONFIG_H261_ENCODER)
            return -1;
        if (ff_h261_get_picture_format(s->width, s->height) < 0) {
            av_log(avctx, AV_LOG_ERROR,
                   "The specified picture size of %dx%d is not valid for the "
                   "H.261 codec.\nValid sizes are 176x144, 352x288\n",
                    s->width, s->height);
            return -1;
        }
        s->out_format = FMT_H261;
        avctx->delay  = 0;
        s->low_delay  = 1;
        s->rtp_mode   = 0; /* Sliced encoding not supported */
        break;
    case AV_CODEC_ID_H263:
        if (!CONFIG_H263_ENCODER)
            return -1;
        if (ff_match_2uint16(ff_h263_format, FF_ARRAY_ELEMS(ff_h263_format),
                             s->width, s->height) == 8) {
            av_log(avctx, AV_LOG_ERROR,
                   "The specified picture size of %dx%d is not valid for "
                   "the H.263 codec.\nValid sizes are 128x96, 176x144, "
                   "352x288, 704x576, and 1408x1152. "
                   "Try H.263+.\n", s->width, s->height);
            return -1;
        }
        s->out_format = FMT_H263;
        avctx->delay  = 0;
        s->low_delay  = 1;
        break;
    case AV_CODEC_ID_H263P:
        s->out_format = FMT_H263;
        s->h263_plus  = 1;
        /* Fx */
        s->h263_aic        = (avctx->flags & AV_CODEC_FLAG_AC_PRED) ? 1 : 0;
        s->modified_quant  = s->h263_aic;
        s->loop_filter     = (avctx->flags & AV_CODEC_FLAG_LOOP_FILTER) ? 1 : 0;
        s->unrestricted_mv = s->obmc || s->loop_filter || s->umvplus;

        /* /Fx */
        /* These are just to be sure */
        avctx->delay = 0;
        s->low_delay = 1;
        break;
    case AV_CODEC_ID_FLV1:
        s->out_format      = FMT_H263;
        s->h263_flv        = 2; /* format = 1; 11-bit codes */
        s->unrestricted_mv = 1;
        s->rtp_mode  = 0; /* don't allow GOB */
        avctx->delay = 0;
        s->low_delay = 1;
        break;
    case AV_CODEC_ID_RV10:
        s->out_format = FMT_H263;
        avctx->delay  = 0;
        s->low_delay  = 1;
        break;
    case AV_CODEC_ID_RV20:
        s->out_format      = FMT_H263;
        avctx->delay       = 0;
        s->low_delay       = 1;
        s->modified_quant  = 1;
        s->h263_aic        = 1;
        s->h263_plus       = 1;
        s->loop_filter     = 1;
        s->unrestricted_mv = 0;
        break;
    case AV_CODEC_ID_MPEG4:
        s->out_format      = FMT_H263;
        s->h263_pred       = 1;
        s->unrestricted_mv = 1;
        s->low_delay       = s->max_b_frames ? 0 : 1;
        avctx->delay       = s->low_delay ? 0 : (s->max_b_frames + 1);
        break;
    case AV_CODEC_ID_MSMPEG4V2:
        s->out_format      = FMT_H263;
        s->h263_pred       = 1;
        s->unrestricted_mv = 1;
        s->msmpeg4_version = 2;
        avctx->delay       = 0;
        s->low_delay       = 1;
        break;
    case AV_CODEC_ID_MSMPEG4V3:
        s->out_format        = FMT_H263;
        s->h263_pred         = 1;
        s->unrestricted_mv   = 1;
        s->msmpeg4_version   = 3;
        s->flipflop_rounding = 1;
        avctx->delay         = 0;
        s->low_delay         = 1;
        break;
    case AV_CODEC_ID_WMV1:
        s->out_format        = FMT_H263;
        s->h263_pred         = 1;
        s->unrestricted_mv   = 1;
        s->msmpeg4_version   = 4;
        s->flipflop_rounding = 1;
        avctx->delay         = 0;
        s->low_delay         = 1;
        break;
    case AV_CODEC_ID_WMV2:
        s->out_format        = FMT_H263;
        s->h263_pred         = 1;
        s->unrestricted_mv   = 1;
        s->msmpeg4_version   = 5;
        s->flipflop_rounding = 1;
        avctx->delay         = 0;
        s->low_delay         = 1;
        break;
    default:
        return -1;
    }

    avctx->has_b_frames = !s->low_delay;

    s->encoding = 1;

    s->progressive_frame    =
    s->progressive_sequence = !(avctx->flags & (AV_CODEC_FLAG_INTERLACED_DCT |
                                                AV_CODEC_FLAG_INTERLACED_ME) ||
                                s->alternate_scan);

    /* init */
    ff_mpv_idct_init(s);
    if (ff_mpv_common_init(s) < 0)
        return -1;

    ff_fdctdsp_init(&s->fdsp, avctx);
    ff_me_cmp_init(&s->mecc, avctx);
    ff_mpegvideoencdsp_init(&s->mpvencdsp, avctx);
    ff_pixblockdsp_init(&s->pdsp, avctx);
    ff_qpeldsp_init(&s->qdsp);

    if (s->msmpeg4_version) {
        FF_ALLOCZ_OR_GOTO(s->avctx, s->ac_stats,
                          2 * 2 * (MAX_LEVEL + 1) *
                          (MAX_RUN + 1) * 2 * sizeof(int), fail);
    }
    FF_ALLOCZ_OR_GOTO(s->avctx, s->avctx->stats_out, 256, fail);

    FF_ALLOCZ_OR_GOTO(s->avctx, s->q_intra_matrix,   64 * 32 * sizeof(int), fail);
    FF_ALLOCZ_OR_GOTO(s->avctx, s->q_chroma_intra_matrix, 64 * 32 * sizeof(int), fail);
    FF_ALLOCZ_OR_GOTO(s->avctx, s->q_inter_matrix,   64 * 32 * sizeof(int), fail);
    FF_ALLOCZ_OR_GOTO(s->avctx, s->q_intra_matrix16, 64 * 32 * 2 * sizeof(uint16_t), fail);
    FF_ALLOCZ_OR_GOTO(s->avctx, s->q_chroma_intra_matrix16, 64 * 32 * 2 * sizeof(uint16_t), fail);
    FF_ALLOCZ_OR_GOTO(s->avctx, s->q_inter_matrix16, 64 * 32 * 2 * sizeof(uint16_t), fail);
    FF_ALLOCZ_OR_GOTO(s->avctx, s->input_picture,
                      MAX_PICTURE_COUNT * sizeof(Picture *), fail);
    FF_ALLOCZ_OR_GOTO(s->avctx, s->reordered_input_picture,
                      MAX_PICTURE_COUNT * sizeof(Picture *), fail);

    if (s->avctx->noise_reduction) {
        FF_ALLOCZ_OR_GOTO(s->avctx, s->dct_offset,
                          2 * 64 * sizeof(uint16_t), fail);
    }

    ff_dct_encode_init(s);

    if ((CONFIG_H263P_ENCODER || CONFIG_RV20_ENCODER) && s->modified_quant)
        s->chroma_qscale_table = ff_h263_chroma_qscale_table;

    s->quant_precision = 5;

    ff_set_cmp(&s->mecc, s->mecc.ildct_cmp,      s->avctx->ildct_cmp);
    ff_set_cmp(&s->mecc, s->mecc.frame_skip_cmp, s->avctx->frame_skip_cmp);

    if (CONFIG_H261_ENCODER && s->out_format == FMT_H261)
        ff_h261_encode_init(s);
    if (CONFIG_H263_ENCODER && s->out_format == FMT_H263)
        ff_h263_encode_init(s);
    if (CONFIG_MSMPEG4_ENCODER && s->msmpeg4_version)
        if ((ret = ff_msmpeg4_encode_init(s)) < 0)
            return ret;
    if ((CONFIG_MPEG1VIDEO_ENCODER || CONFIG_MPEG2VIDEO_ENCODER)
        && s->out_format == FMT_MPEG1)
        ff_mpeg1_encode_init(s);

    /* init q matrix */
    for (i = 0; i < 64; i++) {
        int j = s->idsp.idct_permutation[i];
        if (CONFIG_MPEG4_ENCODER && s->codec_id == AV_CODEC_ID_MPEG4 &&
            s->mpeg_quant) {
            s->intra_matrix[j] = ff_mpeg4_default_intra_matrix[i];
            s->inter_matrix[j] = ff_mpeg4_default_non_intra_matrix[i];
        } else if (s->out_format == FMT_H263 || s->out_format == FMT_H261) {
            s->intra_matrix[j] =
            s->inter_matrix[j] = ff_mpeg1_default_non_intra_matrix[i];
        } else {
            /* mpeg1/2 */
            s->chroma_intra_matrix[j] =
            s->intra_matrix[j] = ff_mpeg1_default_intra_matrix[i];
            s->inter_matrix[j] = ff_mpeg1_default_non_intra_matrix[i];
        }
        if (s->avctx->intra_matrix)
            s->intra_matrix[j] = s->avctx->intra_matrix[i];
        if (s->avctx->inter_matrix)
            s->inter_matrix[j] = s->avctx->inter_matrix[i];
    }

    /* precompute matrix */
    /* for mjpeg, we do include qscale in the matrix */
    if (s->out_format != FMT_MJPEG) {
        ff_convert_matrix(s, s->q_intra_matrix, s->q_intra_matrix16,
                          s->intra_matrix, s->intra_quant_bias, avctx->qmin,
                          31, 1);
        ff_convert_matrix(s, s->q_inter_matrix, s->q_inter_matrix16,
                          s->inter_matrix, s->inter_quant_bias, avctx->qmin,
                          31, 0);
    }

    if (ff_rate_control_init(s) < 0)
        return -1;

#if FF_API_ERROR_RATE
    FF_DISABLE_DEPRECATION_WARNINGS
    if (avctx->error_rate)
        s->error_rate = avctx->error_rate;
    FF_ENABLE_DEPRECATION_WARNINGS;
#endif

#if FF_API_NORMALIZE_AQP
    FF_DISABLE_DEPRECATION_WARNINGS
    if (avctx->flags & CODEC_FLAG_NORMALIZE_AQP)
        s->mpv_flags |= FF_MPV_FLAG_NAQ;
    FF_ENABLE_DEPRECATION_WARNINGS;
#endif

#if FF_API_MV0
    FF_DISABLE_DEPRECATION_WARNINGS
    if (avctx->flags & CODEC_FLAG_MV0)
        s->mpv_flags |= FF_MPV_FLAG_MV0;
    FF_ENABLE_DEPRECATION_WARNINGS
#endif

#if FF_API_MPV_OPT
    FF_DISABLE_DEPRECATION_WARNINGS
    if (avctx->rc_qsquish != 0.0)
        s->rc_qsquish = avctx->rc_qsquish;
    if (avctx->rc_qmod_amp != 0.0)
        s->rc_qmod_amp = avctx->rc_qmod_amp;
    if (avctx->rc_qmod_freq)
        s->rc_qmod_freq = avctx->rc_qmod_freq;
    if (avctx->rc_buffer_aggressivity != 1.0)
        s->rc_buffer_aggressivity = avctx->rc_buffer_aggressivity;
    if (avctx->rc_initial_cplx != 0.0)
        s->rc_initial_cplx = avctx->rc_initial_cplx;
    if (avctx->lmin)
        s->lmin = avctx->lmin;
    if (avctx->lmax)
        s->lmax = avctx->lmax;

    if (avctx->rc_eq) {
        av_freep(&s->rc_eq);
        s->rc_eq = av_strdup(avctx->rc_eq);
        if (!s->rc_eq)
            return AVERROR(ENOMEM);
    }
    FF_ENABLE_DEPRECATION_WARNINGS
#endif

    if (avctx->b_frame_strategy == 2) {
        for (i = 0; i < s->max_b_frames + 2; i++) {
            s->tmp_frames[i] = av_frame_alloc();
            if (!s->tmp_frames[i])
                return AVERROR(ENOMEM);

            s->tmp_frames[i]->format = AV_PIX_FMT_YUV420P;
            s->tmp_frames[i]->width  = s->width  >> avctx->brd_scale;
            s->tmp_frames[i]->height = s->height >> avctx->brd_scale;

            ret = av_frame_get_buffer(s->tmp_frames[i], 32);
            if (ret < 0)
                return ret;
        }
    }

    return 0;
fail:
    ff_mpv_encode_end(avctx);
    return AVERROR_UNKNOWN;
}

av_cold int ff_mpv_encode_end(AVCodecContext *avctx)
{
    MpegEncContext *s = avctx->priv_data;
    int i;

    ff_rate_control_uninit(s);

    ff_mpv_common_end(s);
    if (CONFIG_MJPEG_ENCODER &&
        s->out_format == FMT_MJPEG)
        ff_mjpeg_encode_close(s);

    av_freep(&avctx->extradata);

    for (i = 0; i < FF_ARRAY_ELEMS(s->tmp_frames); i++)
        av_frame_free(&s->tmp_frames[i]);

    ff_free_picture_tables(&s->new_picture);
    ff_mpeg_unref_picture(s->avctx, &s->new_picture);

    av_freep(&s->avctx->stats_out);
    av_freep(&s->ac_stats);

    if(s->q_chroma_intra_matrix   != s->q_intra_matrix  ) av_freep(&s->q_chroma_intra_matrix);
    if(s->q_chroma_intra_matrix16 != s->q_intra_matrix16) av_freep(&s->q_chroma_intra_matrix16);
    s->q_chroma_intra_matrix=   NULL;
    s->q_chroma_intra_matrix16= NULL;
    av_freep(&s->q_intra_matrix);
    av_freep(&s->q_inter_matrix);
    av_freep(&s->q_intra_matrix16);
    av_freep(&s->q_inter_matrix16);
    av_freep(&s->input_picture);
    av_freep(&s->reordered_input_picture);
    av_freep(&s->dct_offset);

    return 0;
}

static int get_sae(uint8_t *src, int ref, int stride)
{
    int x,y;
    int acc = 0;

    for (y = 0; y < 16; y++) {
        for (x = 0; x < 16; x++) {
            acc += FFABS(src[x + y * stride] - ref);
        }
    }

    return acc;
}

static int get_intra_count(MpegEncContext *s, uint8_t *src,
                           uint8_t *ref, int stride)
{
    int x, y, w, h;
    int acc = 0;

    w = s->width  & ~15;
    h = s->height & ~15;

    for (y = 0; y < h; y += 16) {
        for (x = 0; x < w; x += 16) {
            int offset = x + y * stride;
            int sad  = s->mecc.sad[0](NULL, src + offset, ref + offset,
                                      stride, 16);
            int mean = (s->mpvencdsp.pix_sum(src + offset, stride) + 128) >> 8;
            int sae  = get_sae(src + offset, mean, stride);

            acc += sae + 500 < sad;
        }
    }
    return acc;
}

static int alloc_picture(MpegEncContext *s, Picture *pic, int shared)
{
    return ff_alloc_picture(s->avctx, pic, &s->me, &s->sc, shared, 1,
                            s->chroma_x_shift, s->chroma_y_shift, s->out_format,
                            s->mb_stride, s->mb_width, s->mb_height, s->b8_stride,
                            &s->linesize, &s->uvlinesize);
}

static int load_input_picture(MpegEncContext *s, const AVFrame *pic_arg)
{
    Picture *pic = NULL;
    int64_t pts;
    int i, display_picture_number = 0, ret;
<<<<<<< HEAD
    int encoding_delay = s->max_b_frames ? s->max_b_frames :
                                           (s->low_delay ? 0 : 1);
=======
    int encoding_delay = s->max_b_frames ? s->max_b_frames
                                         : (s->low_delay ? 0 : 1);
    int flush_offset = 1;
>>>>>>> 447b5b27
    int direct = 1;
    int shift  = 1;

    if (pic_arg) {
        pts = pic_arg->pts;
        display_picture_number = s->input_picture_number++;

        if (pts != AV_NOPTS_VALUE) {
            if (s->user_specified_pts != AV_NOPTS_VALUE) {
                int64_t last = s->user_specified_pts;

                if (pts <= last) {
                    av_log(s->avctx, AV_LOG_ERROR,
                           "Invalid pts (%"PRId64") <= last (%"PRId64")\n",
                           pts, last);
                    return AVERROR(EINVAL);
                }

                if (!s->low_delay && display_picture_number == 1)
                    s->dts_delta = pts - last;
            }
            s->user_specified_pts = pts;
        } else {
            if (s->user_specified_pts != AV_NOPTS_VALUE) {
                s->user_specified_pts =
                pts = s->user_specified_pts + 1;
                av_log(s->avctx, AV_LOG_INFO,
                       "Warning: AVFrame.pts=? trying to guess (%"PRId64")\n",
                       pts);
            } else {
                pts = display_picture_number;
            }
        }

        if (!pic_arg->buf[0] ||
            pic_arg->linesize[0] != s->linesize ||
            pic_arg->linesize[1] != s->uvlinesize ||
            pic_arg->linesize[2] != s->uvlinesize)
            direct = 0;
        if ((s->width & 15) || (s->height & 15))
            direct = 0;
        if (((intptr_t)(pic_arg->data[0])) & (STRIDE_ALIGN-1))
            direct = 0;
        if (s->linesize & (STRIDE_ALIGN-1))
            direct = 0;

        ff_dlog(s->avctx, "%d %d %"PTRDIFF_SPECIFIER" %"PTRDIFF_SPECIFIER"\n", pic_arg->linesize[0],
                pic_arg->linesize[1], s->linesize, s->uvlinesize);

        i = ff_find_unused_picture(s->avctx, s->picture, direct);
        if (i < 0)
            return i;

        pic = &s->picture[i];
        pic->reference = 3;

        if (direct) {
            if ((ret = av_frame_ref(pic->f, pic_arg)) < 0)
                return ret;
        }
        ret = alloc_picture(s, pic, direct);
        if (ret < 0)
            return ret;

        if (!direct) {
            if (pic->f->data[0] + INPLACE_OFFSET == pic_arg->data[0] &&
                pic->f->data[1] + INPLACE_OFFSET == pic_arg->data[1] &&
                pic->f->data[2] + INPLACE_OFFSET == pic_arg->data[2]) {
                // empty
            } else {
                int h_chroma_shift, v_chroma_shift;
                av_pix_fmt_get_chroma_sub_sample(s->avctx->pix_fmt,
                                                 &h_chroma_shift,
                                                 &v_chroma_shift);

                for (i = 0; i < 3; i++) {
                    int src_stride = pic_arg->linesize[i];
                    int dst_stride = i ? s->uvlinesize : s->linesize;
                    int h_shift = i ? h_chroma_shift : 0;
                    int v_shift = i ? v_chroma_shift : 0;
                    int w = s->width  >> h_shift;
                    int h = s->height >> v_shift;
                    uint8_t *src = pic_arg->data[i];
                    uint8_t *dst = pic->f->data[i];
                    int vpad = 16;

                    if (   s->codec_id == AV_CODEC_ID_MPEG2VIDEO
                        && !s->progressive_sequence
                        && FFALIGN(s->height, 32) - s->height > 16)
                        vpad = 32;

                    if (!s->avctx->rc_buffer_size)
                        dst += INPLACE_OFFSET;

                    if (src_stride == dst_stride)
                        memcpy(dst, src, src_stride * h);
                    else {
                        int h2 = h;
                        uint8_t *dst2 = dst;
                        while (h2--) {
                            memcpy(dst2, src, w);
                            dst2 += dst_stride;
                            src += src_stride;
                        }
                    }
                    if ((s->width & 15) || (s->height & (vpad-1))) {
                        s->mpvencdsp.draw_edges(dst, dst_stride,
                                                w, h,
                                                16 >> h_shift,
                                                vpad >> v_shift,
                                                EDGE_BOTTOM);
                    }
                }
            }
        }
        ret = av_frame_copy_props(pic->f, pic_arg);
        if (ret < 0)
            return ret;

        pic->f->display_picture_number = display_picture_number;
        pic->f->pts = pts; // we set this here to avoid modifiying pic_arg
    } else {
        /* Flushing: When we have not received enough input frames,
         * ensure s->input_picture[0] contains the first picture */
<<<<<<< HEAD
        for (shift = 0; shift < encoding_delay + 1; shift++)
            if (s->input_picture[shift]) break;
        if (shift <= 1) shift = 1;
        else encoding_delay = encoding_delay - shift + 1;
    }

    /* shift buffer entries */
    for (i = shift; i < MAX_PICTURE_COUNT /*s->encoding_delay + 1*/; i++)
        s->input_picture[i - shift] = s->input_picture[i];
=======
        for (flush_offset = 0; flush_offset < encoding_delay + 1; flush_offset++)
            if (s->input_picture[flush_offset])
                break;

        if (flush_offset <= 1)
            flush_offset = 1;
        else
            encoding_delay = encoding_delay - flush_offset + 1;
    }

    /* shift buffer entries */
    for (i = flush_offset; i < MAX_PICTURE_COUNT /*s->encoding_delay + 1*/; i++)
        s->input_picture[i - flush_offset] = s->input_picture[i];
>>>>>>> 447b5b27

    s->input_picture[encoding_delay] = (Picture*) pic;

    return 0;
}

static int skip_check(MpegEncContext *s, Picture *p, Picture *ref)
{
    int x, y, plane;
    int score = 0;
    int64_t score64 = 0;

    for (plane = 0; plane < 3; plane++) {
        const int stride = p->f->linesize[plane];
        const int bw = plane ? 1 : 2;
        for (y = 0; y < s->mb_height * bw; y++) {
            for (x = 0; x < s->mb_width * bw; x++) {
                int off = p->shared ? 0 : 16;
                uint8_t *dptr = p->f->data[plane] + 8 * (x + y * stride) + off;
                uint8_t *rptr = ref->f->data[plane] + 8 * (x + y * stride);
                int v = s->mecc.frame_skip_cmp[1](s, dptr, rptr, stride, 8);

                switch (FFABS(s->avctx->frame_skip_exp)) {
                case 0: score    =  FFMAX(score, v);          break;
                case 1: score   += FFABS(v);                  break;
                case 2: score64 += v * (int64_t)v;                       break;
                case 3: score64 += FFABS(v * (int64_t)v * v);            break;
                case 4: score64 += (v * (int64_t)v) * (v * (int64_t)v);  break;
                }
            }
        }
    }
    emms_c();

    if (score)
        score64 = score;
    if (s->avctx->frame_skip_exp < 0)
        score64 = pow(score64 / (double)(s->mb_width * s->mb_height),
                      -1.0/s->avctx->frame_skip_exp);

    if (score64 < s->avctx->frame_skip_threshold)
        return 1;
    if (score64 < ((s->avctx->frame_skip_factor * (int64_t)s->lambda) >> 8))
        return 1;
    return 0;
}

static int encode_frame(AVCodecContext *c, AVFrame *frame)
{
    AVPacket pkt = { 0 };
    int ret, got_output;

    av_init_packet(&pkt);
    ret = avcodec_encode_video2(c, &pkt, frame, &got_output);
    if (ret < 0)
        return ret;

    ret = pkt.size;
    av_free_packet(&pkt);
    return ret;
}

static int estimate_best_b_count(MpegEncContext *s)
{
    AVCodec *codec    = avcodec_find_encoder(s->avctx->codec_id);
    AVCodecContext *c = avcodec_alloc_context3(NULL);
    const int scale = s->avctx->brd_scale;
    int i, j, out_size, p_lambda, b_lambda, lambda2;
    int64_t best_rd  = INT64_MAX;
    int best_b_count = -1;

    if (!c)
        return AVERROR(ENOMEM);
    av_assert0(scale >= 0 && scale <= 3);

    //emms_c();
    //s->next_picture_ptr->quality;
    p_lambda = s->last_lambda_for[AV_PICTURE_TYPE_P];
    //p_lambda * FFABS(s->avctx->b_quant_factor) + s->avctx->b_quant_offset;
    b_lambda = s->last_lambda_for[AV_PICTURE_TYPE_B];
    if (!b_lambda) // FIXME we should do this somewhere else
        b_lambda = p_lambda;
    lambda2  = (b_lambda * b_lambda + (1 << FF_LAMBDA_SHIFT) / 2) >>
               FF_LAMBDA_SHIFT;

    c->width        = s->width  >> scale;
    c->height       = s->height >> scale;
    c->flags        = AV_CODEC_FLAG_QSCALE | AV_CODEC_FLAG_PSNR;
    c->flags       |= s->avctx->flags & AV_CODEC_FLAG_QPEL;
    c->mb_decision  = s->avctx->mb_decision;
    c->me_cmp       = s->avctx->me_cmp;
    c->mb_cmp       = s->avctx->mb_cmp;
    c->me_sub_cmp   = s->avctx->me_sub_cmp;
    c->pix_fmt      = AV_PIX_FMT_YUV420P;
    c->time_base    = s->avctx->time_base;
    c->max_b_frames = s->max_b_frames;

    if (avcodec_open2(c, codec, NULL) < 0)
        return -1;

    for (i = 0; i < s->max_b_frames + 2; i++) {
        Picture pre_input, *pre_input_ptr = i ? s->input_picture[i - 1] :
                                                s->next_picture_ptr;
        uint8_t *data[4];

        if (pre_input_ptr && (!i || s->input_picture[i - 1])) {
            pre_input = *pre_input_ptr;
            memcpy(data, pre_input_ptr->f->data, sizeof(data));

            if (!pre_input.shared && i) {
                data[0] += INPLACE_OFFSET;
                data[1] += INPLACE_OFFSET;
                data[2] += INPLACE_OFFSET;
            }

            s->mpvencdsp.shrink[scale](s->tmp_frames[i]->data[0],
                                       s->tmp_frames[i]->linesize[0],
                                       data[0],
                                       pre_input.f->linesize[0],
                                       c->width, c->height);
            s->mpvencdsp.shrink[scale](s->tmp_frames[i]->data[1],
                                       s->tmp_frames[i]->linesize[1],
                                       data[1],
                                       pre_input.f->linesize[1],
                                       c->width >> 1, c->height >> 1);
            s->mpvencdsp.shrink[scale](s->tmp_frames[i]->data[2],
                                       s->tmp_frames[i]->linesize[2],
                                       data[2],
                                       pre_input.f->linesize[2],
                                       c->width >> 1, c->height >> 1);
        }
    }

    for (j = 0; j < s->max_b_frames + 1; j++) {
        int64_t rd = 0;

        if (!s->input_picture[j])
            break;

        c->error[0] = c->error[1] = c->error[2] = 0;

        s->tmp_frames[0]->pict_type = AV_PICTURE_TYPE_I;
        s->tmp_frames[0]->quality   = 1 * FF_QP2LAMBDA;

        out_size = encode_frame(c, s->tmp_frames[0]);

        //rd += (out_size * lambda2) >> FF_LAMBDA_SHIFT;

        for (i = 0; i < s->max_b_frames + 1; i++) {
            int is_p = i % (j + 1) == j || i == s->max_b_frames;

            s->tmp_frames[i + 1]->pict_type = is_p ?
                                     AV_PICTURE_TYPE_P : AV_PICTURE_TYPE_B;
            s->tmp_frames[i + 1]->quality   = is_p ? p_lambda : b_lambda;

            out_size = encode_frame(c, s->tmp_frames[i + 1]);

            rd += (out_size * lambda2) >> (FF_LAMBDA_SHIFT - 3);
        }

        /* get the delayed frames */
        while (out_size) {
            out_size = encode_frame(c, NULL);
            rd += (out_size * lambda2) >> (FF_LAMBDA_SHIFT - 3);
        }

        rd += c->error[0] + c->error[1] + c->error[2];

        if (rd < best_rd) {
            best_rd = rd;
            best_b_count = j;
        }
    }

    avcodec_close(c);
    av_freep(&c);

    return best_b_count;
}

static int select_input_picture(MpegEncContext *s)
{
    int i, ret;

    for (i = 1; i < MAX_PICTURE_COUNT; i++)
        s->reordered_input_picture[i - 1] = s->reordered_input_picture[i];
    s->reordered_input_picture[MAX_PICTURE_COUNT - 1] = NULL;

    /* set next picture type & ordering */
    if (!s->reordered_input_picture[0] && s->input_picture[0]) {
        if (s->avctx->frame_skip_threshold || s->avctx->frame_skip_factor) {
            if (s->picture_in_gop_number < s->gop_size &&
                s->next_picture_ptr &&
                skip_check(s, s->input_picture[0], s->next_picture_ptr)) {
                // FIXME check that te gop check above is +-1 correct
                av_frame_unref(s->input_picture[0]->f);

                ff_vbv_update(s, 0);

                goto no_output_pic;
            }
        }

        if (/*s->picture_in_gop_number >= s->gop_size ||*/
            !s->next_picture_ptr || s->intra_only) {
            s->reordered_input_picture[0] = s->input_picture[0];
            s->reordered_input_picture[0]->f->pict_type = AV_PICTURE_TYPE_I;
            s->reordered_input_picture[0]->f->coded_picture_number =
                s->coded_picture_number++;
        } else {
            int b_frames;

            if (s->avctx->flags & AV_CODEC_FLAG_PASS2) {
                for (i = 0; i < s->max_b_frames + 1; i++) {
                    int pict_num = s->input_picture[0]->f->display_picture_number + i;

                    if (pict_num >= s->rc_context.num_entries)
                        break;
                    if (!s->input_picture[i]) {
                        s->rc_context.entry[pict_num - 1].new_pict_type = AV_PICTURE_TYPE_P;
                        break;
                    }

                    s->input_picture[i]->f->pict_type =
                        s->rc_context.entry[pict_num].new_pict_type;
                }
            }

            if (s->avctx->b_frame_strategy == 0) {
                b_frames = s->max_b_frames;
                while (b_frames && !s->input_picture[b_frames])
                    b_frames--;
            } else if (s->avctx->b_frame_strategy == 1) {
                for (i = 1; i < s->max_b_frames + 1; i++) {
                    if (s->input_picture[i] &&
                        s->input_picture[i]->b_frame_score == 0) {
                        s->input_picture[i]->b_frame_score =
                            get_intra_count(s,
                                            s->input_picture[i    ]->f->data[0],
                                            s->input_picture[i - 1]->f->data[0],
                                            s->linesize) + 1;
                    }
                }
                for (i = 0; i < s->max_b_frames + 1; i++) {
                    if (!s->input_picture[i] ||
                        s->input_picture[i]->b_frame_score - 1 >
                            s->mb_num / s->avctx->b_sensitivity)
                        break;
                }

                b_frames = FFMAX(0, i - 1);

                /* reset scores */
                for (i = 0; i < b_frames + 1; i++) {
                    s->input_picture[i]->b_frame_score = 0;
                }
            } else if (s->avctx->b_frame_strategy == 2) {
                b_frames = estimate_best_b_count(s);
            } else {
                av_log(s->avctx, AV_LOG_ERROR, "illegal b frame strategy\n");
                b_frames = 0;
            }

            emms_c();

            for (i = b_frames - 1; i >= 0; i--) {
                int type = s->input_picture[i]->f->pict_type;
                if (type && type != AV_PICTURE_TYPE_B)
                    b_frames = i;
            }
            if (s->input_picture[b_frames]->f->pict_type == AV_PICTURE_TYPE_B &&
                b_frames == s->max_b_frames) {
                av_log(s->avctx, AV_LOG_ERROR,
                       "warning, too many b frames in a row\n");
            }

            if (s->picture_in_gop_number + b_frames >= s->gop_size) {
                if ((s->mpv_flags & FF_MPV_FLAG_STRICT_GOP) &&
                    s->gop_size > s->picture_in_gop_number) {
                    b_frames = s->gop_size - s->picture_in_gop_number - 1;
                } else {
                    if (s->avctx->flags & AV_CODEC_FLAG_CLOSED_GOP)
                        b_frames = 0;
                    s->input_picture[b_frames]->f->pict_type = AV_PICTURE_TYPE_I;
                }
            }

            if ((s->avctx->flags & AV_CODEC_FLAG_CLOSED_GOP) && b_frames &&
                s->input_picture[b_frames]->f->pict_type == AV_PICTURE_TYPE_I)
                b_frames--;

            s->reordered_input_picture[0] = s->input_picture[b_frames];
            if (s->reordered_input_picture[0]->f->pict_type != AV_PICTURE_TYPE_I)
                s->reordered_input_picture[0]->f->pict_type = AV_PICTURE_TYPE_P;
            s->reordered_input_picture[0]->f->coded_picture_number =
                s->coded_picture_number++;
            for (i = 0; i < b_frames; i++) {
                s->reordered_input_picture[i + 1] = s->input_picture[i];
                s->reordered_input_picture[i + 1]->f->pict_type =
                    AV_PICTURE_TYPE_B;
                s->reordered_input_picture[i + 1]->f->coded_picture_number =
                    s->coded_picture_number++;
            }
        }
    }
no_output_pic:
    ff_mpeg_unref_picture(s->avctx, &s->new_picture);

    if (s->reordered_input_picture[0]) {
        s->reordered_input_picture[0]->reference =
           s->reordered_input_picture[0]->f->pict_type !=
               AV_PICTURE_TYPE_B ? 3 : 0;

        if ((ret = ff_mpeg_ref_picture(s->avctx, &s->new_picture, s->reordered_input_picture[0])))
            return ret;

        if (s->reordered_input_picture[0]->shared || s->avctx->rc_buffer_size) {
            // input is a shared pix, so we can't modifiy it -> alloc a new
            // one & ensure that the shared one is reuseable

            Picture *pic;
            int i = ff_find_unused_picture(s->avctx, s->picture, 0);
            if (i < 0)
                return i;
            pic = &s->picture[i];

            pic->reference = s->reordered_input_picture[0]->reference;
            if (alloc_picture(s, pic, 0) < 0) {
                return -1;
            }

            ret = av_frame_copy_props(pic->f, s->reordered_input_picture[0]->f);
            if (ret < 0)
                return ret;

            /* mark us unused / free shared pic */
            av_frame_unref(s->reordered_input_picture[0]->f);
            s->reordered_input_picture[0]->shared = 0;

            s->current_picture_ptr = pic;
        } else {
            // input is not a shared pix -> reuse buffer for current_pix
            s->current_picture_ptr = s->reordered_input_picture[0];
            for (i = 0; i < 4; i++) {
                s->new_picture.f->data[i] += INPLACE_OFFSET;
            }
        }
        ff_mpeg_unref_picture(s->avctx, &s->current_picture);
        if ((ret = ff_mpeg_ref_picture(s->avctx, &s->current_picture,
                                       s->current_picture_ptr)) < 0)
            return ret;

        s->picture_number = s->new_picture.f->display_picture_number;
    }
    return 0;
}

static void frame_end(MpegEncContext *s)
{
    if (s->unrestricted_mv &&
        s->current_picture.reference &&
        !s->intra_only) {
        const AVPixFmtDescriptor *desc = av_pix_fmt_desc_get(s->avctx->pix_fmt);
        int hshift = desc->log2_chroma_w;
        int vshift = desc->log2_chroma_h;
        s->mpvencdsp.draw_edges(s->current_picture.f->data[0],
                                s->current_picture.f->linesize[0],
                                s->h_edge_pos, s->v_edge_pos,
                                EDGE_WIDTH, EDGE_WIDTH,
                                EDGE_TOP | EDGE_BOTTOM);
        s->mpvencdsp.draw_edges(s->current_picture.f->data[1],
                                s->current_picture.f->linesize[1],
                                s->h_edge_pos >> hshift,
                                s->v_edge_pos >> vshift,
                                EDGE_WIDTH >> hshift,
                                EDGE_WIDTH >> vshift,
                                EDGE_TOP | EDGE_BOTTOM);
        s->mpvencdsp.draw_edges(s->current_picture.f->data[2],
                                s->current_picture.f->linesize[2],
                                s->h_edge_pos >> hshift,
                                s->v_edge_pos >> vshift,
                                EDGE_WIDTH >> hshift,
                                EDGE_WIDTH >> vshift,
                                EDGE_TOP | EDGE_BOTTOM);
    }

    emms_c();

    s->last_pict_type                 = s->pict_type;
    s->last_lambda_for [s->pict_type] = s->current_picture_ptr->f->quality;
    if (s->pict_type!= AV_PICTURE_TYPE_B)
        s->last_non_b_pict_type = s->pict_type;

#if FF_API_CODED_FRAME
FF_DISABLE_DEPRECATION_WARNINGS
    av_frame_copy_props(s->avctx->coded_frame, s->current_picture.f);
FF_ENABLE_DEPRECATION_WARNINGS
#endif
#if FF_API_ERROR_FRAME
FF_DISABLE_DEPRECATION_WARNINGS
    memcpy(s->current_picture.f->error, s->current_picture.encoding_error,
           sizeof(s->current_picture.encoding_error));
FF_ENABLE_DEPRECATION_WARNINGS
#endif
}

static void update_noise_reduction(MpegEncContext *s)
{
    int intra, i;

    for (intra = 0; intra < 2; intra++) {
        if (s->dct_count[intra] > (1 << 16)) {
            for (i = 0; i < 64; i++) {
                s->dct_error_sum[intra][i] >>= 1;
            }
            s->dct_count[intra] >>= 1;
        }

        for (i = 0; i < 64; i++) {
            s->dct_offset[intra][i] = (s->avctx->noise_reduction *
                                       s->dct_count[intra] +
                                       s->dct_error_sum[intra][i] / 2) /
                                      (s->dct_error_sum[intra][i] + 1);
        }
    }
}

static int frame_start(MpegEncContext *s)
{
    int ret;

    /* mark & release old frames */
    if (s->pict_type != AV_PICTURE_TYPE_B && s->last_picture_ptr &&
        s->last_picture_ptr != s->next_picture_ptr &&
        s->last_picture_ptr->f->buf[0]) {
        ff_mpeg_unref_picture(s->avctx, s->last_picture_ptr);
    }

    s->current_picture_ptr->f->pict_type = s->pict_type;
    s->current_picture_ptr->f->key_frame = s->pict_type == AV_PICTURE_TYPE_I;

    ff_mpeg_unref_picture(s->avctx, &s->current_picture);
    if ((ret = ff_mpeg_ref_picture(s->avctx, &s->current_picture,
                                   s->current_picture_ptr)) < 0)
        return ret;

    if (s->pict_type != AV_PICTURE_TYPE_B) {
        s->last_picture_ptr = s->next_picture_ptr;
        if (!s->droppable)
            s->next_picture_ptr = s->current_picture_ptr;
    }

    if (s->last_picture_ptr) {
        ff_mpeg_unref_picture(s->avctx, &s->last_picture);
        if (s->last_picture_ptr->f->buf[0] &&
            (ret = ff_mpeg_ref_picture(s->avctx, &s->last_picture,
                                       s->last_picture_ptr)) < 0)
            return ret;
    }
    if (s->next_picture_ptr) {
        ff_mpeg_unref_picture(s->avctx, &s->next_picture);
        if (s->next_picture_ptr->f->buf[0] &&
            (ret = ff_mpeg_ref_picture(s->avctx, &s->next_picture,
                                       s->next_picture_ptr)) < 0)
            return ret;
    }

    if (s->picture_structure!= PICT_FRAME) {
        int i;
        for (i = 0; i < 4; i++) {
            if (s->picture_structure == PICT_BOTTOM_FIELD) {
                s->current_picture.f->data[i] +=
                    s->current_picture.f->linesize[i];
            }
            s->current_picture.f->linesize[i] *= 2;
            s->last_picture.f->linesize[i]    *= 2;
            s->next_picture.f->linesize[i]    *= 2;
        }
    }

    if (s->mpeg_quant || s->codec_id == AV_CODEC_ID_MPEG2VIDEO) {
        s->dct_unquantize_intra = s->dct_unquantize_mpeg2_intra;
        s->dct_unquantize_inter = s->dct_unquantize_mpeg2_inter;
    } else if (s->out_format == FMT_H263 || s->out_format == FMT_H261) {
        s->dct_unquantize_intra = s->dct_unquantize_h263_intra;
        s->dct_unquantize_inter = s->dct_unquantize_h263_inter;
    } else {
        s->dct_unquantize_intra = s->dct_unquantize_mpeg1_intra;
        s->dct_unquantize_inter = s->dct_unquantize_mpeg1_inter;
    }

    if (s->dct_error_sum) {
        av_assert2(s->avctx->noise_reduction && s->encoding);
        update_noise_reduction(s);
    }

    return 0;
}

int ff_mpv_encode_picture(AVCodecContext *avctx, AVPacket *pkt,
                          const AVFrame *pic_arg, int *got_packet)
{
    MpegEncContext *s = avctx->priv_data;
    int i, stuffing_count, ret;
    int context_count = s->slice_context_count;

    s->vbv_ignore_qmax = 0;

    s->picture_in_gop_number++;

    if (load_input_picture(s, pic_arg) < 0)
        return -1;

    if (select_input_picture(s) < 0) {
        return -1;
    }

    /* output? */
    if (s->new_picture.f->data[0]) {
        int growing_buffer = context_count == 1 && !pkt->data && !s->data_partitioning;
        int pkt_size = growing_buffer ? FFMAX(s->mb_width*s->mb_height*64+10000, avctx->internal->byte_buffer_size) - AV_INPUT_BUFFER_PADDING_SIZE
                                              :
                                              s->mb_width*s->mb_height*(MAX_MB_BYTES+100)+10000;
        if ((ret = ff_alloc_packet2(avctx, pkt, pkt_size, 0)) < 0)
            return ret;
        if (s->mb_info) {
            s->mb_info_ptr = av_packet_new_side_data(pkt,
                                 AV_PKT_DATA_H263_MB_INFO,
                                 s->mb_width*s->mb_height*12);
            s->prev_mb_info = s->last_mb_info = s->mb_info_size = 0;
        }

        for (i = 0; i < context_count; i++) {
            int start_y = s->thread_context[i]->start_mb_y;
            int   end_y = s->thread_context[i]->  end_mb_y;
            int h       = s->mb_height;
            uint8_t *start = pkt->data + (size_t)(((int64_t) pkt->size) * start_y / h);
            uint8_t *end   = pkt->data + (size_t)(((int64_t) pkt->size) *   end_y / h);

            init_put_bits(&s->thread_context[i]->pb, start, end - start);
        }

        s->pict_type = s->new_picture.f->pict_type;
        //emms_c();
        ret = frame_start(s);
        if (ret < 0)
            return ret;
vbv_retry:
        ret = encode_picture(s, s->picture_number);
        if (growing_buffer) {
            av_assert0(s->pb.buf == avctx->internal->byte_buffer);
            pkt->data = s->pb.buf;
            pkt->size = avctx->internal->byte_buffer_size;
        }
        if (ret < 0)
            return -1;

        avctx->header_bits = s->header_bits;
        avctx->mv_bits     = s->mv_bits;
        avctx->misc_bits   = s->misc_bits;
        avctx->i_tex_bits  = s->i_tex_bits;
        avctx->p_tex_bits  = s->p_tex_bits;
        avctx->i_count     = s->i_count;
        // FIXME f/b_count in avctx
        avctx->p_count     = s->mb_num - s->i_count - s->skip_count;
        avctx->skip_count  = s->skip_count;

        frame_end(s);

        if (CONFIG_MJPEG_ENCODER && s->out_format == FMT_MJPEG)
            ff_mjpeg_encode_picture_trailer(&s->pb, s->header_bits);

        if (avctx->rc_buffer_size) {
            RateControlContext *rcc = &s->rc_context;
            int max_size = FFMAX(rcc->buffer_index * avctx->rc_max_available_vbv_use, rcc->buffer_index - 500);
            int hq = (s->avctx->mb_decision == FF_MB_DECISION_RD || s->avctx->trellis);
            int min_step = hq ? 1 : (1<<(FF_LAMBDA_SHIFT + 7))/139;

            if (put_bits_count(&s->pb) > max_size &&
                s->lambda < s->lmax) {
                s->next_lambda = FFMAX(s->lambda + min_step, s->lambda *
                                       (s->qscale + 1) / s->qscale);
                if (s->adaptive_quant) {
                    int i;
                    for (i = 0; i < s->mb_height * s->mb_stride; i++)
                        s->lambda_table[i] =
                            FFMAX(s->lambda_table[i] + min_step,
                                  s->lambda_table[i] * (s->qscale + 1) /
                                  s->qscale);
                }
                s->mb_skipped = 0;        // done in frame_start()
                // done in encode_picture() so we must undo it
                if (s->pict_type == AV_PICTURE_TYPE_P) {
                    if (s->flipflop_rounding          ||
                        s->codec_id == AV_CODEC_ID_H263P ||
                        s->codec_id == AV_CODEC_ID_MPEG4)
                        s->no_rounding ^= 1;
                }
                if (s->pict_type != AV_PICTURE_TYPE_B) {
                    s->time_base       = s->last_time_base;
                    s->last_non_b_time = s->time - s->pp_time;
                }
                for (i = 0; i < context_count; i++) {
                    PutBitContext *pb = &s->thread_context[i]->pb;
                    init_put_bits(pb, pb->buf, pb->buf_end - pb->buf);
                }
                s->vbv_ignore_qmax = 1;
                av_log(s->avctx, AV_LOG_VERBOSE, "reencoding frame due to VBV\n");
                goto vbv_retry;
            }

            av_assert0(s->avctx->rc_max_rate);
        }

        if (s->avctx->flags & AV_CODEC_FLAG_PASS1)
            ff_write_pass1_stats(s);

        for (i = 0; i < 4; i++) {
            s->current_picture_ptr->encoding_error[i] = s->current_picture.encoding_error[i];
            avctx->error[i] += s->current_picture_ptr->encoding_error[i];
        }
        ff_side_data_set_encoder_stats(pkt, s->current_picture.f->quality,
                                       s->current_picture_ptr->encoding_error,
                                       (s->avctx->flags&AV_CODEC_FLAG_PSNR) ? 4 : 0,
                                       s->pict_type);

        if (s->avctx->flags & AV_CODEC_FLAG_PASS1)
            assert(avctx->header_bits + avctx->mv_bits + avctx->misc_bits +
                   avctx->i_tex_bits + avctx->p_tex_bits ==
                       put_bits_count(&s->pb));
        flush_put_bits(&s->pb);
        s->frame_bits  = put_bits_count(&s->pb);

        stuffing_count = ff_vbv_update(s, s->frame_bits);
        s->stuffing_bits = 8*stuffing_count;
        if (stuffing_count) {
            if (s->pb.buf_end - s->pb.buf - (put_bits_count(&s->pb) >> 3) <
                    stuffing_count + 50) {
                av_log(s->avctx, AV_LOG_ERROR, "stuffing too large\n");
                return -1;
            }

            switch (s->codec_id) {
            case AV_CODEC_ID_MPEG1VIDEO:
            case AV_CODEC_ID_MPEG2VIDEO:
                while (stuffing_count--) {
                    put_bits(&s->pb, 8, 0);
                }
            break;
            case AV_CODEC_ID_MPEG4:
                put_bits(&s->pb, 16, 0);
                put_bits(&s->pb, 16, 0x1C3);
                stuffing_count -= 4;
                while (stuffing_count--) {
                    put_bits(&s->pb, 8, 0xFF);
                }
            break;
            default:
                av_log(s->avctx, AV_LOG_ERROR, "vbv buffer overflow\n");
            }
            flush_put_bits(&s->pb);
            s->frame_bits  = put_bits_count(&s->pb);
        }

        /* update mpeg1/2 vbv_delay for CBR */
        if (s->avctx->rc_max_rate                          &&
            s->avctx->rc_min_rate == s->avctx->rc_max_rate &&
            s->out_format == FMT_MPEG1                     &&
            90000LL * (avctx->rc_buffer_size - 1) <=
                s->avctx->rc_max_rate * 0xFFFFLL) {
            int vbv_delay, min_delay;
            double inbits  = s->avctx->rc_max_rate *
                             av_q2d(s->avctx->time_base);
            int    minbits = s->frame_bits - 8 *
                             (s->vbv_delay_ptr - s->pb.buf - 1);
            double bits    = s->rc_context.buffer_index + minbits - inbits;

            if (bits < 0)
                av_log(s->avctx, AV_LOG_ERROR,
                       "Internal error, negative bits\n");

            assert(s->repeat_first_field == 0);

            vbv_delay = bits * 90000 / s->avctx->rc_max_rate;
            min_delay = (minbits * 90000LL + s->avctx->rc_max_rate - 1) /
                        s->avctx->rc_max_rate;

            vbv_delay = FFMAX(vbv_delay, min_delay);

            av_assert0(vbv_delay < 0xFFFF);

            s->vbv_delay_ptr[0] &= 0xF8;
            s->vbv_delay_ptr[0] |= vbv_delay >> 13;
            s->vbv_delay_ptr[1]  = vbv_delay >> 5;
            s->vbv_delay_ptr[2] &= 0x07;
            s->vbv_delay_ptr[2] |= vbv_delay << 3;
            avctx->vbv_delay     = vbv_delay * 300;
        }
        s->total_bits     += s->frame_bits;
        avctx->frame_bits  = s->frame_bits;

        pkt->pts = s->current_picture.f->pts;
        if (!s->low_delay && s->pict_type != AV_PICTURE_TYPE_B) {
            if (!s->current_picture.f->coded_picture_number)
                pkt->dts = pkt->pts - s->dts_delta;
            else
                pkt->dts = s->reordered_pts;
            s->reordered_pts = pkt->pts;
        } else
            pkt->dts = pkt->pts;
        if (s->current_picture.f->key_frame)
            pkt->flags |= AV_PKT_FLAG_KEY;
        if (s->mb_info)
            av_packet_shrink_side_data(pkt, AV_PKT_DATA_H263_MB_INFO, s->mb_info_size);
    } else {
        s->frame_bits = 0;
    }

    /* release non-reference frames */
    for (i = 0; i < MAX_PICTURE_COUNT; i++) {
        if (!s->picture[i].reference)
            ff_mpeg_unref_picture(s->avctx, &s->picture[i]);
    }

    av_assert1((s->frame_bits & 7) == 0);

    pkt->size = s->frame_bits / 8;
    *got_packet = !!pkt->size;
    return 0;
}

static inline void dct_single_coeff_elimination(MpegEncContext *s,
                                                int n, int threshold)
{
    static const char tab[64] = {
        3, 2, 2, 1, 1, 1, 1, 1,
        1, 1, 1, 1, 1, 1, 1, 1,
        1, 1, 1, 1, 1, 1, 1, 1,
        0, 0, 0, 0, 0, 0, 0, 0,
        0, 0, 0, 0, 0, 0, 0, 0,
        0, 0, 0, 0, 0, 0, 0, 0,
        0, 0, 0, 0, 0, 0, 0, 0,
        0, 0, 0, 0, 0, 0, 0, 0
    };
    int score = 0;
    int run = 0;
    int i;
    int16_t *block = s->block[n];
    const int last_index = s->block_last_index[n];
    int skip_dc;

    if (threshold < 0) {
        skip_dc = 0;
        threshold = -threshold;
    } else
        skip_dc = 1;

    /* Are all we could set to zero already zero? */
    if (last_index <= skip_dc - 1)
        return;

    for (i = 0; i <= last_index; i++) {
        const int j = s->intra_scantable.permutated[i];
        const int level = FFABS(block[j]);
        if (level == 1) {
            if (skip_dc && i == 0)
                continue;
            score += tab[run];
            run = 0;
        } else if (level > 1) {
            return;
        } else {
            run++;
        }
    }
    if (score >= threshold)
        return;
    for (i = skip_dc; i <= last_index; i++) {
        const int j = s->intra_scantable.permutated[i];
        block[j] = 0;
    }
    if (block[0])
        s->block_last_index[n] = 0;
    else
        s->block_last_index[n] = -1;
}

static inline void clip_coeffs(MpegEncContext *s, int16_t *block,
                               int last_index)
{
    int i;
    const int maxlevel = s->max_qcoeff;
    const int minlevel = s->min_qcoeff;
    int overflow = 0;

    if (s->mb_intra) {
        i = 1; // skip clipping of intra dc
    } else
        i = 0;

    for (; i <= last_index; i++) {
        const int j = s->intra_scantable.permutated[i];
        int level = block[j];

        if (level > maxlevel) {
            level = maxlevel;
            overflow++;
        } else if (level < minlevel) {
            level = minlevel;
            overflow++;
        }

        block[j] = level;
    }

    if (overflow && s->avctx->mb_decision == FF_MB_DECISION_SIMPLE)
        av_log(s->avctx, AV_LOG_INFO,
               "warning, clipping %d dct coefficients to %d..%d\n",
               overflow, minlevel, maxlevel);
}

static void get_visual_weight(int16_t *weight, uint8_t *ptr, int stride)
{
    int x, y;
    // FIXME optimize
    for (y = 0; y < 8; y++) {
        for (x = 0; x < 8; x++) {
            int x2, y2;
            int sum = 0;
            int sqr = 0;
            int count = 0;

            for (y2 = FFMAX(y - 1, 0); y2 < FFMIN(8, y + 2); y2++) {
                for (x2= FFMAX(x - 1, 0); x2 < FFMIN(8, x + 2); x2++) {
                    int v = ptr[x2 + y2 * stride];
                    sum += v;
                    sqr += v * v;
                    count++;
                }
            }
            weight[x + 8 * y]= (36 * ff_sqrt(count * sqr - sum * sum)) / count;
        }
    }
}

static av_always_inline void encode_mb_internal(MpegEncContext *s,
                                                int motion_x, int motion_y,
                                                int mb_block_height,
                                                int mb_block_width,
                                                int mb_block_count)
{
    int16_t weight[12][64];
    int16_t orig[12][64];
    const int mb_x = s->mb_x;
    const int mb_y = s->mb_y;
    int i;
    int skip_dct[12];
    int dct_offset = s->linesize * 8; // default for progressive frames
    int uv_dct_offset = s->uvlinesize * 8;
    uint8_t *ptr_y, *ptr_cb, *ptr_cr;
    ptrdiff_t wrap_y, wrap_c;

    for (i = 0; i < mb_block_count; i++)
        skip_dct[i] = s->skipdct;

    if (s->adaptive_quant) {
        const int last_qp = s->qscale;
        const int mb_xy = mb_x + mb_y * s->mb_stride;

        s->lambda = s->lambda_table[mb_xy];
        update_qscale(s);

        if (!(s->mpv_flags & FF_MPV_FLAG_QP_RD)) {
            s->qscale = s->current_picture_ptr->qscale_table[mb_xy];
            s->dquant = s->qscale - last_qp;

            if (s->out_format == FMT_H263) {
                s->dquant = av_clip(s->dquant, -2, 2);

                if (s->codec_id == AV_CODEC_ID_MPEG4) {
                    if (!s->mb_intra) {
                        if (s->pict_type == AV_PICTURE_TYPE_B) {
                            if (s->dquant & 1 || s->mv_dir & MV_DIRECT)
                                s->dquant = 0;
                        }
                        if (s->mv_type == MV_TYPE_8X8)
                            s->dquant = 0;
                    }
                }
            }
        }
        ff_set_qscale(s, last_qp + s->dquant);
    } else if (s->mpv_flags & FF_MPV_FLAG_QP_RD)
        ff_set_qscale(s, s->qscale + s->dquant);

    wrap_y = s->linesize;
    wrap_c = s->uvlinesize;
    ptr_y  = s->new_picture.f->data[0] +
             (mb_y * 16 * wrap_y)              + mb_x * 16;
    ptr_cb = s->new_picture.f->data[1] +
             (mb_y * mb_block_height * wrap_c) + mb_x * mb_block_width;
    ptr_cr = s->new_picture.f->data[2] +
             (mb_y * mb_block_height * wrap_c) + mb_x * mb_block_width;

    if((mb_x * 16 + 16 > s->width || mb_y * 16 + 16 > s->height) && s->codec_id != AV_CODEC_ID_AMV){
        uint8_t *ebuf = s->sc.edge_emu_buffer + 36 * wrap_y;
        int cw = (s->width  + s->chroma_x_shift) >> s->chroma_x_shift;
        int ch = (s->height + s->chroma_y_shift) >> s->chroma_y_shift;
        s->vdsp.emulated_edge_mc(ebuf, ptr_y,
                                 wrap_y, wrap_y,
                                 16, 16, mb_x * 16, mb_y * 16,
                                 s->width, s->height);
        ptr_y = ebuf;
        s->vdsp.emulated_edge_mc(ebuf + 16 * wrap_y, ptr_cb,
                                 wrap_c, wrap_c,
                                 mb_block_width, mb_block_height,
                                 mb_x * mb_block_width, mb_y * mb_block_height,
                                 cw, ch);
        ptr_cb = ebuf + 16 * wrap_y;
        s->vdsp.emulated_edge_mc(ebuf + 16 * wrap_y + 16, ptr_cr,
                                 wrap_c, wrap_c,
                                 mb_block_width, mb_block_height,
                                 mb_x * mb_block_width, mb_y * mb_block_height,
                                 cw, ch);
        ptr_cr = ebuf + 16 * wrap_y + 16;
    }

    if (s->mb_intra) {
        if (s->avctx->flags & AV_CODEC_FLAG_INTERLACED_DCT) {
            int progressive_score, interlaced_score;

            s->interlaced_dct = 0;
            progressive_score = s->mecc.ildct_cmp[4](s, ptr_y, NULL, wrap_y, 8) +
                                s->mecc.ildct_cmp[4](s, ptr_y + wrap_y * 8,
                                                     NULL, wrap_y, 8) - 400;

            if (progressive_score > 0) {
                interlaced_score = s->mecc.ildct_cmp[4](s, ptr_y,
                                                        NULL, wrap_y * 2, 8) +
                                   s->mecc.ildct_cmp[4](s, ptr_y + wrap_y,
                                                        NULL, wrap_y * 2, 8);
                if (progressive_score > interlaced_score) {
                    s->interlaced_dct = 1;

                    dct_offset = wrap_y;
                    uv_dct_offset = wrap_c;
                    wrap_y <<= 1;
                    if (s->chroma_format == CHROMA_422 ||
                        s->chroma_format == CHROMA_444)
                        wrap_c <<= 1;
                }
            }
        }

        s->pdsp.get_pixels(s->block[0], ptr_y,                  wrap_y);
        s->pdsp.get_pixels(s->block[1], ptr_y + 8,              wrap_y);
        s->pdsp.get_pixels(s->block[2], ptr_y + dct_offset,     wrap_y);
        s->pdsp.get_pixels(s->block[3], ptr_y + dct_offset + 8, wrap_y);

        if (s->avctx->flags & AV_CODEC_FLAG_GRAY) {
            skip_dct[4] = 1;
            skip_dct[5] = 1;
        } else {
            s->pdsp.get_pixels(s->block[4], ptr_cb, wrap_c);
            s->pdsp.get_pixels(s->block[5], ptr_cr, wrap_c);
            if (!s->chroma_y_shift && s->chroma_x_shift) { /* 422 */
                s->pdsp.get_pixels(s->block[6], ptr_cb + uv_dct_offset, wrap_c);
                s->pdsp.get_pixels(s->block[7], ptr_cr + uv_dct_offset, wrap_c);
            } else if (!s->chroma_y_shift && !s->chroma_x_shift) { /* 444 */
                s->pdsp.get_pixels(s->block[ 6], ptr_cb + 8, wrap_c);
                s->pdsp.get_pixels(s->block[ 7], ptr_cr + 8, wrap_c);
                s->pdsp.get_pixels(s->block[ 8], ptr_cb + uv_dct_offset, wrap_c);
                s->pdsp.get_pixels(s->block[ 9], ptr_cr + uv_dct_offset, wrap_c);
                s->pdsp.get_pixels(s->block[10], ptr_cb + uv_dct_offset + 8, wrap_c);
                s->pdsp.get_pixels(s->block[11], ptr_cr + uv_dct_offset + 8, wrap_c);
            }
        }
    } else {
        op_pixels_func (*op_pix)[4];
        qpel_mc_func (*op_qpix)[16];
        uint8_t *dest_y, *dest_cb, *dest_cr;

        dest_y  = s->dest[0];
        dest_cb = s->dest[1];
        dest_cr = s->dest[2];

        if ((!s->no_rounding) || s->pict_type == AV_PICTURE_TYPE_B) {
            op_pix  = s->hdsp.put_pixels_tab;
            op_qpix = s->qdsp.put_qpel_pixels_tab;
        } else {
            op_pix  = s->hdsp.put_no_rnd_pixels_tab;
            op_qpix = s->qdsp.put_no_rnd_qpel_pixels_tab;
        }

        if (s->mv_dir & MV_DIR_FORWARD) {
            ff_mpv_motion(s, dest_y, dest_cb, dest_cr, 0,
                          s->last_picture.f->data,
                          op_pix, op_qpix);
            op_pix  = s->hdsp.avg_pixels_tab;
            op_qpix = s->qdsp.avg_qpel_pixels_tab;
        }
        if (s->mv_dir & MV_DIR_BACKWARD) {
            ff_mpv_motion(s, dest_y, dest_cb, dest_cr, 1,
                          s->next_picture.f->data,
                          op_pix, op_qpix);
        }

        if (s->avctx->flags & AV_CODEC_FLAG_INTERLACED_DCT) {
            int progressive_score, interlaced_score;

            s->interlaced_dct = 0;
            progressive_score = s->mecc.ildct_cmp[0](s, dest_y, ptr_y, wrap_y, 8) +
                                s->mecc.ildct_cmp[0](s, dest_y + wrap_y * 8,
                                                     ptr_y + wrap_y * 8,
                                                     wrap_y, 8) - 400;

            if (s->avctx->ildct_cmp == FF_CMP_VSSE)
                progressive_score -= 400;

            if (progressive_score > 0) {
                interlaced_score = s->mecc.ildct_cmp[0](s, dest_y, ptr_y,
                                                        wrap_y * 2, 8) +
                                   s->mecc.ildct_cmp[0](s, dest_y + wrap_y,
                                                        ptr_y + wrap_y,
                                                        wrap_y * 2, 8);

                if (progressive_score > interlaced_score) {
                    s->interlaced_dct = 1;

                    dct_offset = wrap_y;
                    uv_dct_offset = wrap_c;
                    wrap_y <<= 1;
                    if (s->chroma_format == CHROMA_422)
                        wrap_c <<= 1;
                }
            }
        }

        s->pdsp.diff_pixels(s->block[0], ptr_y, dest_y, wrap_y);
        s->pdsp.diff_pixels(s->block[1], ptr_y + 8, dest_y + 8, wrap_y);
        s->pdsp.diff_pixels(s->block[2], ptr_y + dct_offset,
                            dest_y + dct_offset, wrap_y);
        s->pdsp.diff_pixels(s->block[3], ptr_y + dct_offset + 8,
                            dest_y + dct_offset + 8, wrap_y);

        if (s->avctx->flags & AV_CODEC_FLAG_GRAY) {
            skip_dct[4] = 1;
            skip_dct[5] = 1;
        } else {
            s->pdsp.diff_pixels(s->block[4], ptr_cb, dest_cb, wrap_c);
            s->pdsp.diff_pixels(s->block[5], ptr_cr, dest_cr, wrap_c);
            if (!s->chroma_y_shift) { /* 422 */
                s->pdsp.diff_pixels(s->block[6], ptr_cb + uv_dct_offset,
                                    dest_cb + uv_dct_offset, wrap_c);
                s->pdsp.diff_pixels(s->block[7], ptr_cr + uv_dct_offset,
                                    dest_cr + uv_dct_offset, wrap_c);
            }
        }
        /* pre quantization */
        if (s->current_picture.mc_mb_var[s->mb_stride * mb_y + mb_x] <
                2 * s->qscale * s->qscale) {
            // FIXME optimize
            if (s->mecc.sad[1](NULL, ptr_y, dest_y, wrap_y, 8) < 20 * s->qscale)
                skip_dct[0] = 1;
            if (s->mecc.sad[1](NULL, ptr_y + 8, dest_y + 8, wrap_y, 8) < 20 * s->qscale)
                skip_dct[1] = 1;
            if (s->mecc.sad[1](NULL, ptr_y + dct_offset, dest_y + dct_offset,
                               wrap_y, 8) < 20 * s->qscale)
                skip_dct[2] = 1;
            if (s->mecc.sad[1](NULL, ptr_y + dct_offset + 8, dest_y + dct_offset + 8,
                               wrap_y, 8) < 20 * s->qscale)
                skip_dct[3] = 1;
            if (s->mecc.sad[1](NULL, ptr_cb, dest_cb, wrap_c, 8) < 20 * s->qscale)
                skip_dct[4] = 1;
            if (s->mecc.sad[1](NULL, ptr_cr, dest_cr, wrap_c, 8) < 20 * s->qscale)
                skip_dct[5] = 1;
            if (!s->chroma_y_shift) { /* 422 */
                if (s->mecc.sad[1](NULL, ptr_cb + uv_dct_offset,
                                   dest_cb + uv_dct_offset,
                                   wrap_c, 8) < 20 * s->qscale)
                    skip_dct[6] = 1;
                if (s->mecc.sad[1](NULL, ptr_cr + uv_dct_offset,
                                   dest_cr + uv_dct_offset,
                                   wrap_c, 8) < 20 * s->qscale)
                    skip_dct[7] = 1;
            }
        }
    }

    if (s->quantizer_noise_shaping) {
        if (!skip_dct[0])
            get_visual_weight(weight[0], ptr_y                 , wrap_y);
        if (!skip_dct[1])
            get_visual_weight(weight[1], ptr_y              + 8, wrap_y);
        if (!skip_dct[2])
            get_visual_weight(weight[2], ptr_y + dct_offset    , wrap_y);
        if (!skip_dct[3])
            get_visual_weight(weight[3], ptr_y + dct_offset + 8, wrap_y);
        if (!skip_dct[4])
            get_visual_weight(weight[4], ptr_cb                , wrap_c);
        if (!skip_dct[5])
            get_visual_weight(weight[5], ptr_cr                , wrap_c);
        if (!s->chroma_y_shift) { /* 422 */
            if (!skip_dct[6])
                get_visual_weight(weight[6], ptr_cb + uv_dct_offset,
                                  wrap_c);
            if (!skip_dct[7])
                get_visual_weight(weight[7], ptr_cr + uv_dct_offset,
                                  wrap_c);
        }
        memcpy(orig[0], s->block[0], sizeof(int16_t) * 64 * mb_block_count);
    }

    /* DCT & quantize */
    av_assert2(s->out_format != FMT_MJPEG || s->qscale == 8);
    {
        for (i = 0; i < mb_block_count; i++) {
            if (!skip_dct[i]) {
                int overflow;
                s->block_last_index[i] = s->dct_quantize(s, s->block[i], i, s->qscale, &overflow);
                // FIXME we could decide to change to quantizer instead of
                // clipping
                // JS: I don't think that would be a good idea it could lower
                //     quality instead of improve it. Just INTRADC clipping
                //     deserves changes in quantizer
                if (overflow)
                    clip_coeffs(s, s->block[i], s->block_last_index[i]);
            } else
                s->block_last_index[i] = -1;
        }
        if (s->quantizer_noise_shaping) {
            for (i = 0; i < mb_block_count; i++) {
                if (!skip_dct[i]) {
                    s->block_last_index[i] =
                        dct_quantize_refine(s, s->block[i], weight[i],
                                            orig[i], i, s->qscale);
                }
            }
        }

        if (s->luma_elim_threshold && !s->mb_intra)
            for (i = 0; i < 4; i++)
                dct_single_coeff_elimination(s, i, s->luma_elim_threshold);
        if (s->chroma_elim_threshold && !s->mb_intra)
            for (i = 4; i < mb_block_count; i++)
                dct_single_coeff_elimination(s, i, s->chroma_elim_threshold);

        if (s->mpv_flags & FF_MPV_FLAG_CBP_RD) {
            for (i = 0; i < mb_block_count; i++) {
                if (s->block_last_index[i] == -1)
                    s->coded_score[i] = INT_MAX / 256;
            }
        }
    }

    if ((s->avctx->flags & AV_CODEC_FLAG_GRAY) && s->mb_intra) {
        s->block_last_index[4] =
        s->block_last_index[5] = 0;
        s->block[4][0] =
        s->block[5][0] = (1024 + s->c_dc_scale / 2) / s->c_dc_scale;
        if (!s->chroma_y_shift) { /* 422 / 444 */
            for (i=6; i<12; i++) {
                s->block_last_index[i] = 0;
                s->block[i][0] = s->block[4][0];
            }
        }
    }

    // non c quantize code returns incorrect block_last_index FIXME
    if (s->alternate_scan && s->dct_quantize != ff_dct_quantize_c) {
        for (i = 0; i < mb_block_count; i++) {
            int j;
            if (s->block_last_index[i] > 0) {
                for (j = 63; j > 0; j--) {
                    if (s->block[i][s->intra_scantable.permutated[j]])
                        break;
                }
                s->block_last_index[i] = j;
            }
        }
    }

    /* huffman encode */
    switch(s->codec_id){ //FIXME funct ptr could be slightly faster
    case AV_CODEC_ID_MPEG1VIDEO:
    case AV_CODEC_ID_MPEG2VIDEO:
        if (CONFIG_MPEG1VIDEO_ENCODER || CONFIG_MPEG2VIDEO_ENCODER)
            ff_mpeg1_encode_mb(s, s->block, motion_x, motion_y);
        break;
    case AV_CODEC_ID_MPEG4:
        if (CONFIG_MPEG4_ENCODER)
            ff_mpeg4_encode_mb(s, s->block, motion_x, motion_y);
        break;
    case AV_CODEC_ID_MSMPEG4V2:
    case AV_CODEC_ID_MSMPEG4V3:
    case AV_CODEC_ID_WMV1:
        if (CONFIG_MSMPEG4_ENCODER)
            ff_msmpeg4_encode_mb(s, s->block, motion_x, motion_y);
        break;
    case AV_CODEC_ID_WMV2:
        if (CONFIG_WMV2_ENCODER)
            ff_wmv2_encode_mb(s, s->block, motion_x, motion_y);
        break;
    case AV_CODEC_ID_H261:
        if (CONFIG_H261_ENCODER)
            ff_h261_encode_mb(s, s->block, motion_x, motion_y);
        break;
    case AV_CODEC_ID_H263:
    case AV_CODEC_ID_H263P:
    case AV_CODEC_ID_FLV1:
    case AV_CODEC_ID_RV10:
    case AV_CODEC_ID_RV20:
        if (CONFIG_H263_ENCODER)
            ff_h263_encode_mb(s, s->block, motion_x, motion_y);
        break;
    case AV_CODEC_ID_MJPEG:
    case AV_CODEC_ID_AMV:
        if (CONFIG_MJPEG_ENCODER)
            ff_mjpeg_encode_mb(s, s->block);
        break;
    default:
        av_assert1(0);
    }
}

static av_always_inline void encode_mb(MpegEncContext *s, int motion_x, int motion_y)
{
    if (s->chroma_format == CHROMA_420) encode_mb_internal(s, motion_x, motion_y,  8, 8, 6);
    else if (s->chroma_format == CHROMA_422) encode_mb_internal(s, motion_x, motion_y, 16, 8, 8);
    else encode_mb_internal(s, motion_x, motion_y, 16, 16, 12);
}

static inline void copy_context_before_encode(MpegEncContext *d, MpegEncContext *s, int type){
    int i;

    memcpy(d->last_mv, s->last_mv, 2*2*2*sizeof(int)); //FIXME is memcpy faster than a loop?

    /* mpeg1 */
    d->mb_skip_run= s->mb_skip_run;
    for(i=0; i<3; i++)
        d->last_dc[i] = s->last_dc[i];

    /* statistics */
    d->mv_bits= s->mv_bits;
    d->i_tex_bits= s->i_tex_bits;
    d->p_tex_bits= s->p_tex_bits;
    d->i_count= s->i_count;
    d->f_count= s->f_count;
    d->b_count= s->b_count;
    d->skip_count= s->skip_count;
    d->misc_bits= s->misc_bits;
    d->last_bits= 0;

    d->mb_skipped= 0;
    d->qscale= s->qscale;
    d->dquant= s->dquant;

    d->esc3_level_length= s->esc3_level_length;
}

static inline void copy_context_after_encode(MpegEncContext *d, MpegEncContext *s, int type){
    int i;

    memcpy(d->mv, s->mv, 2*4*2*sizeof(int));
    memcpy(d->last_mv, s->last_mv, 2*2*2*sizeof(int)); //FIXME is memcpy faster than a loop?

    /* mpeg1 */
    d->mb_skip_run= s->mb_skip_run;
    for(i=0; i<3; i++)
        d->last_dc[i] = s->last_dc[i];

    /* statistics */
    d->mv_bits= s->mv_bits;
    d->i_tex_bits= s->i_tex_bits;
    d->p_tex_bits= s->p_tex_bits;
    d->i_count= s->i_count;
    d->f_count= s->f_count;
    d->b_count= s->b_count;
    d->skip_count= s->skip_count;
    d->misc_bits= s->misc_bits;

    d->mb_intra= s->mb_intra;
    d->mb_skipped= s->mb_skipped;
    d->mv_type= s->mv_type;
    d->mv_dir= s->mv_dir;
    d->pb= s->pb;
    if(s->data_partitioning){
        d->pb2= s->pb2;
        d->tex_pb= s->tex_pb;
    }
    d->block= s->block;
    for(i=0; i<8; i++)
        d->block_last_index[i]= s->block_last_index[i];
    d->interlaced_dct= s->interlaced_dct;
    d->qscale= s->qscale;

    d->esc3_level_length= s->esc3_level_length;
}

static inline void encode_mb_hq(MpegEncContext *s, MpegEncContext *backup, MpegEncContext *best, int type,
                           PutBitContext pb[2], PutBitContext pb2[2], PutBitContext tex_pb[2],
                           int *dmin, int *next_block, int motion_x, int motion_y)
{
    int score;
    uint8_t *dest_backup[3];

    copy_context_before_encode(s, backup, type);

    s->block= s->blocks[*next_block];
    s->pb= pb[*next_block];
    if(s->data_partitioning){
        s->pb2   = pb2   [*next_block];
        s->tex_pb= tex_pb[*next_block];
    }

    if(*next_block){
        memcpy(dest_backup, s->dest, sizeof(s->dest));
        s->dest[0] = s->sc.rd_scratchpad;
        s->dest[1] = s->sc.rd_scratchpad + 16*s->linesize;
        s->dest[2] = s->sc.rd_scratchpad + 16*s->linesize + 8;
        av_assert0(s->linesize >= 32); //FIXME
    }

    encode_mb(s, motion_x, motion_y);

    score= put_bits_count(&s->pb);
    if(s->data_partitioning){
        score+= put_bits_count(&s->pb2);
        score+= put_bits_count(&s->tex_pb);
    }

    if(s->avctx->mb_decision == FF_MB_DECISION_RD){
        ff_mpv_decode_mb(s, s->block);

        score *= s->lambda2;
        score += sse_mb(s) << FF_LAMBDA_SHIFT;
    }

    if(*next_block){
        memcpy(s->dest, dest_backup, sizeof(s->dest));
    }

    if(score<*dmin){
        *dmin= score;
        *next_block^=1;

        copy_context_after_encode(best, s, type);
    }
}

static int sse(MpegEncContext *s, uint8_t *src1, uint8_t *src2, int w, int h, int stride){
    uint32_t *sq = ff_square_tab + 256;
    int acc=0;
    int x,y;

    if(w==16 && h==16)
        return s->mecc.sse[0](NULL, src1, src2, stride, 16);
    else if(w==8 && h==8)
        return s->mecc.sse[1](NULL, src1, src2, stride, 8);

    for(y=0; y<h; y++){
        for(x=0; x<w; x++){
            acc+= sq[src1[x + y*stride] - src2[x + y*stride]];
        }
    }

    av_assert2(acc>=0);

    return acc;
}

static int sse_mb(MpegEncContext *s){
    int w= 16;
    int h= 16;

    if(s->mb_x*16 + 16 > s->width ) w= s->width - s->mb_x*16;
    if(s->mb_y*16 + 16 > s->height) h= s->height- s->mb_y*16;

    if(w==16 && h==16)
      if(s->avctx->mb_cmp == FF_CMP_NSSE){
        return s->mecc.nsse[0](s, s->new_picture.f->data[0] + s->mb_x * 16 + s->mb_y * s->linesize   * 16, s->dest[0], s->linesize,   16) +
               s->mecc.nsse[1](s, s->new_picture.f->data[1] + s->mb_x *  8 + s->mb_y * s->uvlinesize *  8, s->dest[1], s->uvlinesize,  8) +
               s->mecc.nsse[1](s, s->new_picture.f->data[2] + s->mb_x *  8 + s->mb_y * s->uvlinesize *  8, s->dest[2], s->uvlinesize,  8);
      }else{
        return s->mecc.sse[0](NULL, s->new_picture.f->data[0] + s->mb_x * 16 + s->mb_y * s->linesize   * 16, s->dest[0], s->linesize,   16) +
               s->mecc.sse[1](NULL, s->new_picture.f->data[1] + s->mb_x *  8 + s->mb_y * s->uvlinesize *  8, s->dest[1], s->uvlinesize,  8) +
               s->mecc.sse[1](NULL, s->new_picture.f->data[2] + s->mb_x *  8 + s->mb_y * s->uvlinesize *  8, s->dest[2], s->uvlinesize,  8);
      }
    else
        return  sse(s, s->new_picture.f->data[0] + s->mb_x*16 + s->mb_y*s->linesize*16, s->dest[0], w, h, s->linesize)
               +sse(s, s->new_picture.f->data[1] + s->mb_x*8  + s->mb_y*s->uvlinesize*8,s->dest[1], w>>1, h>>1, s->uvlinesize)
               +sse(s, s->new_picture.f->data[2] + s->mb_x*8  + s->mb_y*s->uvlinesize*8,s->dest[2], w>>1, h>>1, s->uvlinesize);
}

static int pre_estimate_motion_thread(AVCodecContext *c, void *arg){
    MpegEncContext *s= *(void**)arg;


    s->me.pre_pass=1;
    s->me.dia_size= s->avctx->pre_dia_size;
    s->first_slice_line=1;
    for(s->mb_y= s->end_mb_y-1; s->mb_y >= s->start_mb_y; s->mb_y--) {
        for(s->mb_x=s->mb_width-1; s->mb_x >=0 ;s->mb_x--) {
            ff_pre_estimate_p_frame_motion(s, s->mb_x, s->mb_y);
        }
        s->first_slice_line=0;
    }

    s->me.pre_pass=0;

    return 0;
}

static int estimate_motion_thread(AVCodecContext *c, void *arg){
    MpegEncContext *s= *(void**)arg;

    ff_check_alignment();

    s->me.dia_size= s->avctx->dia_size;
    s->first_slice_line=1;
    for(s->mb_y= s->start_mb_y; s->mb_y < s->end_mb_y; s->mb_y++) {
        s->mb_x=0; //for block init below
        ff_init_block_index(s);
        for(s->mb_x=0; s->mb_x < s->mb_width; s->mb_x++) {
            s->block_index[0]+=2;
            s->block_index[1]+=2;
            s->block_index[2]+=2;
            s->block_index[3]+=2;

            /* compute motion vector & mb_type and store in context */
            if(s->pict_type==AV_PICTURE_TYPE_B)
                ff_estimate_b_frame_motion(s, s->mb_x, s->mb_y);
            else
                ff_estimate_p_frame_motion(s, s->mb_x, s->mb_y);
        }
        s->first_slice_line=0;
    }
    return 0;
}

static int mb_var_thread(AVCodecContext *c, void *arg){
    MpegEncContext *s= *(void**)arg;
    int mb_x, mb_y;

    ff_check_alignment();

    for(mb_y=s->start_mb_y; mb_y < s->end_mb_y; mb_y++) {
        for(mb_x=0; mb_x < s->mb_width; mb_x++) {
            int xx = mb_x * 16;
            int yy = mb_y * 16;
            uint8_t *pix = s->new_picture.f->data[0] + (yy * s->linesize) + xx;
            int varc;
            int sum = s->mpvencdsp.pix_sum(pix, s->linesize);

            varc = (s->mpvencdsp.pix_norm1(pix, s->linesize) -
                    (((unsigned) sum * sum) >> 8) + 500 + 128) >> 8;

            s->current_picture.mb_var [s->mb_stride * mb_y + mb_x] = varc;
            s->current_picture.mb_mean[s->mb_stride * mb_y + mb_x] = (sum+128)>>8;
            s->me.mb_var_sum_temp    += varc;
        }
    }
    return 0;
}

static void write_slice_end(MpegEncContext *s){
    if(CONFIG_MPEG4_ENCODER && s->codec_id==AV_CODEC_ID_MPEG4){
        if(s->partitioned_frame){
            ff_mpeg4_merge_partitions(s);
        }

        ff_mpeg4_stuffing(&s->pb);
    }else if(CONFIG_MJPEG_ENCODER && s->out_format == FMT_MJPEG){
        ff_mjpeg_encode_stuffing(s);
    }

    avpriv_align_put_bits(&s->pb);
    flush_put_bits(&s->pb);

    if ((s->avctx->flags & AV_CODEC_FLAG_PASS1) && !s->partitioned_frame)
        s->misc_bits+= get_bits_diff(s);
}

static void write_mb_info(MpegEncContext *s)
{
    uint8_t *ptr = s->mb_info_ptr + s->mb_info_size - 12;
    int offset = put_bits_count(&s->pb);
    int mba  = s->mb_x + s->mb_width * (s->mb_y % s->gob_index);
    int gobn = s->mb_y / s->gob_index;
    int pred_x, pred_y;
    if (CONFIG_H263_ENCODER)
        ff_h263_pred_motion(s, 0, 0, &pred_x, &pred_y);
    bytestream_put_le32(&ptr, offset);
    bytestream_put_byte(&ptr, s->qscale);
    bytestream_put_byte(&ptr, gobn);
    bytestream_put_le16(&ptr, mba);
    bytestream_put_byte(&ptr, pred_x); /* hmv1 */
    bytestream_put_byte(&ptr, pred_y); /* vmv1 */
    /* 4MV not implemented */
    bytestream_put_byte(&ptr, 0); /* hmv2 */
    bytestream_put_byte(&ptr, 0); /* vmv2 */
}

static void update_mb_info(MpegEncContext *s, int startcode)
{
    if (!s->mb_info)
        return;
    if (put_bits_count(&s->pb) - s->prev_mb_info*8 >= s->mb_info*8) {
        s->mb_info_size += 12;
        s->prev_mb_info = s->last_mb_info;
    }
    if (startcode) {
        s->prev_mb_info = put_bits_count(&s->pb)/8;
        /* This might have incremented mb_info_size above, and we return without
         * actually writing any info into that slot yet. But in that case,
         * this will be called again at the start of the after writing the
         * start code, actually writing the mb info. */
        return;
    }

    s->last_mb_info = put_bits_count(&s->pb)/8;
    if (!s->mb_info_size)
        s->mb_info_size += 12;
    write_mb_info(s);
}

int ff_mpv_reallocate_putbitbuffer(MpegEncContext *s, size_t threshold, size_t size_increase)
{
    if (   s->pb.buf_end - s->pb.buf - (put_bits_count(&s->pb)>>3) < threshold
        && s->slice_context_count == 1
        && s->pb.buf == s->avctx->internal->byte_buffer) {
        int lastgob_pos = s->ptr_lastgob - s->pb.buf;
        int vbv_pos     = s->vbv_delay_ptr - s->pb.buf;

        uint8_t *new_buffer = NULL;
        int new_buffer_size = 0;

        av_fast_padded_malloc(&new_buffer, &new_buffer_size,
                              s->avctx->internal->byte_buffer_size + size_increase);
        if (!new_buffer)
            return AVERROR(ENOMEM);

        memcpy(new_buffer, s->avctx->internal->byte_buffer, s->avctx->internal->byte_buffer_size);
        av_free(s->avctx->internal->byte_buffer);
        s->avctx->internal->byte_buffer      = new_buffer;
        s->avctx->internal->byte_buffer_size = new_buffer_size;
        rebase_put_bits(&s->pb, new_buffer, new_buffer_size);
        s->ptr_lastgob   = s->pb.buf + lastgob_pos;
        s->vbv_delay_ptr = s->pb.buf + vbv_pos;
    }
    if (s->pb.buf_end - s->pb.buf - (put_bits_count(&s->pb)>>3) < threshold)
        return AVERROR(EINVAL);
    return 0;
}

static int encode_thread(AVCodecContext *c, void *arg){
    MpegEncContext *s= *(void**)arg;
    int mb_x, mb_y, pdif = 0;
    int chr_h= 16>>s->chroma_y_shift;
    int i, j;
    MpegEncContext best_s = { 0 }, backup_s;
    uint8_t bit_buf[2][MAX_MB_BYTES];
    uint8_t bit_buf2[2][MAX_MB_BYTES];
    uint8_t bit_buf_tex[2][MAX_MB_BYTES];
    PutBitContext pb[2], pb2[2], tex_pb[2];

    ff_check_alignment();

    for(i=0; i<2; i++){
        init_put_bits(&pb    [i], bit_buf    [i], MAX_MB_BYTES);
        init_put_bits(&pb2   [i], bit_buf2   [i], MAX_MB_BYTES);
        init_put_bits(&tex_pb[i], bit_buf_tex[i], MAX_MB_BYTES);
    }

    s->last_bits= put_bits_count(&s->pb);
    s->mv_bits=0;
    s->misc_bits=0;
    s->i_tex_bits=0;
    s->p_tex_bits=0;
    s->i_count=0;
    s->f_count=0;
    s->b_count=0;
    s->skip_count=0;

    for(i=0; i<3; i++){
        /* init last dc values */
        /* note: quant matrix value (8) is implied here */
        s->last_dc[i] = 128 << s->intra_dc_precision;

        s->current_picture.encoding_error[i] = 0;
    }
    if(s->codec_id==AV_CODEC_ID_AMV){
        s->last_dc[0] = 128*8/13;
        s->last_dc[1] = 128*8/14;
        s->last_dc[2] = 128*8/14;
    }
    s->mb_skip_run = 0;
    memset(s->last_mv, 0, sizeof(s->last_mv));

    s->last_mv_dir = 0;

    switch(s->codec_id){
    case AV_CODEC_ID_H263:
    case AV_CODEC_ID_H263P:
    case AV_CODEC_ID_FLV1:
        if (CONFIG_H263_ENCODER)
            s->gob_index = H263_GOB_HEIGHT(s->height);
        break;
    case AV_CODEC_ID_MPEG4:
        if(CONFIG_MPEG4_ENCODER && s->partitioned_frame)
            ff_mpeg4_init_partitions(s);
        break;
    }

    s->resync_mb_x=0;
    s->resync_mb_y=0;
    s->first_slice_line = 1;
    s->ptr_lastgob = s->pb.buf;
    for(mb_y= s->start_mb_y; mb_y < s->end_mb_y; mb_y++) {
        s->mb_x=0;
        s->mb_y= mb_y;

        ff_set_qscale(s, s->qscale);
        ff_init_block_index(s);

        for(mb_x=0; mb_x < s->mb_width; mb_x++) {
            int xy= mb_y*s->mb_stride + mb_x; // removed const, H261 needs to adjust this
            int mb_type= s->mb_type[xy];
//            int d;
            int dmin= INT_MAX;
            int dir;
            int size_increase =  s->avctx->internal->byte_buffer_size/4
                               + s->mb_width*MAX_MB_BYTES;

            ff_mpv_reallocate_putbitbuffer(s, MAX_MB_BYTES, size_increase);
            if(s->pb.buf_end - s->pb.buf - (put_bits_count(&s->pb)>>3) < MAX_MB_BYTES){
                av_log(s->avctx, AV_LOG_ERROR, "encoded frame too large\n");
                return -1;
            }
            if(s->data_partitioning){
                if(   s->pb2   .buf_end - s->pb2   .buf - (put_bits_count(&s->    pb2)>>3) < MAX_MB_BYTES
                   || s->tex_pb.buf_end - s->tex_pb.buf - (put_bits_count(&s->tex_pb )>>3) < MAX_MB_BYTES){
                    av_log(s->avctx, AV_LOG_ERROR, "encoded partitioned frame too large\n");
                    return -1;
                }
            }

            s->mb_x = mb_x;
            s->mb_y = mb_y;  // moved into loop, can get changed by H.261
            ff_update_block_index(s);

            if(CONFIG_H261_ENCODER && s->codec_id == AV_CODEC_ID_H261){
                ff_h261_reorder_mb_index(s);
                xy= s->mb_y*s->mb_stride + s->mb_x;
                mb_type= s->mb_type[xy];
            }

            /* write gob / video packet header  */
            if(s->rtp_mode){
                int current_packet_size, is_gob_start;

                current_packet_size= ((put_bits_count(&s->pb)+7)>>3) - (s->ptr_lastgob - s->pb.buf);

                is_gob_start= s->avctx->rtp_payload_size && current_packet_size >= s->avctx->rtp_payload_size && mb_y + mb_x>0;

                if(s->start_mb_y == mb_y && mb_y > 0 && mb_x==0) is_gob_start=1;

                switch(s->codec_id){
                case AV_CODEC_ID_H263:
                case AV_CODEC_ID_H263P:
                    if(!s->h263_slice_structured)
                        if(s->mb_x || s->mb_y%s->gob_index) is_gob_start=0;
                    break;
                case AV_CODEC_ID_MPEG2VIDEO:
                    if(s->mb_x==0 && s->mb_y!=0) is_gob_start=1;
                case AV_CODEC_ID_MPEG1VIDEO:
                    if(s->mb_skip_run) is_gob_start=0;
                    break;
                case AV_CODEC_ID_MJPEG:
                    if(s->mb_x==0 && s->mb_y!=0) is_gob_start=1;
                    break;
                }

                if(is_gob_start){
                    if(s->start_mb_y != mb_y || mb_x!=0){
                        write_slice_end(s);

                        if(CONFIG_MPEG4_ENCODER && s->codec_id==AV_CODEC_ID_MPEG4 && s->partitioned_frame){
                            ff_mpeg4_init_partitions(s);
                        }
                    }

                    av_assert2((put_bits_count(&s->pb)&7) == 0);
                    current_packet_size= put_bits_ptr(&s->pb) - s->ptr_lastgob;

                    if (s->error_rate && s->resync_mb_x + s->resync_mb_y > 0) {
                        int r= put_bits_count(&s->pb)/8 + s->picture_number + 16 + s->mb_x + s->mb_y;
                        int d = 100 / s->error_rate;
                        if(r % d == 0){
                            current_packet_size=0;
                            s->pb.buf_ptr= s->ptr_lastgob;
                            assert(put_bits_ptr(&s->pb) == s->ptr_lastgob);
                        }
                    }

                    if (s->avctx->rtp_callback){
                        int number_mb = (mb_y - s->resync_mb_y)*s->mb_width + mb_x - s->resync_mb_x;
                        s->avctx->rtp_callback(s->avctx, s->ptr_lastgob, current_packet_size, number_mb);
                    }
                    update_mb_info(s, 1);

                    switch(s->codec_id){
                    case AV_CODEC_ID_MPEG4:
                        if (CONFIG_MPEG4_ENCODER) {
                            ff_mpeg4_encode_video_packet_header(s);
                            ff_mpeg4_clean_buffers(s);
                        }
                    break;
                    case AV_CODEC_ID_MPEG1VIDEO:
                    case AV_CODEC_ID_MPEG2VIDEO:
                        if (CONFIG_MPEG1VIDEO_ENCODER || CONFIG_MPEG2VIDEO_ENCODER) {
                            ff_mpeg1_encode_slice_header(s);
                            ff_mpeg1_clean_buffers(s);
                        }
                    break;
                    case AV_CODEC_ID_H263:
                    case AV_CODEC_ID_H263P:
                        if (CONFIG_H263_ENCODER)
                            ff_h263_encode_gob_header(s, mb_y);
                    break;
                    }

                    if (s->avctx->flags & AV_CODEC_FLAG_PASS1) {
                        int bits= put_bits_count(&s->pb);
                        s->misc_bits+= bits - s->last_bits;
                        s->last_bits= bits;
                    }

                    s->ptr_lastgob += current_packet_size;
                    s->first_slice_line=1;
                    s->resync_mb_x=mb_x;
                    s->resync_mb_y=mb_y;
                }
            }

            if(  (s->resync_mb_x   == s->mb_x)
               && s->resync_mb_y+1 == s->mb_y){
                s->first_slice_line=0;
            }

            s->mb_skipped=0;
            s->dquant=0; //only for QP_RD

            update_mb_info(s, 0);

            if (mb_type & (mb_type-1) || (s->mpv_flags & FF_MPV_FLAG_QP_RD)) { // more than 1 MB type possible or FF_MPV_FLAG_QP_RD
                int next_block=0;
                int pb_bits_count, pb2_bits_count, tex_pb_bits_count;

                copy_context_before_encode(&backup_s, s, -1);
                backup_s.pb= s->pb;
                best_s.data_partitioning= s->data_partitioning;
                best_s.partitioned_frame= s->partitioned_frame;
                if(s->data_partitioning){
                    backup_s.pb2= s->pb2;
                    backup_s.tex_pb= s->tex_pb;
                }

                if(mb_type&CANDIDATE_MB_TYPE_INTER){
                    s->mv_dir = MV_DIR_FORWARD;
                    s->mv_type = MV_TYPE_16X16;
                    s->mb_intra= 0;
                    s->mv[0][0][0] = s->p_mv_table[xy][0];
                    s->mv[0][0][1] = s->p_mv_table[xy][1];
                    encode_mb_hq(s, &backup_s, &best_s, CANDIDATE_MB_TYPE_INTER, pb, pb2, tex_pb,
                                 &dmin, &next_block, s->mv[0][0][0], s->mv[0][0][1]);
                }
                if(mb_type&CANDIDATE_MB_TYPE_INTER_I){
                    s->mv_dir = MV_DIR_FORWARD;
                    s->mv_type = MV_TYPE_FIELD;
                    s->mb_intra= 0;
                    for(i=0; i<2; i++){
                        j= s->field_select[0][i] = s->p_field_select_table[i][xy];
                        s->mv[0][i][0] = s->p_field_mv_table[i][j][xy][0];
                        s->mv[0][i][1] = s->p_field_mv_table[i][j][xy][1];
                    }
                    encode_mb_hq(s, &backup_s, &best_s, CANDIDATE_MB_TYPE_INTER_I, pb, pb2, tex_pb,
                                 &dmin, &next_block, 0, 0);
                }
                if(mb_type&CANDIDATE_MB_TYPE_SKIPPED){
                    s->mv_dir = MV_DIR_FORWARD;
                    s->mv_type = MV_TYPE_16X16;
                    s->mb_intra= 0;
                    s->mv[0][0][0] = 0;
                    s->mv[0][0][1] = 0;
                    encode_mb_hq(s, &backup_s, &best_s, CANDIDATE_MB_TYPE_SKIPPED, pb, pb2, tex_pb,
                                 &dmin, &next_block, s->mv[0][0][0], s->mv[0][0][1]);
                }
                if(mb_type&CANDIDATE_MB_TYPE_INTER4V){
                    s->mv_dir = MV_DIR_FORWARD;
                    s->mv_type = MV_TYPE_8X8;
                    s->mb_intra= 0;
                    for(i=0; i<4; i++){
                        s->mv[0][i][0] = s->current_picture.motion_val[0][s->block_index[i]][0];
                        s->mv[0][i][1] = s->current_picture.motion_val[0][s->block_index[i]][1];
                    }
                    encode_mb_hq(s, &backup_s, &best_s, CANDIDATE_MB_TYPE_INTER4V, pb, pb2, tex_pb,
                                 &dmin, &next_block, 0, 0);
                }
                if(mb_type&CANDIDATE_MB_TYPE_FORWARD){
                    s->mv_dir = MV_DIR_FORWARD;
                    s->mv_type = MV_TYPE_16X16;
                    s->mb_intra= 0;
                    s->mv[0][0][0] = s->b_forw_mv_table[xy][0];
                    s->mv[0][0][1] = s->b_forw_mv_table[xy][1];
                    encode_mb_hq(s, &backup_s, &best_s, CANDIDATE_MB_TYPE_FORWARD, pb, pb2, tex_pb,
                                 &dmin, &next_block, s->mv[0][0][0], s->mv[0][0][1]);
                }
                if(mb_type&CANDIDATE_MB_TYPE_BACKWARD){
                    s->mv_dir = MV_DIR_BACKWARD;
                    s->mv_type = MV_TYPE_16X16;
                    s->mb_intra= 0;
                    s->mv[1][0][0] = s->b_back_mv_table[xy][0];
                    s->mv[1][0][1] = s->b_back_mv_table[xy][1];
                    encode_mb_hq(s, &backup_s, &best_s, CANDIDATE_MB_TYPE_BACKWARD, pb, pb2, tex_pb,
                                 &dmin, &next_block, s->mv[1][0][0], s->mv[1][0][1]);
                }
                if(mb_type&CANDIDATE_MB_TYPE_BIDIR){
                    s->mv_dir = MV_DIR_FORWARD | MV_DIR_BACKWARD;
                    s->mv_type = MV_TYPE_16X16;
                    s->mb_intra= 0;
                    s->mv[0][0][0] = s->b_bidir_forw_mv_table[xy][0];
                    s->mv[0][0][1] = s->b_bidir_forw_mv_table[xy][1];
                    s->mv[1][0][0] = s->b_bidir_back_mv_table[xy][0];
                    s->mv[1][0][1] = s->b_bidir_back_mv_table[xy][1];
                    encode_mb_hq(s, &backup_s, &best_s, CANDIDATE_MB_TYPE_BIDIR, pb, pb2, tex_pb,
                                 &dmin, &next_block, 0, 0);
                }
                if(mb_type&CANDIDATE_MB_TYPE_FORWARD_I){
                    s->mv_dir = MV_DIR_FORWARD;
                    s->mv_type = MV_TYPE_FIELD;
                    s->mb_intra= 0;
                    for(i=0; i<2; i++){
                        j= s->field_select[0][i] = s->b_field_select_table[0][i][xy];
                        s->mv[0][i][0] = s->b_field_mv_table[0][i][j][xy][0];
                        s->mv[0][i][1] = s->b_field_mv_table[0][i][j][xy][1];
                    }
                    encode_mb_hq(s, &backup_s, &best_s, CANDIDATE_MB_TYPE_FORWARD_I, pb, pb2, tex_pb,
                                 &dmin, &next_block, 0, 0);
                }
                if(mb_type&CANDIDATE_MB_TYPE_BACKWARD_I){
                    s->mv_dir = MV_DIR_BACKWARD;
                    s->mv_type = MV_TYPE_FIELD;
                    s->mb_intra= 0;
                    for(i=0; i<2; i++){
                        j= s->field_select[1][i] = s->b_field_select_table[1][i][xy];
                        s->mv[1][i][0] = s->b_field_mv_table[1][i][j][xy][0];
                        s->mv[1][i][1] = s->b_field_mv_table[1][i][j][xy][1];
                    }
                    encode_mb_hq(s, &backup_s, &best_s, CANDIDATE_MB_TYPE_BACKWARD_I, pb, pb2, tex_pb,
                                 &dmin, &next_block, 0, 0);
                }
                if(mb_type&CANDIDATE_MB_TYPE_BIDIR_I){
                    s->mv_dir = MV_DIR_FORWARD | MV_DIR_BACKWARD;
                    s->mv_type = MV_TYPE_FIELD;
                    s->mb_intra= 0;
                    for(dir=0; dir<2; dir++){
                        for(i=0; i<2; i++){
                            j= s->field_select[dir][i] = s->b_field_select_table[dir][i][xy];
                            s->mv[dir][i][0] = s->b_field_mv_table[dir][i][j][xy][0];
                            s->mv[dir][i][1] = s->b_field_mv_table[dir][i][j][xy][1];
                        }
                    }
                    encode_mb_hq(s, &backup_s, &best_s, CANDIDATE_MB_TYPE_BIDIR_I, pb, pb2, tex_pb,
                                 &dmin, &next_block, 0, 0);
                }
                if(mb_type&CANDIDATE_MB_TYPE_INTRA){
                    s->mv_dir = 0;
                    s->mv_type = MV_TYPE_16X16;
                    s->mb_intra= 1;
                    s->mv[0][0][0] = 0;
                    s->mv[0][0][1] = 0;
                    encode_mb_hq(s, &backup_s, &best_s, CANDIDATE_MB_TYPE_INTRA, pb, pb2, tex_pb,
                                 &dmin, &next_block, 0, 0);
                    if(s->h263_pred || s->h263_aic){
                        if(best_s.mb_intra)
                            s->mbintra_table[mb_x + mb_y*s->mb_stride]=1;
                        else
                            ff_clean_intra_table_entries(s); //old mode?
                    }
                }

                if ((s->mpv_flags & FF_MPV_FLAG_QP_RD) && dmin < INT_MAX) {
                    if(best_s.mv_type==MV_TYPE_16X16){ //FIXME move 4mv after QPRD
                        const int last_qp= backup_s.qscale;
                        int qpi, qp, dc[6];
                        int16_t ac[6][16];
                        const int mvdir= (best_s.mv_dir&MV_DIR_BACKWARD) ? 1 : 0;
                        static const int dquant_tab[4]={-1,1,-2,2};
                        int storecoefs = s->mb_intra && s->dc_val[0];

                        av_assert2(backup_s.dquant == 0);

                        //FIXME intra
                        s->mv_dir= best_s.mv_dir;
                        s->mv_type = MV_TYPE_16X16;
                        s->mb_intra= best_s.mb_intra;
                        s->mv[0][0][0] = best_s.mv[0][0][0];
                        s->mv[0][0][1] = best_s.mv[0][0][1];
                        s->mv[1][0][0] = best_s.mv[1][0][0];
                        s->mv[1][0][1] = best_s.mv[1][0][1];

                        qpi = s->pict_type == AV_PICTURE_TYPE_B ? 2 : 0;
                        for(; qpi<4; qpi++){
                            int dquant= dquant_tab[qpi];
                            qp= last_qp + dquant;
                            if(qp < s->avctx->qmin || qp > s->avctx->qmax)
                                continue;
                            backup_s.dquant= dquant;
                            if(storecoefs){
                                for(i=0; i<6; i++){
                                    dc[i]= s->dc_val[0][ s->block_index[i] ];
                                    memcpy(ac[i], s->ac_val[0][s->block_index[i]], sizeof(int16_t)*16);
                                }
                            }

                            encode_mb_hq(s, &backup_s, &best_s, CANDIDATE_MB_TYPE_INTER /* wrong but unused */, pb, pb2, tex_pb,
                                         &dmin, &next_block, s->mv[mvdir][0][0], s->mv[mvdir][0][1]);
                            if(best_s.qscale != qp){
                                if(storecoefs){
                                    for(i=0; i<6; i++){
                                        s->dc_val[0][ s->block_index[i] ]= dc[i];
                                        memcpy(s->ac_val[0][s->block_index[i]], ac[i], sizeof(int16_t)*16);
                                    }
                                }
                            }
                        }
                    }
                }
                if(CONFIG_MPEG4_ENCODER && mb_type&CANDIDATE_MB_TYPE_DIRECT){
                    int mx= s->b_direct_mv_table[xy][0];
                    int my= s->b_direct_mv_table[xy][1];

                    backup_s.dquant = 0;
                    s->mv_dir = MV_DIR_FORWARD | MV_DIR_BACKWARD | MV_DIRECT;
                    s->mb_intra= 0;
                    ff_mpeg4_set_direct_mv(s, mx, my);
                    encode_mb_hq(s, &backup_s, &best_s, CANDIDATE_MB_TYPE_DIRECT, pb, pb2, tex_pb,
                                 &dmin, &next_block, mx, my);
                }
                if(CONFIG_MPEG4_ENCODER && mb_type&CANDIDATE_MB_TYPE_DIRECT0){
                    backup_s.dquant = 0;
                    s->mv_dir = MV_DIR_FORWARD | MV_DIR_BACKWARD | MV_DIRECT;
                    s->mb_intra= 0;
                    ff_mpeg4_set_direct_mv(s, 0, 0);
                    encode_mb_hq(s, &backup_s, &best_s, CANDIDATE_MB_TYPE_DIRECT, pb, pb2, tex_pb,
                                 &dmin, &next_block, 0, 0);
                }
                if (!best_s.mb_intra && s->mpv_flags & FF_MPV_FLAG_SKIP_RD) {
                    int coded=0;
                    for(i=0; i<6; i++)
                        coded |= s->block_last_index[i];
                    if(coded){
                        int mx,my;
                        memcpy(s->mv, best_s.mv, sizeof(s->mv));
                        if(CONFIG_MPEG4_ENCODER && best_s.mv_dir & MV_DIRECT){
                            mx=my=0; //FIXME find the one we actually used
                            ff_mpeg4_set_direct_mv(s, mx, my);
                        }else if(best_s.mv_dir&MV_DIR_BACKWARD){
                            mx= s->mv[1][0][0];
                            my= s->mv[1][0][1];
                        }else{
                            mx= s->mv[0][0][0];
                            my= s->mv[0][0][1];
                        }

                        s->mv_dir= best_s.mv_dir;
                        s->mv_type = best_s.mv_type;
                        s->mb_intra= 0;
/*                        s->mv[0][0][0] = best_s.mv[0][0][0];
                        s->mv[0][0][1] = best_s.mv[0][0][1];
                        s->mv[1][0][0] = best_s.mv[1][0][0];
                        s->mv[1][0][1] = best_s.mv[1][0][1];*/
                        backup_s.dquant= 0;
                        s->skipdct=1;
                        encode_mb_hq(s, &backup_s, &best_s, CANDIDATE_MB_TYPE_INTER /* wrong but unused */, pb, pb2, tex_pb,
                                        &dmin, &next_block, mx, my);
                        s->skipdct=0;
                    }
                }

                s->current_picture.qscale_table[xy] = best_s.qscale;

                copy_context_after_encode(s, &best_s, -1);

                pb_bits_count= put_bits_count(&s->pb);
                flush_put_bits(&s->pb);
                avpriv_copy_bits(&backup_s.pb, bit_buf[next_block^1], pb_bits_count);
                s->pb= backup_s.pb;

                if(s->data_partitioning){
                    pb2_bits_count= put_bits_count(&s->pb2);
                    flush_put_bits(&s->pb2);
                    avpriv_copy_bits(&backup_s.pb2, bit_buf2[next_block^1], pb2_bits_count);
                    s->pb2= backup_s.pb2;

                    tex_pb_bits_count= put_bits_count(&s->tex_pb);
                    flush_put_bits(&s->tex_pb);
                    avpriv_copy_bits(&backup_s.tex_pb, bit_buf_tex[next_block^1], tex_pb_bits_count);
                    s->tex_pb= backup_s.tex_pb;
                }
                s->last_bits= put_bits_count(&s->pb);

                if (CONFIG_H263_ENCODER &&
                    s->out_format == FMT_H263 && s->pict_type!=AV_PICTURE_TYPE_B)
                    ff_h263_update_motion_val(s);

                if(next_block==0){ //FIXME 16 vs linesize16
                    s->hdsp.put_pixels_tab[0][0](s->dest[0], s->sc.rd_scratchpad                     , s->linesize  ,16);
                    s->hdsp.put_pixels_tab[1][0](s->dest[1], s->sc.rd_scratchpad + 16*s->linesize    , s->uvlinesize, 8);
                    s->hdsp.put_pixels_tab[1][0](s->dest[2], s->sc.rd_scratchpad + 16*s->linesize + 8, s->uvlinesize, 8);
                }

                if(s->avctx->mb_decision == FF_MB_DECISION_BITS)
                    ff_mpv_decode_mb(s, s->block);
            } else {
                int motion_x = 0, motion_y = 0;
                s->mv_type=MV_TYPE_16X16;
                // only one MB-Type possible

                switch(mb_type){
                case CANDIDATE_MB_TYPE_INTRA:
                    s->mv_dir = 0;
                    s->mb_intra= 1;
                    motion_x= s->mv[0][0][0] = 0;
                    motion_y= s->mv[0][0][1] = 0;
                    break;
                case CANDIDATE_MB_TYPE_INTER:
                    s->mv_dir = MV_DIR_FORWARD;
                    s->mb_intra= 0;
                    motion_x= s->mv[0][0][0] = s->p_mv_table[xy][0];
                    motion_y= s->mv[0][0][1] = s->p_mv_table[xy][1];
                    break;
                case CANDIDATE_MB_TYPE_INTER_I:
                    s->mv_dir = MV_DIR_FORWARD;
                    s->mv_type = MV_TYPE_FIELD;
                    s->mb_intra= 0;
                    for(i=0; i<2; i++){
                        j= s->field_select[0][i] = s->p_field_select_table[i][xy];
                        s->mv[0][i][0] = s->p_field_mv_table[i][j][xy][0];
                        s->mv[0][i][1] = s->p_field_mv_table[i][j][xy][1];
                    }
                    break;
                case CANDIDATE_MB_TYPE_INTER4V:
                    s->mv_dir = MV_DIR_FORWARD;
                    s->mv_type = MV_TYPE_8X8;
                    s->mb_intra= 0;
                    for(i=0; i<4; i++){
                        s->mv[0][i][0] = s->current_picture.motion_val[0][s->block_index[i]][0];
                        s->mv[0][i][1] = s->current_picture.motion_val[0][s->block_index[i]][1];
                    }
                    break;
                case CANDIDATE_MB_TYPE_DIRECT:
                    if (CONFIG_MPEG4_ENCODER) {
                        s->mv_dir = MV_DIR_FORWARD|MV_DIR_BACKWARD|MV_DIRECT;
                        s->mb_intra= 0;
                        motion_x=s->b_direct_mv_table[xy][0];
                        motion_y=s->b_direct_mv_table[xy][1];
                        ff_mpeg4_set_direct_mv(s, motion_x, motion_y);
                    }
                    break;
                case CANDIDATE_MB_TYPE_DIRECT0:
                    if (CONFIG_MPEG4_ENCODER) {
                        s->mv_dir = MV_DIR_FORWARD|MV_DIR_BACKWARD|MV_DIRECT;
                        s->mb_intra= 0;
                        ff_mpeg4_set_direct_mv(s, 0, 0);
                    }
                    break;
                case CANDIDATE_MB_TYPE_BIDIR:
                    s->mv_dir = MV_DIR_FORWARD | MV_DIR_BACKWARD;
                    s->mb_intra= 0;
                    s->mv[0][0][0] = s->b_bidir_forw_mv_table[xy][0];
                    s->mv[0][0][1] = s->b_bidir_forw_mv_table[xy][1];
                    s->mv[1][0][0] = s->b_bidir_back_mv_table[xy][0];
                    s->mv[1][0][1] = s->b_bidir_back_mv_table[xy][1];
                    break;
                case CANDIDATE_MB_TYPE_BACKWARD:
                    s->mv_dir = MV_DIR_BACKWARD;
                    s->mb_intra= 0;
                    motion_x= s->mv[1][0][0] = s->b_back_mv_table[xy][0];
                    motion_y= s->mv[1][0][1] = s->b_back_mv_table[xy][1];
                    break;
                case CANDIDATE_MB_TYPE_FORWARD:
                    s->mv_dir = MV_DIR_FORWARD;
                    s->mb_intra= 0;
                    motion_x= s->mv[0][0][0] = s->b_forw_mv_table[xy][0];
                    motion_y= s->mv[0][0][1] = s->b_forw_mv_table[xy][1];
                    break;
                case CANDIDATE_MB_TYPE_FORWARD_I:
                    s->mv_dir = MV_DIR_FORWARD;
                    s->mv_type = MV_TYPE_FIELD;
                    s->mb_intra= 0;
                    for(i=0; i<2; i++){
                        j= s->field_select[0][i] = s->b_field_select_table[0][i][xy];
                        s->mv[0][i][0] = s->b_field_mv_table[0][i][j][xy][0];
                        s->mv[0][i][1] = s->b_field_mv_table[0][i][j][xy][1];
                    }
                    break;
                case CANDIDATE_MB_TYPE_BACKWARD_I:
                    s->mv_dir = MV_DIR_BACKWARD;
                    s->mv_type = MV_TYPE_FIELD;
                    s->mb_intra= 0;
                    for(i=0; i<2; i++){
                        j= s->field_select[1][i] = s->b_field_select_table[1][i][xy];
                        s->mv[1][i][0] = s->b_field_mv_table[1][i][j][xy][0];
                        s->mv[1][i][1] = s->b_field_mv_table[1][i][j][xy][1];
                    }
                    break;
                case CANDIDATE_MB_TYPE_BIDIR_I:
                    s->mv_dir = MV_DIR_FORWARD | MV_DIR_BACKWARD;
                    s->mv_type = MV_TYPE_FIELD;
                    s->mb_intra= 0;
                    for(dir=0; dir<2; dir++){
                        for(i=0; i<2; i++){
                            j= s->field_select[dir][i] = s->b_field_select_table[dir][i][xy];
                            s->mv[dir][i][0] = s->b_field_mv_table[dir][i][j][xy][0];
                            s->mv[dir][i][1] = s->b_field_mv_table[dir][i][j][xy][1];
                        }
                    }
                    break;
                default:
                    av_log(s->avctx, AV_LOG_ERROR, "illegal MB type\n");
                }

                encode_mb(s, motion_x, motion_y);

                // RAL: Update last macroblock type
                s->last_mv_dir = s->mv_dir;

                if (CONFIG_H263_ENCODER &&
                    s->out_format == FMT_H263 && s->pict_type!=AV_PICTURE_TYPE_B)
                    ff_h263_update_motion_val(s);

                ff_mpv_decode_mb(s, s->block);
            }

            /* clean the MV table in IPS frames for direct mode in B frames */
            if(s->mb_intra /* && I,P,S_TYPE */){
                s->p_mv_table[xy][0]=0;
                s->p_mv_table[xy][1]=0;
            }

            if (s->avctx->flags & AV_CODEC_FLAG_PSNR) {
                int w= 16;
                int h= 16;

                if(s->mb_x*16 + 16 > s->width ) w= s->width - s->mb_x*16;
                if(s->mb_y*16 + 16 > s->height) h= s->height- s->mb_y*16;

                s->current_picture.encoding_error[0] += sse(
                    s, s->new_picture.f->data[0] + s->mb_x*16 + s->mb_y*s->linesize*16,
                    s->dest[0], w, h, s->linesize);
                s->current_picture.encoding_error[1] += sse(
                    s, s->new_picture.f->data[1] + s->mb_x*8  + s->mb_y*s->uvlinesize*chr_h,
                    s->dest[1], w>>1, h>>s->chroma_y_shift, s->uvlinesize);
                s->current_picture.encoding_error[2] += sse(
                    s, s->new_picture.f->data[2] + s->mb_x*8  + s->mb_y*s->uvlinesize*chr_h,
                    s->dest[2], w>>1, h>>s->chroma_y_shift, s->uvlinesize);
            }
            if(s->loop_filter){
                if(CONFIG_H263_ENCODER && s->out_format == FMT_H263)
                    ff_h263_loop_filter(s);
            }
            ff_dlog(s->avctx, "MB %d %d bits\n",
                    s->mb_x + s->mb_y * s->mb_stride, put_bits_count(&s->pb));
        }
    }

    //not beautiful here but we must write it before flushing so it has to be here
    if (CONFIG_MSMPEG4_ENCODER && s->msmpeg4_version && s->msmpeg4_version<4 && s->pict_type == AV_PICTURE_TYPE_I)
        ff_msmpeg4_encode_ext_header(s);

    write_slice_end(s);

    /* Send the last GOB if RTP */
    if (s->avctx->rtp_callback) {
        int number_mb = (mb_y - s->resync_mb_y)*s->mb_width - s->resync_mb_x;
        pdif = put_bits_ptr(&s->pb) - s->ptr_lastgob;
        /* Call the RTP callback to send the last GOB */
        emms_c();
        s->avctx->rtp_callback(s->avctx, s->ptr_lastgob, pdif, number_mb);
    }

    return 0;
}

#define MERGE(field) dst->field += src->field; src->field=0
static void merge_context_after_me(MpegEncContext *dst, MpegEncContext *src){
    MERGE(me.scene_change_score);
    MERGE(me.mc_mb_var_sum_temp);
    MERGE(me.mb_var_sum_temp);
}

static void merge_context_after_encode(MpegEncContext *dst, MpegEncContext *src){
    int i;

    MERGE(dct_count[0]); //note, the other dct vars are not part of the context
    MERGE(dct_count[1]);
    MERGE(mv_bits);
    MERGE(i_tex_bits);
    MERGE(p_tex_bits);
    MERGE(i_count);
    MERGE(f_count);
    MERGE(b_count);
    MERGE(skip_count);
    MERGE(misc_bits);
    MERGE(er.error_count);
    MERGE(padding_bug_score);
    MERGE(current_picture.encoding_error[0]);
    MERGE(current_picture.encoding_error[1]);
    MERGE(current_picture.encoding_error[2]);

    if(dst->avctx->noise_reduction){
        for(i=0; i<64; i++){
            MERGE(dct_error_sum[0][i]);
            MERGE(dct_error_sum[1][i]);
        }
    }

    assert(put_bits_count(&src->pb) % 8 ==0);
    assert(put_bits_count(&dst->pb) % 8 ==0);
    avpriv_copy_bits(&dst->pb, src->pb.buf, put_bits_count(&src->pb));
    flush_put_bits(&dst->pb);
}

static int estimate_qp(MpegEncContext *s, int dry_run){
    if (s->next_lambda){
        s->current_picture_ptr->f->quality =
        s->current_picture.f->quality = s->next_lambda;
        if(!dry_run) s->next_lambda= 0;
    } else if (!s->fixed_qscale) {
        s->current_picture_ptr->f->quality =
        s->current_picture.f->quality = ff_rate_estimate_qscale(s, dry_run);
        if (s->current_picture.f->quality < 0)
            return -1;
    }

    if(s->adaptive_quant){
        switch(s->codec_id){
        case AV_CODEC_ID_MPEG4:
            if (CONFIG_MPEG4_ENCODER)
                ff_clean_mpeg4_qscales(s);
            break;
        case AV_CODEC_ID_H263:
        case AV_CODEC_ID_H263P:
        case AV_CODEC_ID_FLV1:
            if (CONFIG_H263_ENCODER)
                ff_clean_h263_qscales(s);
            break;
        default:
            ff_init_qscale_tab(s);
        }

        s->lambda= s->lambda_table[0];
        //FIXME broken
    }else
        s->lambda = s->current_picture.f->quality;
    update_qscale(s);
    return 0;
}

/* must be called before writing the header */
static void set_frame_distances(MpegEncContext * s){
    av_assert1(s->current_picture_ptr->f->pts != AV_NOPTS_VALUE);
    s->time = s->current_picture_ptr->f->pts * s->avctx->time_base.num;

    if(s->pict_type==AV_PICTURE_TYPE_B){
        s->pb_time= s->pp_time - (s->last_non_b_time - s->time);
        assert(s->pb_time > 0 && s->pb_time < s->pp_time);
    }else{
        s->pp_time= s->time - s->last_non_b_time;
        s->last_non_b_time= s->time;
        assert(s->picture_number==0 || s->pp_time > 0);
    }
}

static int encode_picture(MpegEncContext *s, int picture_number)
{
    int i, ret;
    int bits;
    int context_count = s->slice_context_count;

    s->picture_number = picture_number;

    /* Reset the average MB variance */
    s->me.mb_var_sum_temp    =
    s->me.mc_mb_var_sum_temp = 0;

    /* we need to initialize some time vars before we can encode b-frames */
    // RAL: Condition added for MPEG1VIDEO
    if (s->codec_id == AV_CODEC_ID_MPEG1VIDEO || s->codec_id == AV_CODEC_ID_MPEG2VIDEO || (s->h263_pred && !s->msmpeg4_version))
        set_frame_distances(s);
    if(CONFIG_MPEG4_ENCODER && s->codec_id == AV_CODEC_ID_MPEG4)
        ff_set_mpeg4_time(s);

    s->me.scene_change_score=0;

//    s->lambda= s->current_picture_ptr->quality; //FIXME qscale / ... stuff for ME rate distortion

    if(s->pict_type==AV_PICTURE_TYPE_I){
        if(s->msmpeg4_version >= 3) s->no_rounding=1;
        else                        s->no_rounding=0;
    }else if(s->pict_type!=AV_PICTURE_TYPE_B){
        if(s->flipflop_rounding || s->codec_id == AV_CODEC_ID_H263P || s->codec_id == AV_CODEC_ID_MPEG4)
            s->no_rounding ^= 1;
    }

    if (s->avctx->flags & AV_CODEC_FLAG_PASS2) {
        if (estimate_qp(s,1) < 0)
            return -1;
        ff_get_2pass_fcode(s);
    } else if (!(s->avctx->flags & AV_CODEC_FLAG_QSCALE)) {
        if(s->pict_type==AV_PICTURE_TYPE_B)
            s->lambda= s->last_lambda_for[s->pict_type];
        else
            s->lambda= s->last_lambda_for[s->last_non_b_pict_type];
        update_qscale(s);
    }

    if(s->codec_id != AV_CODEC_ID_AMV && s->codec_id != AV_CODEC_ID_MJPEG){
        if(s->q_chroma_intra_matrix   != s->q_intra_matrix  ) av_freep(&s->q_chroma_intra_matrix);
        if(s->q_chroma_intra_matrix16 != s->q_intra_matrix16) av_freep(&s->q_chroma_intra_matrix16);
        s->q_chroma_intra_matrix   = s->q_intra_matrix;
        s->q_chroma_intra_matrix16 = s->q_intra_matrix16;
    }

    s->mb_intra=0; //for the rate distortion & bit compare functions
    for(i=1; i<context_count; i++){
        ret = ff_update_duplicate_context(s->thread_context[i], s);
        if (ret < 0)
            return ret;
    }

    if(ff_init_me(s)<0)
        return -1;

    /* Estimate motion for every MB */
    if(s->pict_type != AV_PICTURE_TYPE_I){
        s->lambda = (s->lambda * s->avctx->me_penalty_compensation + 128)>>8;
        s->lambda2= (s->lambda2* (int64_t)s->avctx->me_penalty_compensation + 128)>>8;
        if (s->pict_type != AV_PICTURE_TYPE_B) {
            if((s->avctx->pre_me && s->last_non_b_pict_type==AV_PICTURE_TYPE_I) || s->avctx->pre_me==2){
                s->avctx->execute(s->avctx, pre_estimate_motion_thread, &s->thread_context[0], NULL, context_count, sizeof(void*));
            }
        }

        s->avctx->execute(s->avctx, estimate_motion_thread, &s->thread_context[0], NULL, context_count, sizeof(void*));
    }else /* if(s->pict_type == AV_PICTURE_TYPE_I) */{
        /* I-Frame */
        for(i=0; i<s->mb_stride*s->mb_height; i++)
            s->mb_type[i]= CANDIDATE_MB_TYPE_INTRA;

        if(!s->fixed_qscale){
            /* finding spatial complexity for I-frame rate control */
            s->avctx->execute(s->avctx, mb_var_thread, &s->thread_context[0], NULL, context_count, sizeof(void*));
        }
    }
    for(i=1; i<context_count; i++){
        merge_context_after_me(s, s->thread_context[i]);
    }
    s->current_picture.mc_mb_var_sum= s->current_picture_ptr->mc_mb_var_sum= s->me.mc_mb_var_sum_temp;
    s->current_picture.   mb_var_sum= s->current_picture_ptr->   mb_var_sum= s->me.   mb_var_sum_temp;
    emms_c();

    if(s->me.scene_change_score > s->avctx->scenechange_threshold && s->pict_type == AV_PICTURE_TYPE_P){
        s->pict_type= AV_PICTURE_TYPE_I;
        for(i=0; i<s->mb_stride*s->mb_height; i++)
            s->mb_type[i]= CANDIDATE_MB_TYPE_INTRA;
        if(s->msmpeg4_version >= 3)
            s->no_rounding=1;
        ff_dlog(s, "Scene change detected, encoding as I Frame %"PRId64" %"PRId64"\n",
                s->current_picture.mb_var_sum, s->current_picture.mc_mb_var_sum);
    }

    if(!s->umvplus){
        if(s->pict_type==AV_PICTURE_TYPE_P || s->pict_type==AV_PICTURE_TYPE_S) {
            s->f_code= ff_get_best_fcode(s, s->p_mv_table, CANDIDATE_MB_TYPE_INTER);

            if (s->avctx->flags & AV_CODEC_FLAG_INTERLACED_ME) {
                int a,b;
                a= ff_get_best_fcode(s, s->p_field_mv_table[0][0], CANDIDATE_MB_TYPE_INTER_I); //FIXME field_select
                b= ff_get_best_fcode(s, s->p_field_mv_table[1][1], CANDIDATE_MB_TYPE_INTER_I);
                s->f_code= FFMAX3(s->f_code, a, b);
            }

            ff_fix_long_p_mvs(s);
            ff_fix_long_mvs(s, NULL, 0, s->p_mv_table, s->f_code, CANDIDATE_MB_TYPE_INTER, 0);
            if (s->avctx->flags & AV_CODEC_FLAG_INTERLACED_ME) {
                int j;
                for(i=0; i<2; i++){
                    for(j=0; j<2; j++)
                        ff_fix_long_mvs(s, s->p_field_select_table[i], j,
                                        s->p_field_mv_table[i][j], s->f_code, CANDIDATE_MB_TYPE_INTER_I, 0);
                }
            }
        }

        if(s->pict_type==AV_PICTURE_TYPE_B){
            int a, b;

            a = ff_get_best_fcode(s, s->b_forw_mv_table, CANDIDATE_MB_TYPE_FORWARD);
            b = ff_get_best_fcode(s, s->b_bidir_forw_mv_table, CANDIDATE_MB_TYPE_BIDIR);
            s->f_code = FFMAX(a, b);

            a = ff_get_best_fcode(s, s->b_back_mv_table, CANDIDATE_MB_TYPE_BACKWARD);
            b = ff_get_best_fcode(s, s->b_bidir_back_mv_table, CANDIDATE_MB_TYPE_BIDIR);
            s->b_code = FFMAX(a, b);

            ff_fix_long_mvs(s, NULL, 0, s->b_forw_mv_table, s->f_code, CANDIDATE_MB_TYPE_FORWARD, 1);
            ff_fix_long_mvs(s, NULL, 0, s->b_back_mv_table, s->b_code, CANDIDATE_MB_TYPE_BACKWARD, 1);
            ff_fix_long_mvs(s, NULL, 0, s->b_bidir_forw_mv_table, s->f_code, CANDIDATE_MB_TYPE_BIDIR, 1);
            ff_fix_long_mvs(s, NULL, 0, s->b_bidir_back_mv_table, s->b_code, CANDIDATE_MB_TYPE_BIDIR, 1);
            if (s->avctx->flags & AV_CODEC_FLAG_INTERLACED_ME) {
                int dir, j;
                for(dir=0; dir<2; dir++){
                    for(i=0; i<2; i++){
                        for(j=0; j<2; j++){
                            int type= dir ? (CANDIDATE_MB_TYPE_BACKWARD_I|CANDIDATE_MB_TYPE_BIDIR_I)
                                          : (CANDIDATE_MB_TYPE_FORWARD_I |CANDIDATE_MB_TYPE_BIDIR_I);
                            ff_fix_long_mvs(s, s->b_field_select_table[dir][i], j,
                                            s->b_field_mv_table[dir][i][j], dir ? s->b_code : s->f_code, type, 1);
                        }
                    }
                }
            }
        }
    }

    if (estimate_qp(s, 0) < 0)
        return -1;

    if (s->qscale < 3 && s->max_qcoeff <= 128 &&
        s->pict_type == AV_PICTURE_TYPE_I &&
        !(s->avctx->flags & AV_CODEC_FLAG_QSCALE))
        s->qscale= 3; //reduce clipping problems

    if (s->out_format == FMT_MJPEG) {
        const uint16_t *  luma_matrix = ff_mpeg1_default_intra_matrix;
        const uint16_t *chroma_matrix = ff_mpeg1_default_intra_matrix;

        if (s->avctx->intra_matrix) {
            chroma_matrix =
            luma_matrix = s->avctx->intra_matrix;
        }
        if (s->avctx->chroma_intra_matrix)
            chroma_matrix = s->avctx->chroma_intra_matrix;

        /* for mjpeg, we do include qscale in the matrix */
        for(i=1;i<64;i++){
            int j = s->idsp.idct_permutation[i];

            s->chroma_intra_matrix[j] = av_clip_uint8((chroma_matrix[i] * s->qscale) >> 3);
            s->       intra_matrix[j] = av_clip_uint8((  luma_matrix[i] * s->qscale) >> 3);
        }
        s->y_dc_scale_table=
        s->c_dc_scale_table= ff_mpeg2_dc_scale_table[s->intra_dc_precision];
        s->chroma_intra_matrix[0] =
        s->intra_matrix[0] = ff_mpeg2_dc_scale_table[s->intra_dc_precision][8];
        ff_convert_matrix(s, s->q_intra_matrix, s->q_intra_matrix16,
                       s->intra_matrix, s->intra_quant_bias, 8, 8, 1);
        ff_convert_matrix(s, s->q_chroma_intra_matrix, s->q_chroma_intra_matrix16,
                       s->chroma_intra_matrix, s->intra_quant_bias, 8, 8, 1);
        s->qscale= 8;
    }
    if(s->codec_id == AV_CODEC_ID_AMV){
        static const uint8_t y[32]={13,13,13,13,13,13,13,13,13,13,13,13,13,13,13,13,13,13,13,13,13,13,13,13,13,13,13,13,13,13,13,13};
        static const uint8_t c[32]={14,14,14,14,14,14,14,14,14,14,14,14,14,14,14,14,14,14,14,14,14,14,14,14,14,14,14,14,14,14,14,14};
        for(i=1;i<64;i++){
            int j= s->idsp.idct_permutation[ff_zigzag_direct[i]];

            s->intra_matrix[j] = sp5x_quant_table[5*2+0][i];
            s->chroma_intra_matrix[j] = sp5x_quant_table[5*2+1][i];
        }
        s->y_dc_scale_table= y;
        s->c_dc_scale_table= c;
        s->intra_matrix[0] = 13;
        s->chroma_intra_matrix[0] = 14;
        ff_convert_matrix(s, s->q_intra_matrix, s->q_intra_matrix16,
                       s->intra_matrix, s->intra_quant_bias, 8, 8, 1);
        ff_convert_matrix(s, s->q_chroma_intra_matrix, s->q_chroma_intra_matrix16,
                       s->chroma_intra_matrix, s->intra_quant_bias, 8, 8, 1);
        s->qscale= 8;
    }

    //FIXME var duplication
    s->current_picture_ptr->f->key_frame =
    s->current_picture.f->key_frame = s->pict_type == AV_PICTURE_TYPE_I; //FIXME pic_ptr
    s->current_picture_ptr->f->pict_type =
    s->current_picture.f->pict_type = s->pict_type;

    if (s->current_picture.f->key_frame)
        s->picture_in_gop_number=0;

    s->mb_x = s->mb_y = 0;
    s->last_bits= put_bits_count(&s->pb);
    switch(s->out_format) {
    case FMT_MJPEG:
        if (CONFIG_MJPEG_ENCODER)
            ff_mjpeg_encode_picture_header(s->avctx, &s->pb, &s->intra_scantable,
                                           s->intra_matrix, s->chroma_intra_matrix);
        break;
    case FMT_H261:
        if (CONFIG_H261_ENCODER)
            ff_h261_encode_picture_header(s, picture_number);
        break;
    case FMT_H263:
        if (CONFIG_WMV2_ENCODER && s->codec_id == AV_CODEC_ID_WMV2)
            ff_wmv2_encode_picture_header(s, picture_number);
        else if (CONFIG_MSMPEG4_ENCODER && s->msmpeg4_version)
            ff_msmpeg4_encode_picture_header(s, picture_number);
        else if (CONFIG_MPEG4_ENCODER && s->h263_pred)
            ff_mpeg4_encode_picture_header(s, picture_number);
        else if (CONFIG_RV10_ENCODER && s->codec_id == AV_CODEC_ID_RV10) {
            ret = ff_rv10_encode_picture_header(s, picture_number);
            if (ret < 0)
                return ret;
        }
        else if (CONFIG_RV20_ENCODER && s->codec_id == AV_CODEC_ID_RV20)
            ff_rv20_encode_picture_header(s, picture_number);
        else if (CONFIG_FLV_ENCODER && s->codec_id == AV_CODEC_ID_FLV1)
            ff_flv_encode_picture_header(s, picture_number);
        else if (CONFIG_H263_ENCODER)
            ff_h263_encode_picture_header(s, picture_number);
        break;
    case FMT_MPEG1:
        if (CONFIG_MPEG1VIDEO_ENCODER || CONFIG_MPEG2VIDEO_ENCODER)
            ff_mpeg1_encode_picture_header(s, picture_number);
        break;
    default:
        av_assert0(0);
    }
    bits= put_bits_count(&s->pb);
    s->header_bits= bits - s->last_bits;

    for(i=1; i<context_count; i++){
        update_duplicate_context_after_me(s->thread_context[i], s);
    }
    s->avctx->execute(s->avctx, encode_thread, &s->thread_context[0], NULL, context_count, sizeof(void*));
    for(i=1; i<context_count; i++){
        if (s->pb.buf_end == s->thread_context[i]->pb.buf)
            set_put_bits_buffer_size(&s->pb, FFMIN(s->thread_context[i]->pb.buf_end - s->pb.buf, INT_MAX/8-32));
        merge_context_after_encode(s, s->thread_context[i]);
    }
    emms_c();
    return 0;
}

static void denoise_dct_c(MpegEncContext *s, int16_t *block){
    const int intra= s->mb_intra;
    int i;

    s->dct_count[intra]++;

    for(i=0; i<64; i++){
        int level= block[i];

        if(level){
            if(level>0){
                s->dct_error_sum[intra][i] += level;
                level -= s->dct_offset[intra][i];
                if(level<0) level=0;
            }else{
                s->dct_error_sum[intra][i] -= level;
                level += s->dct_offset[intra][i];
                if(level>0) level=0;
            }
            block[i]= level;
        }
    }
}

static int dct_quantize_trellis_c(MpegEncContext *s,
                                  int16_t *block, int n,
                                  int qscale, int *overflow){
    const int *qmat;
    const uint16_t *matrix;
    const uint8_t *scantable= s->intra_scantable.scantable;
    const uint8_t *perm_scantable= s->intra_scantable.permutated;
    int max=0;
    unsigned int threshold1, threshold2;
    int bias=0;
    int run_tab[65];
    int level_tab[65];
    int score_tab[65];
    int survivor[65];
    int survivor_count;
    int last_run=0;
    int last_level=0;
    int last_score= 0;
    int last_i;
    int coeff[2][64];
    int coeff_count[64];
    int qmul, qadd, start_i, last_non_zero, i, dc;
    const int esc_length= s->ac_esc_length;
    uint8_t * length;
    uint8_t * last_length;
    const int lambda= s->lambda2 >> (FF_LAMBDA_SHIFT - 6);
    int mpeg2_qscale;

    s->fdsp.fdct(block);

    if(s->dct_error_sum)
        s->denoise_dct(s, block);
    qmul= qscale*16;
    qadd= ((qscale-1)|1)*8;

    if (s->q_scale_type) mpeg2_qscale = ff_mpeg2_non_linear_qscale[qscale];
    else                 mpeg2_qscale = qscale << 1;

    if (s->mb_intra) {
        int q;
        if (!s->h263_aic) {
            if (n < 4)
                q = s->y_dc_scale;
            else
                q = s->c_dc_scale;
            q = q << 3;
        } else{
            /* For AIC we skip quant/dequant of INTRADC */
            q = 1 << 3;
            qadd=0;
        }

        /* note: block[0] is assumed to be positive */
        block[0] = (block[0] + (q >> 1)) / q;
        start_i = 1;
        last_non_zero = 0;
        qmat = n < 4 ? s->q_intra_matrix[qscale] : s->q_chroma_intra_matrix[qscale];
        matrix = n < 4 ? s->intra_matrix : s->chroma_intra_matrix;
        if(s->mpeg_quant || s->out_format == FMT_MPEG1 || s->out_format == FMT_MJPEG)
            bias= 1<<(QMAT_SHIFT-1);

        if (n > 3 && s->intra_chroma_ac_vlc_length) {
            length     = s->intra_chroma_ac_vlc_length;
            last_length= s->intra_chroma_ac_vlc_last_length;
        } else {
            length     = s->intra_ac_vlc_length;
            last_length= s->intra_ac_vlc_last_length;
        }
    } else {
        start_i = 0;
        last_non_zero = -1;
        qmat = s->q_inter_matrix[qscale];
        matrix = s->inter_matrix;
        length     = s->inter_ac_vlc_length;
        last_length= s->inter_ac_vlc_last_length;
    }
    last_i= start_i;

    threshold1= (1<<QMAT_SHIFT) - bias - 1;
    threshold2= (threshold1<<1);

    for(i=63; i>=start_i; i--) {
        const int j = scantable[i];
        int level = block[j] * qmat[j];

        if(((unsigned)(level+threshold1))>threshold2){
            last_non_zero = i;
            break;
        }
    }

    for(i=start_i; i<=last_non_zero; i++) {
        const int j = scantable[i];
        int level = block[j] * qmat[j];

//        if(   bias+level >= (1<<(QMAT_SHIFT - 3))
//           || bias-level >= (1<<(QMAT_SHIFT - 3))){
        if(((unsigned)(level+threshold1))>threshold2){
            if(level>0){
                level= (bias + level)>>QMAT_SHIFT;
                coeff[0][i]= level;
                coeff[1][i]= level-1;
//                coeff[2][k]= level-2;
            }else{
                level= (bias - level)>>QMAT_SHIFT;
                coeff[0][i]= -level;
                coeff[1][i]= -level+1;
//                coeff[2][k]= -level+2;
            }
            coeff_count[i]= FFMIN(level, 2);
            av_assert2(coeff_count[i]);
            max |=level;
        }else{
            coeff[0][i]= (level>>31)|1;
            coeff_count[i]= 1;
        }
    }

    *overflow= s->max_qcoeff < max; //overflow might have happened

    if(last_non_zero < start_i){
        memset(block + start_i, 0, (64-start_i)*sizeof(int16_t));
        return last_non_zero;
    }

    score_tab[start_i]= 0;
    survivor[0]= start_i;
    survivor_count= 1;

    for(i=start_i; i<=last_non_zero; i++){
        int level_index, j, zero_distortion;
        int dct_coeff= FFABS(block[ scantable[i] ]);
        int best_score=256*256*256*120;

        if (s->fdsp.fdct == ff_fdct_ifast)
            dct_coeff= (dct_coeff*ff_inv_aanscales[ scantable[i] ]) >> 12;
        zero_distortion= dct_coeff*dct_coeff;

        for(level_index=0; level_index < coeff_count[i]; level_index++){
            int distortion;
            int level= coeff[level_index][i];
            const int alevel= FFABS(level);
            int unquant_coeff;

            av_assert2(level);

            if(s->out_format == FMT_H263 || s->out_format == FMT_H261){
                unquant_coeff= alevel*qmul + qadd;
            } else if(s->out_format == FMT_MJPEG) {
                j = s->idsp.idct_permutation[scantable[i]];
                unquant_coeff = alevel * matrix[j] * 8;
            }else{ //MPEG1
                j = s->idsp.idct_permutation[scantable[i]]; // FIXME: optimize
                if(s->mb_intra){
                        unquant_coeff = (int)(  alevel  * mpeg2_qscale * matrix[j]) >> 4;
                        unquant_coeff =   (unquant_coeff - 1) | 1;
                }else{
                        unquant_coeff = (((  alevel  << 1) + 1) * mpeg2_qscale * ((int) matrix[j])) >> 5;
                        unquant_coeff =   (unquant_coeff - 1) | 1;
                }
                unquant_coeff<<= 3;
            }

            distortion= (unquant_coeff - dct_coeff) * (unquant_coeff - dct_coeff) - zero_distortion;
            level+=64;
            if((level&(~127)) == 0){
                for(j=survivor_count-1; j>=0; j--){
                    int run= i - survivor[j];
                    int score= distortion + length[UNI_AC_ENC_INDEX(run, level)]*lambda;
                    score += score_tab[i-run];

                    if(score < best_score){
                        best_score= score;
                        run_tab[i+1]= run;
                        level_tab[i+1]= level-64;
                    }
                }

                if(s->out_format == FMT_H263 || s->out_format == FMT_H261){
                    for(j=survivor_count-1; j>=0; j--){
                        int run= i - survivor[j];
                        int score= distortion + last_length[UNI_AC_ENC_INDEX(run, level)]*lambda;
                        score += score_tab[i-run];
                        if(score < last_score){
                            last_score= score;
                            last_run= run;
                            last_level= level-64;
                            last_i= i+1;
                        }
                    }
                }
            }else{
                distortion += esc_length*lambda;
                for(j=survivor_count-1; j>=0; j--){
                    int run= i - survivor[j];
                    int score= distortion + score_tab[i-run];

                    if(score < best_score){
                        best_score= score;
                        run_tab[i+1]= run;
                        level_tab[i+1]= level-64;
                    }
                }

                if(s->out_format == FMT_H263 || s->out_format == FMT_H261){
                  for(j=survivor_count-1; j>=0; j--){
                        int run= i - survivor[j];
                        int score= distortion + score_tab[i-run];
                        if(score < last_score){
                            last_score= score;
                            last_run= run;
                            last_level= level-64;
                            last_i= i+1;
                        }
                    }
                }
            }
        }

        score_tab[i+1]= best_score;

        //Note: there is a vlc code in mpeg4 which is 1 bit shorter then another one with a shorter run and the same level
        if(last_non_zero <= 27){
            for(; survivor_count; survivor_count--){
                if(score_tab[ survivor[survivor_count-1] ] <= best_score)
                    break;
            }
        }else{
            for(; survivor_count; survivor_count--){
                if(score_tab[ survivor[survivor_count-1] ] <= best_score + lambda)
                    break;
            }
        }

        survivor[ survivor_count++ ]= i+1;
    }

    if(s->out_format != FMT_H263 && s->out_format != FMT_H261){
        last_score= 256*256*256*120;
        for(i= survivor[0]; i<=last_non_zero + 1; i++){
            int score= score_tab[i];
            if(i) score += lambda*2; //FIXME exacter?

            if(score < last_score){
                last_score= score;
                last_i= i;
                last_level= level_tab[i];
                last_run= run_tab[i];
            }
        }
    }

    s->coded_score[n] = last_score;

    dc= FFABS(block[0]);
    last_non_zero= last_i - 1;
    memset(block + start_i, 0, (64-start_i)*sizeof(int16_t));

    if(last_non_zero < start_i)
        return last_non_zero;

    if(last_non_zero == 0 && start_i == 0){
        int best_level= 0;
        int best_score= dc * dc;

        for(i=0; i<coeff_count[0]; i++){
            int level= coeff[i][0];
            int alevel= FFABS(level);
            int unquant_coeff, score, distortion;

            if(s->out_format == FMT_H263 || s->out_format == FMT_H261){
                    unquant_coeff= (alevel*qmul + qadd)>>3;
            }else{ //MPEG1
                    unquant_coeff = (((  alevel  << 1) + 1) * mpeg2_qscale * ((int) matrix[0])) >> 5;
                    unquant_coeff =   (unquant_coeff - 1) | 1;
            }
            unquant_coeff = (unquant_coeff + 4) >> 3;
            unquant_coeff<<= 3 + 3;

            distortion= (unquant_coeff - dc) * (unquant_coeff - dc);
            level+=64;
            if((level&(~127)) == 0) score= distortion + last_length[UNI_AC_ENC_INDEX(0, level)]*lambda;
            else                    score= distortion + esc_length*lambda;

            if(score < best_score){
                best_score= score;
                best_level= level - 64;
            }
        }
        block[0]= best_level;
        s->coded_score[n] = best_score - dc*dc;
        if(best_level == 0) return -1;
        else                return last_non_zero;
    }

    i= last_i;
    av_assert2(last_level);

    block[ perm_scantable[last_non_zero] ]= last_level;
    i -= last_run + 1;

    for(; i>start_i; i -= run_tab[i] + 1){
        block[ perm_scantable[i-1] ]= level_tab[i];
    }

    return last_non_zero;
}

//#define REFINE_STATS 1
static int16_t basis[64][64];

static void build_basis(uint8_t *perm){
    int i, j, x, y;
    emms_c();
    for(i=0; i<8; i++){
        for(j=0; j<8; j++){
            for(y=0; y<8; y++){
                for(x=0; x<8; x++){
                    double s= 0.25*(1<<BASIS_SHIFT);
                    int index= 8*i + j;
                    int perm_index= perm[index];
                    if(i==0) s*= sqrt(0.5);
                    if(j==0) s*= sqrt(0.5);
                    basis[perm_index][8*x + y]= lrintf(s * cos((M_PI/8.0)*i*(x+0.5)) * cos((M_PI/8.0)*j*(y+0.5)));
                }
            }
        }
    }
}

static int dct_quantize_refine(MpegEncContext *s, //FIXME breaks denoise?
                        int16_t *block, int16_t *weight, int16_t *orig,
                        int n, int qscale){
    int16_t rem[64];
    LOCAL_ALIGNED_16(int16_t, d1, [64]);
    const uint8_t *scantable= s->intra_scantable.scantable;
    const uint8_t *perm_scantable= s->intra_scantable.permutated;
//    unsigned int threshold1, threshold2;
//    int bias=0;
    int run_tab[65];
    int prev_run=0;
    int prev_level=0;
    int qmul, qadd, start_i, last_non_zero, i, dc;
    uint8_t * length;
    uint8_t * last_length;
    int lambda;
    int rle_index, run, q = 1, sum; //q is only used when s->mb_intra is true
#ifdef REFINE_STATS
static int count=0;
static int after_last=0;
static int to_zero=0;
static int from_zero=0;
static int raise=0;
static int lower=0;
static int messed_sign=0;
#endif

    if(basis[0][0] == 0)
        build_basis(s->idsp.idct_permutation);

    qmul= qscale*2;
    qadd= (qscale-1)|1;
    if (s->mb_intra) {
        if (!s->h263_aic) {
            if (n < 4)
                q = s->y_dc_scale;
            else
                q = s->c_dc_scale;
        } else{
            /* For AIC we skip quant/dequant of INTRADC */
            q = 1;
            qadd=0;
        }
        q <<= RECON_SHIFT-3;
        /* note: block[0] is assumed to be positive */
        dc= block[0]*q;
//        block[0] = (block[0] + (q >> 1)) / q;
        start_i = 1;
//        if(s->mpeg_quant || s->out_format == FMT_MPEG1)
//            bias= 1<<(QMAT_SHIFT-1);
        if (n > 3 && s->intra_chroma_ac_vlc_length) {
            length     = s->intra_chroma_ac_vlc_length;
            last_length= s->intra_chroma_ac_vlc_last_length;
        } else {
            length     = s->intra_ac_vlc_length;
            last_length= s->intra_ac_vlc_last_length;
        }
    } else {
        dc= 0;
        start_i = 0;
        length     = s->inter_ac_vlc_length;
        last_length= s->inter_ac_vlc_last_length;
    }
    last_non_zero = s->block_last_index[n];

#ifdef REFINE_STATS
{START_TIMER
#endif
    dc += (1<<(RECON_SHIFT-1));
    for(i=0; i<64; i++){
        rem[i]= dc - (orig[i]<<RECON_SHIFT); //FIXME  use orig dirrectly instead of copying to rem[]
    }
#ifdef REFINE_STATS
STOP_TIMER("memset rem[]")}
#endif
    sum=0;
    for(i=0; i<64; i++){
        int one= 36;
        int qns=4;
        int w;

        w= FFABS(weight[i]) + qns*one;
        w= 15 + (48*qns*one + w/2)/w; // 16 .. 63

        weight[i] = w;
//        w=weight[i] = (63*qns + (w/2)) / w;

        av_assert2(w>0);
        av_assert2(w<(1<<6));
        sum += w*w;
    }
    lambda= sum*(uint64_t)s->lambda2 >> (FF_LAMBDA_SHIFT - 6 + 6 + 6 + 6);
#ifdef REFINE_STATS
{START_TIMER
#endif
    run=0;
    rle_index=0;
    for(i=start_i; i<=last_non_zero; i++){
        int j= perm_scantable[i];
        const int level= block[j];
        int coeff;

        if(level){
            if(level<0) coeff= qmul*level - qadd;
            else        coeff= qmul*level + qadd;
            run_tab[rle_index++]=run;
            run=0;

            s->mpvencdsp.add_8x8basis(rem, basis[j], coeff);
        }else{
            run++;
        }
    }
#ifdef REFINE_STATS
if(last_non_zero>0){
STOP_TIMER("init rem[]")
}
}

{START_TIMER
#endif
    for(;;){
        int best_score = s->mpvencdsp.try_8x8basis(rem, weight, basis[0], 0);
        int best_coeff=0;
        int best_change=0;
        int run2, best_unquant_change=0, analyze_gradient;
#ifdef REFINE_STATS
{START_TIMER
#endif
        analyze_gradient = last_non_zero > 2 || s->quantizer_noise_shaping >= 3;

        if(analyze_gradient){
#ifdef REFINE_STATS
{START_TIMER
#endif
            for(i=0; i<64; i++){
                int w= weight[i];

                d1[i] = (rem[i]*w*w + (1<<(RECON_SHIFT+12-1)))>>(RECON_SHIFT+12);
            }
#ifdef REFINE_STATS
STOP_TIMER("rem*w*w")}
{START_TIMER
#endif
            s->fdsp.fdct(d1);
#ifdef REFINE_STATS
STOP_TIMER("dct")}
#endif
        }

        if(start_i){
            const int level= block[0];
            int change, old_coeff;

            av_assert2(s->mb_intra);

            old_coeff= q*level;

            for(change=-1; change<=1; change+=2){
                int new_level= level + change;
                int score, new_coeff;

                new_coeff= q*new_level;
                if(new_coeff >= 2048 || new_coeff < 0)
                    continue;

                score = s->mpvencdsp.try_8x8basis(rem, weight, basis[0],
                                                  new_coeff - old_coeff);
                if(score<best_score){
                    best_score= score;
                    best_coeff= 0;
                    best_change= change;
                    best_unquant_change= new_coeff - old_coeff;
                }
            }
        }

        run=0;
        rle_index=0;
        run2= run_tab[rle_index++];
        prev_level=0;
        prev_run=0;

        for(i=start_i; i<64; i++){
            int j= perm_scantable[i];
            const int level= block[j];
            int change, old_coeff;

            if(s->quantizer_noise_shaping < 3 && i > last_non_zero + 1)
                break;

            if(level){
                if(level<0) old_coeff= qmul*level - qadd;
                else        old_coeff= qmul*level + qadd;
                run2= run_tab[rle_index++]; //FIXME ! maybe after last
            }else{
                old_coeff=0;
                run2--;
                av_assert2(run2>=0 || i >= last_non_zero );
            }

            for(change=-1; change<=1; change+=2){
                int new_level= level + change;
                int score, new_coeff, unquant_change;

                score=0;
                if(s->quantizer_noise_shaping < 2 && FFABS(new_level) > FFABS(level))
                   continue;

                if(new_level){
                    if(new_level<0) new_coeff= qmul*new_level - qadd;
                    else            new_coeff= qmul*new_level + qadd;
                    if(new_coeff >= 2048 || new_coeff <= -2048)
                        continue;
                    //FIXME check for overflow

                    if(level){
                        if(level < 63 && level > -63){
                            if(i < last_non_zero)
                                score +=   length[UNI_AC_ENC_INDEX(run, new_level+64)]
                                         - length[UNI_AC_ENC_INDEX(run, level+64)];
                            else
                                score +=   last_length[UNI_AC_ENC_INDEX(run, new_level+64)]
                                         - last_length[UNI_AC_ENC_INDEX(run, level+64)];
                        }
                    }else{
                        av_assert2(FFABS(new_level)==1);

                        if(analyze_gradient){
                            int g= d1[ scantable[i] ];
                            if(g && (g^new_level) >= 0)
                                continue;
                        }

                        if(i < last_non_zero){
                            int next_i= i + run2 + 1;
                            int next_level= block[ perm_scantable[next_i] ] + 64;

                            if(next_level&(~127))
                                next_level= 0;

                            if(next_i < last_non_zero)
                                score +=   length[UNI_AC_ENC_INDEX(run, 65)]
                                         + length[UNI_AC_ENC_INDEX(run2, next_level)]
                                         - length[UNI_AC_ENC_INDEX(run + run2 + 1, next_level)];
                            else
                                score +=  length[UNI_AC_ENC_INDEX(run, 65)]
                                        + last_length[UNI_AC_ENC_INDEX(run2, next_level)]
                                        - last_length[UNI_AC_ENC_INDEX(run + run2 + 1, next_level)];
                        }else{
                            score += last_length[UNI_AC_ENC_INDEX(run, 65)];
                            if(prev_level){
                                score +=  length[UNI_AC_ENC_INDEX(prev_run, prev_level)]
                                        - last_length[UNI_AC_ENC_INDEX(prev_run, prev_level)];
                            }
                        }
                    }
                }else{
                    new_coeff=0;
                    av_assert2(FFABS(level)==1);

                    if(i < last_non_zero){
                        int next_i= i + run2 + 1;
                        int next_level= block[ perm_scantable[next_i] ] + 64;

                        if(next_level&(~127))
                            next_level= 0;

                        if(next_i < last_non_zero)
                            score +=   length[UNI_AC_ENC_INDEX(run + run2 + 1, next_level)]
                                     - length[UNI_AC_ENC_INDEX(run2, next_level)]
                                     - length[UNI_AC_ENC_INDEX(run, 65)];
                        else
                            score +=   last_length[UNI_AC_ENC_INDEX(run + run2 + 1, next_level)]
                                     - last_length[UNI_AC_ENC_INDEX(run2, next_level)]
                                     - length[UNI_AC_ENC_INDEX(run, 65)];
                    }else{
                        score += -last_length[UNI_AC_ENC_INDEX(run, 65)];
                        if(prev_level){
                            score +=  last_length[UNI_AC_ENC_INDEX(prev_run, prev_level)]
                                    - length[UNI_AC_ENC_INDEX(prev_run, prev_level)];
                        }
                    }
                }

                score *= lambda;

                unquant_change= new_coeff - old_coeff;
                av_assert2((score < 100*lambda && score > -100*lambda) || lambda==0);

                score += s->mpvencdsp.try_8x8basis(rem, weight, basis[j],
                                                   unquant_change);
                if(score<best_score){
                    best_score= score;
                    best_coeff= i;
                    best_change= change;
                    best_unquant_change= unquant_change;
                }
            }
            if(level){
                prev_level= level + 64;
                if(prev_level&(~127))
                    prev_level= 0;
                prev_run= run;
                run=0;
            }else{
                run++;
            }
        }
#ifdef REFINE_STATS
STOP_TIMER("iterative step")}
#endif

        if(best_change){
            int j= perm_scantable[ best_coeff ];

            block[j] += best_change;

            if(best_coeff > last_non_zero){
                last_non_zero= best_coeff;
                av_assert2(block[j]);
#ifdef REFINE_STATS
after_last++;
#endif
            }else{
#ifdef REFINE_STATS
if(block[j]){
    if(block[j] - best_change){
        if(FFABS(block[j]) > FFABS(block[j] - best_change)){
            raise++;
        }else{
            lower++;
        }
    }else{
        from_zero++;
    }
}else{
    to_zero++;
}
#endif
                for(; last_non_zero>=start_i; last_non_zero--){
                    if(block[perm_scantable[last_non_zero]])
                        break;
                }
            }
#ifdef REFINE_STATS
count++;
if(256*256*256*64 % count == 0){
    av_log(s->avctx, AV_LOG_DEBUG, "after_last:%d to_zero:%d from_zero:%d raise:%d lower:%d sign:%d xyp:%d/%d/%d\n", after_last, to_zero, from_zero, raise, lower, messed_sign, s->mb_x, s->mb_y, s->picture_number);
}
#endif
            run=0;
            rle_index=0;
            for(i=start_i; i<=last_non_zero; i++){
                int j= perm_scantable[i];
                const int level= block[j];

                 if(level){
                     run_tab[rle_index++]=run;
                     run=0;
                 }else{
                     run++;
                 }
            }

            s->mpvencdsp.add_8x8basis(rem, basis[j], best_unquant_change);
        }else{
            break;
        }
    }
#ifdef REFINE_STATS
if(last_non_zero>0){
STOP_TIMER("iterative search")
}
}
#endif

    return last_non_zero;
}

/**
 * Permute an 8x8 block according to permuatation.
 * @param block the block which will be permuted according to
 *              the given permutation vector
 * @param permutation the permutation vector
 * @param last the last non zero coefficient in scantable order, used to
 *             speed the permutation up
 * @param scantable the used scantable, this is only used to speed the
 *                  permutation up, the block is not (inverse) permutated
 *                  to scantable order!
 */
void ff_block_permute(int16_t *block, uint8_t *permutation,
                      const uint8_t *scantable, int last)
{
    int i;
    int16_t temp[64];

    if (last <= 0)
        return;
    //FIXME it is ok but not clean and might fail for some permutations
    // if (permutation[1] == 1)
    // return;

    for (i = 0; i <= last; i++) {
        const int j = scantable[i];
        temp[j] = block[j];
        block[j] = 0;
    }

    for (i = 0; i <= last; i++) {
        const int j = scantable[i];
        const int perm_j = permutation[j];
        block[perm_j] = temp[j];
    }
}

int ff_dct_quantize_c(MpegEncContext *s,
                        int16_t *block, int n,
                        int qscale, int *overflow)
{
    int i, j, level, last_non_zero, q, start_i;
    const int *qmat;
    const uint8_t *scantable= s->intra_scantable.scantable;
    int bias;
    int max=0;
    unsigned int threshold1, threshold2;

    s->fdsp.fdct(block);

    if(s->dct_error_sum)
        s->denoise_dct(s, block);

    if (s->mb_intra) {
        if (!s->h263_aic) {
            if (n < 4)
                q = s->y_dc_scale;
            else
                q = s->c_dc_scale;
            q = q << 3;
        } else
            /* For AIC we skip quant/dequant of INTRADC */
            q = 1 << 3;

        /* note: block[0] is assumed to be positive */
        block[0] = (block[0] + (q >> 1)) / q;
        start_i = 1;
        last_non_zero = 0;
        qmat = n < 4 ? s->q_intra_matrix[qscale] : s->q_chroma_intra_matrix[qscale];
        bias= s->intra_quant_bias*(1<<(QMAT_SHIFT - QUANT_BIAS_SHIFT));
    } else {
        start_i = 0;
        last_non_zero = -1;
        qmat = s->q_inter_matrix[qscale];
        bias= s->inter_quant_bias*(1<<(QMAT_SHIFT - QUANT_BIAS_SHIFT));
    }
    threshold1= (1<<QMAT_SHIFT) - bias - 1;
    threshold2= (threshold1<<1);
    for(i=63;i>=start_i;i--) {
        j = scantable[i];
        level = block[j] * qmat[j];

        if(((unsigned)(level+threshold1))>threshold2){
            last_non_zero = i;
            break;
        }else{
            block[j]=0;
        }
    }
    for(i=start_i; i<=last_non_zero; i++) {
        j = scantable[i];
        level = block[j] * qmat[j];

//        if(   bias+level >= (1<<QMAT_SHIFT)
//           || bias-level >= (1<<QMAT_SHIFT)){
        if(((unsigned)(level+threshold1))>threshold2){
            if(level>0){
                level= (bias + level)>>QMAT_SHIFT;
                block[j]= level;
            }else{
                level= (bias - level)>>QMAT_SHIFT;
                block[j]= -level;
            }
            max |=level;
        }else{
            block[j]=0;
        }
    }
    *overflow= s->max_qcoeff < max; //overflow might have happened

    /* we need this permutation so that we correct the IDCT, we only permute the !=0 elements */
    if (s->idsp.perm_type != FF_IDCT_PERM_NONE)
        ff_block_permute(block, s->idsp.idct_permutation,
                      scantable, last_non_zero);

    return last_non_zero;
}

#define OFFSET(x) offsetof(MpegEncContext, x)
#define VE AV_OPT_FLAG_VIDEO_PARAM | AV_OPT_FLAG_ENCODING_PARAM
static const AVOption h263_options[] = {
    { "obmc",         "use overlapped block motion compensation.", OFFSET(obmc), AV_OPT_TYPE_INT, { .i64 = 0 }, 0, 1, VE },
    { "structured_slices","Write slice start position at every GOB header instead of just GOB number.", OFFSET(h263_slice_structured), AV_OPT_TYPE_INT, { .i64 = 0 }, 0, 1, VE},
    { "mb_info",      "emit macroblock info for RFC 2190 packetization, the parameter value is the maximum payload size", OFFSET(mb_info), AV_OPT_TYPE_INT, { .i64 = 0 }, 0, INT_MAX, VE },
    FF_MPV_COMMON_OPTS
    { NULL },
};

static const AVClass h263_class = {
    .class_name = "H.263 encoder",
    .item_name  = av_default_item_name,
    .option     = h263_options,
    .version    = LIBAVUTIL_VERSION_INT,
};

AVCodec ff_h263_encoder = {
    .name           = "h263",
    .long_name      = NULL_IF_CONFIG_SMALL("H.263 / H.263-1996"),
    .type           = AVMEDIA_TYPE_VIDEO,
    .id             = AV_CODEC_ID_H263,
    .priv_data_size = sizeof(MpegEncContext),
    .init           = ff_mpv_encode_init,
    .encode2        = ff_mpv_encode_picture,
    .close          = ff_mpv_encode_end,
    .pix_fmts= (const enum AVPixelFormat[]){AV_PIX_FMT_YUV420P, AV_PIX_FMT_NONE},
    .priv_class     = &h263_class,
};

static const AVOption h263p_options[] = {
    { "umv",        "Use unlimited motion vectors.",    OFFSET(umvplus), AV_OPT_TYPE_INT, { .i64 = 0 }, 0, 1, VE },
    { "aiv",        "Use alternative inter VLC.",       OFFSET(alt_inter_vlc), AV_OPT_TYPE_INT, { .i64 = 0 }, 0, 1, VE },
    { "obmc",       "use overlapped block motion compensation.", OFFSET(obmc), AV_OPT_TYPE_INT, { .i64 = 0 }, 0, 1, VE },
    { "structured_slices", "Write slice start position at every GOB header instead of just GOB number.", OFFSET(h263_slice_structured), AV_OPT_TYPE_INT, { .i64 = 0 }, 0, 1, VE},
    FF_MPV_COMMON_OPTS
    { NULL },
};
static const AVClass h263p_class = {
    .class_name = "H.263p encoder",
    .item_name  = av_default_item_name,
    .option     = h263p_options,
    .version    = LIBAVUTIL_VERSION_INT,
};

AVCodec ff_h263p_encoder = {
    .name           = "h263p",
    .long_name      = NULL_IF_CONFIG_SMALL("H.263+ / H.263-1998 / H.263 version 2"),
    .type           = AVMEDIA_TYPE_VIDEO,
    .id             = AV_CODEC_ID_H263P,
    .priv_data_size = sizeof(MpegEncContext),
    .init           = ff_mpv_encode_init,
    .encode2        = ff_mpv_encode_picture,
    .close          = ff_mpv_encode_end,
    .capabilities   = AV_CODEC_CAP_SLICE_THREADS,
    .pix_fmts       = (const enum AVPixelFormat[]){ AV_PIX_FMT_YUV420P, AV_PIX_FMT_NONE },
    .priv_class     = &h263p_class,
};

static const AVClass msmpeg4v2_class = {
    .class_name = "msmpeg4v2 encoder",
    .item_name  = av_default_item_name,
    .option     = ff_mpv_generic_options,
    .version    = LIBAVUTIL_VERSION_INT,
};

AVCodec ff_msmpeg4v2_encoder = {
    .name           = "msmpeg4v2",
    .long_name      = NULL_IF_CONFIG_SMALL("MPEG-4 part 2 Microsoft variant version 2"),
    .type           = AVMEDIA_TYPE_VIDEO,
    .id             = AV_CODEC_ID_MSMPEG4V2,
    .priv_data_size = sizeof(MpegEncContext),
    .init           = ff_mpv_encode_init,
    .encode2        = ff_mpv_encode_picture,
    .close          = ff_mpv_encode_end,
    .pix_fmts       = (const enum AVPixelFormat[]){ AV_PIX_FMT_YUV420P, AV_PIX_FMT_NONE },
    .priv_class     = &msmpeg4v2_class,
};

static const AVClass msmpeg4v3_class = {
    .class_name = "msmpeg4v3 encoder",
    .item_name  = av_default_item_name,
    .option     = ff_mpv_generic_options,
    .version    = LIBAVUTIL_VERSION_INT,
};

AVCodec ff_msmpeg4v3_encoder = {
    .name           = "msmpeg4",
    .long_name      = NULL_IF_CONFIG_SMALL("MPEG-4 part 2 Microsoft variant version 3"),
    .type           = AVMEDIA_TYPE_VIDEO,
    .id             = AV_CODEC_ID_MSMPEG4V3,
    .priv_data_size = sizeof(MpegEncContext),
    .init           = ff_mpv_encode_init,
    .encode2        = ff_mpv_encode_picture,
    .close          = ff_mpv_encode_end,
    .pix_fmts       = (const enum AVPixelFormat[]){ AV_PIX_FMT_YUV420P, AV_PIX_FMT_NONE },
    .priv_class     = &msmpeg4v3_class,
};

static const AVClass wmv1_class = {
    .class_name = "wmv1 encoder",
    .item_name  = av_default_item_name,
    .option     = ff_mpv_generic_options,
    .version    = LIBAVUTIL_VERSION_INT,
};

AVCodec ff_wmv1_encoder = {
    .name           = "wmv1",
    .long_name      = NULL_IF_CONFIG_SMALL("Windows Media Video 7"),
    .type           = AVMEDIA_TYPE_VIDEO,
    .id             = AV_CODEC_ID_WMV1,
    .priv_data_size = sizeof(MpegEncContext),
    .init           = ff_mpv_encode_init,
    .encode2        = ff_mpv_encode_picture,
    .close          = ff_mpv_encode_end,
    .pix_fmts       = (const enum AVPixelFormat[]){ AV_PIX_FMT_YUV420P, AV_PIX_FMT_NONE },
    .priv_class     = &wmv1_class,
};<|MERGE_RESOLUTION|>--- conflicted
+++ resolved
@@ -1123,16 +1123,10 @@
     Picture *pic = NULL;
     int64_t pts;
     int i, display_picture_number = 0, ret;
-<<<<<<< HEAD
-    int encoding_delay = s->max_b_frames ? s->max_b_frames :
-                                           (s->low_delay ? 0 : 1);
-=======
     int encoding_delay = s->max_b_frames ? s->max_b_frames
                                          : (s->low_delay ? 0 : 1);
     int flush_offset = 1;
->>>>>>> 447b5b27
     int direct = 1;
-    int shift  = 1;
 
     if (pic_arg) {
         pts = pic_arg->pts;
@@ -1255,17 +1249,6 @@
     } else {
         /* Flushing: When we have not received enough input frames,
          * ensure s->input_picture[0] contains the first picture */
-<<<<<<< HEAD
-        for (shift = 0; shift < encoding_delay + 1; shift++)
-            if (s->input_picture[shift]) break;
-        if (shift <= 1) shift = 1;
-        else encoding_delay = encoding_delay - shift + 1;
-    }
-
-    /* shift buffer entries */
-    for (i = shift; i < MAX_PICTURE_COUNT /*s->encoding_delay + 1*/; i++)
-        s->input_picture[i - shift] = s->input_picture[i];
-=======
         for (flush_offset = 0; flush_offset < encoding_delay + 1; flush_offset++)
             if (s->input_picture[flush_offset])
                 break;
@@ -1279,7 +1262,6 @@
     /* shift buffer entries */
     for (i = flush_offset; i < MAX_PICTURE_COUNT /*s->encoding_delay + 1*/; i++)
         s->input_picture[i - flush_offset] = s->input_picture[i];
->>>>>>> 447b5b27
 
     s->input_picture[encoding_delay] = (Picture*) pic;
 
