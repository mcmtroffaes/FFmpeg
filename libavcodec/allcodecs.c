/*
 * Provide registration of all codecs, parsers and bitstream filters for libavcodec.
 * Copyright (c) 2002 Fabrice Bellard
 *
 * This file is part of FFmpeg.
 *
 * FFmpeg is free software; you can redistribute it and/or
 * modify it under the terms of the GNU Lesser General Public
 * License as published by the Free Software Foundation; either
 * version 2.1 of the License, or (at your option) any later version.
 *
 * FFmpeg is distributed in the hope that it will be useful,
 * but WITHOUT ANY WARRANTY; without even the implied warranty of
 * MERCHANTABILITY or FITNESS FOR A PARTICULAR PURPOSE.  See the GNU
 * Lesser General Public License for more details.
 *
 * You should have received a copy of the GNU Lesser General Public
 * License along with FFmpeg; if not, write to the Free Software
 * Foundation, Inc., 51 Franklin Street, Fifth Floor, Boston, MA 02110-1301 USA
 */

/**
 * @file
 * Provide registration of all codecs, parsers and bitstream filters for libavcodec.
 */

#include "config.h"
#include "avcodec.h"
#include "version.h"

#define REGISTER_HWACCEL(X, x)                                          \
    {                                                                   \
        extern AVHWAccel ff_##x##_hwaccel;                              \
        if (CONFIG_##X##_HWACCEL)                                       \
            av_register_hwaccel(&ff_##x##_hwaccel);                     \
    }

#define REGISTER_ENCODER(X, x)                                          \
    {                                                                   \
        extern AVCodec ff_##x##_encoder;                                \
        if (CONFIG_##X##_ENCODER)                                       \
            avcodec_register(&ff_##x##_encoder);                        \
    }

#define REGISTER_DECODER(X, x)                                          \
    {                                                                   \
        extern AVCodec ff_##x##_decoder;                                \
        if (CONFIG_##X##_DECODER)                                       \
            avcodec_register(&ff_##x##_decoder);                        \
    }

#define REGISTER_ENCDEC(X, x) REGISTER_ENCODER(X, x); REGISTER_DECODER(X, x)

#define REGISTER_PARSER(X, x)                                           \
    {                                                                   \
        extern AVCodecParser ff_##x##_parser;                           \
        if (CONFIG_##X##_PARSER)                                        \
            av_register_codec_parser(&ff_##x##_parser);                 \
    }

#define REGISTER_BSF(X, x)                                              \
    {                                                                   \
        extern AVBitStreamFilter ff_##x##_bsf;                          \
        if (CONFIG_##X##_BSF)                                           \
            av_register_bitstream_filter(&ff_##x##_bsf);                \
    }

void avcodec_register_all(void)
{
    static int initialized;

    if (initialized)
        return;
    initialized = 1;

    /* hardware accelerators */
    REGISTER_HWACCEL(H263_VAAPI,        h263_vaapi);
<<<<<<< HEAD
    REGISTER_HWACCEL(H263_VDPAU,        h263_vdpau);
    REGISTER_HWACCEL(H263_VIDEOTOOLBOX, h263_videotoolbox);
=======
>>>>>>> d35d0c72
    REGISTER_HWACCEL(H264_D3D11VA,      h264_d3d11va);
    REGISTER_HWACCEL(H264_DXVA2,        h264_dxva2);
    REGISTER_HWACCEL(H264_MMAL,         h264_mmal);
    REGISTER_HWACCEL(H264_QSV,          h264_qsv);
    REGISTER_HWACCEL(H264_VAAPI,        h264_vaapi);
    REGISTER_HWACCEL(H264_VDA,          h264_vda);
    REGISTER_HWACCEL(H264_VDA_OLD,      h264_vda_old);
    REGISTER_HWACCEL(H264_VDPAU,        h264_vdpau);
    REGISTER_HWACCEL(H264_VIDEOTOOLBOX, h264_videotoolbox);
    REGISTER_HWACCEL(HEVC_D3D11VA,      hevc_d3d11va);
    REGISTER_HWACCEL(HEVC_DXVA2,        hevc_dxva2);
    REGISTER_HWACCEL(HEVC_QSV,          hevc_qsv);
    REGISTER_HWACCEL(HEVC_VAAPI,        hevc_vaapi);
    REGISTER_HWACCEL(HEVC_VDPAU,        hevc_vdpau);
    REGISTER_HWACCEL(MPEG1_XVMC,        mpeg1_xvmc);
    REGISTER_HWACCEL(MPEG1_VDPAU,       mpeg1_vdpau);
    REGISTER_HWACCEL(MPEG1_VIDEOTOOLBOX, mpeg1_videotoolbox);
    REGISTER_HWACCEL(MPEG2_XVMC,        mpeg2_xvmc);
    REGISTER_HWACCEL(MPEG2_D3D11VA,     mpeg2_d3d11va);
    REGISTER_HWACCEL(MPEG2_DXVA2,       mpeg2_dxva2);
    REGISTER_HWACCEL(MPEG2_MMAL,        mpeg2_mmal);
    REGISTER_HWACCEL(MPEG2_QSV,         mpeg2_qsv);
    REGISTER_HWACCEL(MPEG2_VAAPI,       mpeg2_vaapi);
    REGISTER_HWACCEL(MPEG2_VDPAU,       mpeg2_vdpau);
    REGISTER_HWACCEL(MPEG2_VIDEOTOOLBOX, mpeg2_videotoolbox);
    REGISTER_HWACCEL(MPEG4_VAAPI,       mpeg4_vaapi);
    REGISTER_HWACCEL(MPEG4_VDPAU,       mpeg4_vdpau);
    REGISTER_HWACCEL(MPEG4_VIDEOTOOLBOX, mpeg4_videotoolbox);
    REGISTER_HWACCEL(VC1_D3D11VA,       vc1_d3d11va);
    REGISTER_HWACCEL(VC1_DXVA2,         vc1_dxva2);
    REGISTER_HWACCEL(VC1_VAAPI,         vc1_vaapi);
    REGISTER_HWACCEL(VC1_VDPAU,         vc1_vdpau);
    REGISTER_HWACCEL(VC1_QSV,           vc1_qsv);
    REGISTER_HWACCEL(WMV3_D3D11VA,      wmv3_d3d11va);
    REGISTER_HWACCEL(WMV3_DXVA2,        wmv3_dxva2);
    REGISTER_HWACCEL(WMV3_VAAPI,        wmv3_vaapi);
    REGISTER_HWACCEL(WMV3_VDPAU,        wmv3_vdpau);

    /* video codecs */
    REGISTER_ENCODER(A64MULTI,          a64multi);
    REGISTER_ENCODER(A64MULTI5,         a64multi5);
    REGISTER_DECODER(AASC,              aasc);
    REGISTER_DECODER(AIC,               aic);
    REGISTER_ENCDEC (ALIAS_PIX,         alias_pix);
    REGISTER_ENCDEC (AMV,               amv);
    REGISTER_DECODER(ANM,               anm);
    REGISTER_DECODER(ANSI,              ansi);
    REGISTER_ENCDEC (APNG,              apng);
    REGISTER_ENCDEC (ASV1,              asv1);
    REGISTER_ENCDEC (ASV2,              asv2);
    REGISTER_DECODER(AURA,              aura);
    REGISTER_DECODER(AURA2,             aura2);
    REGISTER_ENCDEC (AVRP,              avrp);
    REGISTER_DECODER(AVRN,              avrn);
    REGISTER_DECODER(AVS,               avs);
    REGISTER_ENCDEC (AVUI,              avui);
    REGISTER_ENCDEC (AYUV,              ayuv);
    REGISTER_DECODER(BETHSOFTVID,       bethsoftvid);
    REGISTER_DECODER(BFI,               bfi);
    REGISTER_DECODER(BINK,              bink);
    REGISTER_ENCDEC (BMP,               bmp);
    REGISTER_DECODER(BMV_VIDEO,         bmv_video);
    REGISTER_DECODER(BRENDER_PIX,       brender_pix);
    REGISTER_DECODER(C93,               c93);
    REGISTER_DECODER(CAVS,              cavs);
    REGISTER_DECODER(CDGRAPHICS,        cdgraphics);
    REGISTER_DECODER(CDXL,              cdxl);
    REGISTER_ENCDEC (CINEPAK,           cinepak);
    REGISTER_ENCDEC (CLJR,              cljr);
    REGISTER_DECODER(CLLC,              cllc);
    REGISTER_ENCDEC (COMFORTNOISE,      comfortnoise);
    REGISTER_DECODER(CPIA,              cpia);
    REGISTER_DECODER(CSCD,              cscd);
    REGISTER_DECODER(CYUV,              cyuv);
    REGISTER_DECODER(DDS,               dds);
    REGISTER_DECODER(DFA,               dfa);
    REGISTER_DECODER(DIRAC,             dirac);
    REGISTER_ENCDEC (DNXHD,             dnxhd);
    REGISTER_ENCDEC (DPX,               dpx);
    REGISTER_DECODER(DSICINVIDEO,       dsicinvideo);
    REGISTER_ENCDEC (DVVIDEO,           dvvideo);
    REGISTER_DECODER(DXA,               dxa);
    REGISTER_DECODER(DXTORY,            dxtory);
    REGISTER_DECODER(DXV,               dxv);
    REGISTER_DECODER(EACMV,             eacmv);
    REGISTER_DECODER(EAMAD,             eamad);
    REGISTER_DECODER(EATGQ,             eatgq);
    REGISTER_DECODER(EATGV,             eatgv);
    REGISTER_DECODER(EATQI,             eatqi);
    REGISTER_DECODER(EIGHTBPS,          eightbps);
    REGISTER_DECODER(EIGHTSVX_EXP,      eightsvx_exp);
    REGISTER_DECODER(EIGHTSVX_FIB,      eightsvx_fib);
    REGISTER_DECODER(ESCAPE124,         escape124);
    REGISTER_DECODER(ESCAPE130,         escape130);
    REGISTER_DECODER(EXR,               exr);
    REGISTER_ENCDEC (FFV1,              ffv1);
    REGISTER_ENCDEC (FFVHUFF,           ffvhuff);
    REGISTER_DECODER(FIC,               fic);
    REGISTER_ENCDEC (FLASHSV,           flashsv);
    REGISTER_ENCDEC (FLASHSV2,          flashsv2);
    REGISTER_DECODER(FLIC,              flic);
    REGISTER_ENCDEC (FLV,               flv);
    REGISTER_DECODER(FOURXM,            fourxm);
    REGISTER_DECODER(FRAPS,             fraps);
    REGISTER_DECODER(FRWU,              frwu);
    REGISTER_DECODER(G2M,               g2m);
    REGISTER_ENCDEC (GIF,               gif);
    REGISTER_ENCDEC (H261,              h261);
    REGISTER_ENCDEC (H263,              h263);
    REGISTER_DECODER(H263I,             h263i);
    REGISTER_ENCDEC (H263P,             h263p);
    REGISTER_DECODER(H264,              h264);
    REGISTER_DECODER(H264_CRYSTALHD,    h264_crystalhd);
    REGISTER_DECODER(H264_MMAL,         h264_mmal);
    REGISTER_DECODER(H264_QSV,          h264_qsv);
    REGISTER_DECODER(H264_VDA,          h264_vda);
#if FF_API_VDPAU
    REGISTER_DECODER(H264_VDPAU,        h264_vdpau);
#endif
    REGISTER_ENCDEC (HAP,               hap);
    REGISTER_DECODER(HEVC,              hevc);
    REGISTER_DECODER(HEVC_QSV,          hevc_qsv);
    REGISTER_DECODER(HNM4_VIDEO,        hnm4_video);
    REGISTER_DECODER(HQ_HQA,            hq_hqa);
    REGISTER_DECODER(HQX,               hqx);
    REGISTER_ENCDEC (HUFFYUV,           huffyuv);
    REGISTER_DECODER(IDCIN,             idcin);
    REGISTER_DECODER(IFF_ILBM,          iff_ilbm);
    REGISTER_DECODER(INDEO2,            indeo2);
    REGISTER_DECODER(INDEO3,            indeo3);
    REGISTER_DECODER(INDEO4,            indeo4);
    REGISTER_DECODER(INDEO5,            indeo5);
    REGISTER_DECODER(INTERPLAY_VIDEO,   interplay_video);
    REGISTER_ENCDEC (JPEG2000,          jpeg2000);
    REGISTER_ENCDEC (JPEGLS,            jpegls);
    REGISTER_DECODER(JV,                jv);
    REGISTER_DECODER(KGV1,              kgv1);
    REGISTER_DECODER(KMVC,              kmvc);
    REGISTER_DECODER(LAGARITH,          lagarith);
    REGISTER_ENCODER(LJPEG,             ljpeg);
    REGISTER_DECODER(LOCO,              loco);
    REGISTER_DECODER(MDEC,              mdec);
    REGISTER_DECODER(MIMIC,             mimic);
    REGISTER_ENCDEC (MJPEG,             mjpeg);
    REGISTER_DECODER(MJPEGB,            mjpegb);
    REGISTER_DECODER(MMVIDEO,           mmvideo);
    REGISTER_DECODER(MOTIONPIXELS,      motionpixels);
#if FF_API_XVMC
    REGISTER_DECODER(MPEG_XVMC,         mpeg_xvmc);
#endif /* FF_API_XVMC */
    REGISTER_ENCDEC (MPEG1VIDEO,        mpeg1video);
    REGISTER_ENCDEC (MPEG2VIDEO,        mpeg2video);
    REGISTER_ENCDEC (MPEG4,             mpeg4);
    REGISTER_DECODER(MPEG4_CRYSTALHD,   mpeg4_crystalhd);
#if FF_API_VDPAU
    REGISTER_DECODER(MPEG4_VDPAU,       mpeg4_vdpau);
#endif
    REGISTER_DECODER(MPEGVIDEO,         mpegvideo);
#if FF_API_VDPAU
    REGISTER_DECODER(MPEG_VDPAU,        mpeg_vdpau);
    REGISTER_DECODER(MPEG1_VDPAU,       mpeg1_vdpau);
#endif
    REGISTER_DECODER(MPEG2_MMAL,        mpeg2_mmal);
    REGISTER_DECODER(MPEG2_CRYSTALHD,   mpeg2_crystalhd);
    REGISTER_DECODER(MPEG2_QSV,         mpeg2_qsv);
    REGISTER_DECODER(MSA1,              msa1);
    REGISTER_DECODER(MSMPEG4_CRYSTALHD, msmpeg4_crystalhd);
    REGISTER_DECODER(MSMPEG4V1,         msmpeg4v1);
    REGISTER_ENCDEC (MSMPEG4V2,         msmpeg4v2);
    REGISTER_ENCDEC (MSMPEG4V3,         msmpeg4v3);
    REGISTER_DECODER(MSRLE,             msrle);
    REGISTER_DECODER(MSS1,              mss1);
    REGISTER_DECODER(MSS2,              mss2);
    REGISTER_ENCDEC (MSVIDEO1,          msvideo1);
    REGISTER_DECODER(MSZH,              mszh);
    REGISTER_DECODER(MTS2,              mts2);
    REGISTER_DECODER(MVC1,              mvc1);
    REGISTER_DECODER(MVC2,              mvc2);
    REGISTER_DECODER(MXPEG,             mxpeg);
    REGISTER_DECODER(NUV,               nuv);
    REGISTER_DECODER(PAF_VIDEO,         paf_video);
    REGISTER_ENCDEC (PAM,               pam);
    REGISTER_ENCDEC (PBM,               pbm);
    REGISTER_ENCDEC (PCX,               pcx);
    REGISTER_ENCDEC (PGM,               pgm);
    REGISTER_ENCDEC (PGMYUV,            pgmyuv);
    REGISTER_DECODER(PICTOR,            pictor);
    REGISTER_ENCDEC (PNG,               png);
    REGISTER_ENCDEC (PPM,               ppm);
    REGISTER_ENCDEC (PRORES,            prores);
    REGISTER_ENCODER(PRORES_AW,         prores_aw);
    REGISTER_ENCODER(PRORES_KS,         prores_ks);
    REGISTER_DECODER(PRORES_LGPL,       prores_lgpl);
    REGISTER_DECODER(PTX,               ptx);
    REGISTER_DECODER(QDRAW,             qdraw);
    REGISTER_DECODER(QPEG,              qpeg);
    REGISTER_ENCDEC (QTRLE,             qtrle);
    REGISTER_ENCDEC (R10K,              r10k);
    REGISTER_ENCDEC (R210,              r210);
    REGISTER_ENCDEC (RAWVIDEO,          rawvideo);
    REGISTER_DECODER(RL2,               rl2);
    REGISTER_ENCDEC (ROQ,               roq);
    REGISTER_DECODER(RPZA,              rpza);
    REGISTER_DECODER(RSCC,              rscc);
    REGISTER_ENCDEC (RV10,              rv10);
    REGISTER_ENCDEC (RV20,              rv20);
    REGISTER_DECODER(RV30,              rv30);
    REGISTER_DECODER(RV40,              rv40);
    REGISTER_ENCDEC (S302M,             s302m);
    REGISTER_DECODER(SANM,              sanm);
    REGISTER_DECODER(SCREENPRESSO,      screenpresso);
    REGISTER_DECODER(SDX2_DPCM,         sdx2_dpcm);
    REGISTER_ENCDEC (SGI,               sgi);
    REGISTER_DECODER(SGIRLE,            sgirle);
    REGISTER_DECODER(SMACKER,           smacker);
    REGISTER_DECODER(SMC,               smc);
    REGISTER_DECODER(SMVJPEG,           smvjpeg);
    REGISTER_ENCDEC (SNOW,              snow);
    REGISTER_DECODER(SP5X,              sp5x);
    REGISTER_ENCDEC (SUNRAST,           sunrast);
    REGISTER_ENCDEC (SVQ1,              svq1);
    REGISTER_DECODER(SVQ3,              svq3);
    REGISTER_ENCDEC (TARGA,             targa);
    REGISTER_DECODER(TARGA_Y216,        targa_y216);
    REGISTER_DECODER(TDSC,              tdsc);
    REGISTER_DECODER(THEORA,            theora);
    REGISTER_DECODER(THP,               thp);
    REGISTER_DECODER(TIERTEXSEQVIDEO,   tiertexseqvideo);
    REGISTER_ENCDEC (TIFF,              tiff);
    REGISTER_DECODER(TMV,               tmv);
    REGISTER_DECODER(TRUEMOTION1,       truemotion1);
    REGISTER_DECODER(TRUEMOTION2,       truemotion2);
    REGISTER_DECODER(TSCC,              tscc);
    REGISTER_DECODER(TSCC2,             tscc2);
    REGISTER_DECODER(TXD,               txd);
    REGISTER_DECODER(ULTI,              ulti);
    REGISTER_ENCDEC (UTVIDEO,           utvideo);
    REGISTER_ENCDEC (V210,              v210);
    REGISTER_DECODER(V210X,             v210x);
    REGISTER_ENCDEC (V308,              v308);
    REGISTER_ENCDEC (V408,              v408);
    REGISTER_ENCDEC (V410,              v410);
    REGISTER_DECODER(VB,                vb);
    REGISTER_DECODER(VBLE,              vble);
    REGISTER_DECODER(VC1,               vc1);
    REGISTER_DECODER(VC1_CRYSTALHD,     vc1_crystalhd);
#if FF_API_VDPAU
    REGISTER_DECODER(VC1_VDPAU,         vc1_vdpau);
#endif
    REGISTER_DECODER(VC1IMAGE,          vc1image);
    REGISTER_DECODER(VC1_QSV,           vc1_qsv);
    REGISTER_DECODER(VCR1,              vcr1);
    REGISTER_DECODER(VMDVIDEO,          vmdvideo);
    REGISTER_DECODER(VMNC,              vmnc);
    REGISTER_DECODER(VP3,               vp3);
    REGISTER_DECODER(VP5,               vp5);
    REGISTER_DECODER(VP6,               vp6);
    REGISTER_DECODER(VP6A,              vp6a);
    REGISTER_DECODER(VP6F,              vp6f);
    REGISTER_DECODER(VP7,               vp7);
    REGISTER_DECODER(VP8,               vp8);
    REGISTER_DECODER(VP9,               vp9);
    REGISTER_DECODER(VQA,               vqa);
    REGISTER_DECODER(WEBP,              webp);
    REGISTER_ENCODER(WRAPPED_AVFRAME,   wrapped_avframe);
    REGISTER_ENCDEC (WMV1,              wmv1);
    REGISTER_ENCDEC (WMV2,              wmv2);
    REGISTER_DECODER(WMV3,              wmv3);
    REGISTER_DECODER(WMV3_CRYSTALHD,    wmv3_crystalhd);
#if FF_API_VDPAU
    REGISTER_DECODER(WMV3_VDPAU,        wmv3_vdpau);
#endif
    REGISTER_DECODER(WMV3IMAGE,         wmv3image);
    REGISTER_DECODER(WNV1,              wnv1);
    REGISTER_DECODER(XAN_WC3,           xan_wc3);
    REGISTER_DECODER(XAN_WC4,           xan_wc4);
    REGISTER_ENCDEC (XBM,               xbm);
    REGISTER_ENCDEC (XFACE,             xface);
    REGISTER_DECODER(XL,                xl);
    REGISTER_ENCDEC (XWD,               xwd);
    REGISTER_ENCDEC (Y41P,              y41p);
    REGISTER_DECODER(YOP,               yop);
    REGISTER_ENCDEC (YUV4,              yuv4);
    REGISTER_DECODER(ZERO12V,           zero12v);
    REGISTER_DECODER(ZEROCODEC,         zerocodec);
    REGISTER_ENCDEC (ZLIB,              zlib);
    REGISTER_ENCDEC (ZMBV,              zmbv);

    /* audio codecs */
    REGISTER_ENCDEC (AAC,               aac);
    REGISTER_DECODER(AAC_FIXED,         aac_fixed);
    REGISTER_DECODER(AAC_LATM,          aac_latm);
    REGISTER_ENCDEC (AC3,               ac3);
    REGISTER_ENCDEC (AC3_FIXED,         ac3_fixed);
    REGISTER_ENCDEC (ALAC,              alac);
    REGISTER_DECODER(ALS,               als);
    REGISTER_DECODER(AMRNB,             amrnb);
    REGISTER_DECODER(AMRWB,             amrwb);
    REGISTER_DECODER(APE,               ape);
    REGISTER_DECODER(ATRAC1,            atrac1);
    REGISTER_DECODER(ATRAC3,            atrac3);
    REGISTER_DECODER(ATRAC3P,           atrac3p);
    REGISTER_DECODER(BINKAUDIO_DCT,     binkaudio_dct);
    REGISTER_DECODER(BINKAUDIO_RDFT,    binkaudio_rdft);
    REGISTER_DECODER(BMV_AUDIO,         bmv_audio);
    REGISTER_DECODER(COOK,              cook);
    REGISTER_ENCDEC (DCA,               dca);
    REGISTER_DECODER(DSD_LSBF,          dsd_lsbf);
    REGISTER_DECODER(DSD_MSBF,          dsd_msbf);
    REGISTER_DECODER(DSD_LSBF_PLANAR,   dsd_lsbf_planar);
    REGISTER_DECODER(DSD_MSBF_PLANAR,   dsd_msbf_planar);
    REGISTER_DECODER(DSICINAUDIO,       dsicinaudio);
    REGISTER_DECODER(DSS_SP,            dss_sp);
    REGISTER_ENCDEC (EAC3,              eac3);
    REGISTER_DECODER(EVRC,              evrc);
    REGISTER_DECODER(FFWAVESYNTH,       ffwavesynth);
    REGISTER_ENCDEC (FLAC,              flac);
    REGISTER_ENCDEC (G723_1,            g723_1);
    REGISTER_DECODER(G729,              g729);
    REGISTER_DECODER(GSM,               gsm);
    REGISTER_DECODER(GSM_MS,            gsm_ms);
    REGISTER_DECODER(IAC,               iac);
    REGISTER_DECODER(IMC,               imc);
    REGISTER_DECODER(MACE3,             mace3);
    REGISTER_DECODER(MACE6,             mace6);
    REGISTER_DECODER(METASOUND,         metasound);
    REGISTER_DECODER(MLP,               mlp);
    REGISTER_DECODER(MP1,               mp1);
    REGISTER_DECODER(MP1FLOAT,          mp1float);
    REGISTER_ENCDEC (MP2,               mp2);
    REGISTER_DECODER(MP2FLOAT,          mp2float);
    REGISTER_ENCODER(MP2FIXED,          mp2fixed);
    REGISTER_DECODER(MP3,               mp3);
    REGISTER_DECODER(MP3FLOAT,          mp3float);
    REGISTER_DECODER(MP3ADU,            mp3adu);
    REGISTER_DECODER(MP3ADUFLOAT,       mp3adufloat);
    REGISTER_DECODER(MP3ON4,            mp3on4);
    REGISTER_DECODER(MP3ON4FLOAT,       mp3on4float);
    REGISTER_DECODER(MPC7,              mpc7);
    REGISTER_DECODER(MPC8,              mpc8);
    REGISTER_ENCDEC (NELLYMOSER,        nellymoser);
    REGISTER_DECODER(ON2AVC,            on2avc);
    REGISTER_DECODER(OPUS,              opus);
    REGISTER_DECODER(PAF_AUDIO,         paf_audio);
    REGISTER_DECODER(QCELP,             qcelp);
    REGISTER_DECODER(QDM2,              qdm2);
    REGISTER_ENCDEC (RA_144,            ra_144);
    REGISTER_DECODER(RA_288,            ra_288);
    REGISTER_DECODER(RALF,              ralf);
    REGISTER_DECODER(SHORTEN,           shorten);
    REGISTER_DECODER(SIPR,              sipr);
    REGISTER_DECODER(SMACKAUD,          smackaud);
    REGISTER_ENCDEC (SONIC,             sonic);
    REGISTER_ENCODER(SONIC_LS,          sonic_ls);
    REGISTER_DECODER(TAK,               tak);
    REGISTER_DECODER(TRUEHD,            truehd);
    REGISTER_DECODER(TRUESPEECH,        truespeech);
    REGISTER_ENCDEC (TTA,               tta);
    REGISTER_DECODER(TWINVQ,            twinvq);
    REGISTER_DECODER(VMDAUDIO,          vmdaudio);
    REGISTER_ENCDEC (VORBIS,            vorbis);
    REGISTER_ENCDEC (WAVPACK,           wavpack);
    REGISTER_DECODER(WMALOSSLESS,       wmalossless);
    REGISTER_DECODER(WMAPRO,            wmapro);
    REGISTER_ENCDEC (WMAV1,             wmav1);
    REGISTER_ENCDEC (WMAV2,             wmav2);
    REGISTER_DECODER(WMAVOICE,          wmavoice);
    REGISTER_DECODER(WS_SND1,           ws_snd1);

    /* PCM codecs */
    REGISTER_ENCDEC (PCM_ALAW,          pcm_alaw);
    REGISTER_DECODER(PCM_BLURAY,        pcm_bluray);
    REGISTER_DECODER(PCM_DVD,           pcm_dvd);
    REGISTER_ENCDEC (PCM_F32BE,         pcm_f32be);
    REGISTER_ENCDEC (PCM_F32LE,         pcm_f32le);
    REGISTER_ENCDEC (PCM_F64BE,         pcm_f64be);
    REGISTER_ENCDEC (PCM_F64LE,         pcm_f64le);
    REGISTER_DECODER(PCM_LXF,           pcm_lxf);
    REGISTER_ENCDEC (PCM_MULAW,         pcm_mulaw);
    REGISTER_ENCDEC (PCM_S8,            pcm_s8);
    REGISTER_ENCDEC (PCM_S8_PLANAR,     pcm_s8_planar);
    REGISTER_ENCDEC (PCM_S16BE,         pcm_s16be);
    REGISTER_ENCDEC (PCM_S16BE_PLANAR,  pcm_s16be_planar);
    REGISTER_ENCDEC (PCM_S16LE,         pcm_s16le);
    REGISTER_ENCDEC (PCM_S16LE_PLANAR,  pcm_s16le_planar);
    REGISTER_ENCDEC (PCM_S24BE,         pcm_s24be);
    REGISTER_ENCDEC (PCM_S24DAUD,       pcm_s24daud);
    REGISTER_ENCDEC (PCM_S24LE,         pcm_s24le);
    REGISTER_ENCDEC (PCM_S24LE_PLANAR,  pcm_s24le_planar);
    REGISTER_ENCDEC (PCM_S32BE,         pcm_s32be);
    REGISTER_ENCDEC (PCM_S32LE,         pcm_s32le);
    REGISTER_ENCDEC (PCM_S32LE_PLANAR,  pcm_s32le_planar);
    REGISTER_ENCDEC (PCM_U8,            pcm_u8);
    REGISTER_ENCDEC (PCM_U16BE,         pcm_u16be);
    REGISTER_ENCDEC (PCM_U16LE,         pcm_u16le);
    REGISTER_ENCDEC (PCM_U24BE,         pcm_u24be);
    REGISTER_ENCDEC (PCM_U24LE,         pcm_u24le);
    REGISTER_ENCDEC (PCM_U32BE,         pcm_u32be);
    REGISTER_ENCDEC (PCM_U32LE,         pcm_u32le);
    REGISTER_DECODER(PCM_ZORK,          pcm_zork);

    /* DPCM codecs */
    REGISTER_DECODER(INTERPLAY_DPCM,    interplay_dpcm);
    REGISTER_ENCDEC (ROQ_DPCM,          roq_dpcm);
    REGISTER_DECODER(SOL_DPCM,          sol_dpcm);
    REGISTER_DECODER(XAN_DPCM,          xan_dpcm);

    /* ADPCM codecs */
    REGISTER_DECODER(ADPCM_4XM,         adpcm_4xm);
    REGISTER_ENCDEC (ADPCM_ADX,         adpcm_adx);
    REGISTER_DECODER(ADPCM_AFC,         adpcm_afc);
    REGISTER_DECODER(ADPCM_AICA,        adpcm_aica);
    REGISTER_DECODER(ADPCM_CT,          adpcm_ct);
    REGISTER_DECODER(ADPCM_DTK,         adpcm_dtk);
    REGISTER_DECODER(ADPCM_EA,          adpcm_ea);
    REGISTER_DECODER(ADPCM_EA_MAXIS_XA, adpcm_ea_maxis_xa);
    REGISTER_DECODER(ADPCM_EA_R1,       adpcm_ea_r1);
    REGISTER_DECODER(ADPCM_EA_R2,       adpcm_ea_r2);
    REGISTER_DECODER(ADPCM_EA_R3,       adpcm_ea_r3);
    REGISTER_DECODER(ADPCM_EA_XAS,      adpcm_ea_xas);
    REGISTER_ENCDEC (ADPCM_G722,        adpcm_g722);
    REGISTER_ENCDEC (ADPCM_G726,        adpcm_g726);
    REGISTER_DECODER(ADPCM_G726LE,      adpcm_g726le);
    REGISTER_DECODER(ADPCM_IMA_AMV,     adpcm_ima_amv);
    REGISTER_DECODER(ADPCM_IMA_APC,     adpcm_ima_apc);
    REGISTER_DECODER(ADPCM_IMA_DK3,     adpcm_ima_dk3);
    REGISTER_DECODER(ADPCM_IMA_DK4,     adpcm_ima_dk4);
    REGISTER_DECODER(ADPCM_IMA_EA_EACS, adpcm_ima_ea_eacs);
    REGISTER_DECODER(ADPCM_IMA_EA_SEAD, adpcm_ima_ea_sead);
    REGISTER_DECODER(ADPCM_IMA_ISS,     adpcm_ima_iss);
    REGISTER_DECODER(ADPCM_IMA_OKI,     adpcm_ima_oki);
    REGISTER_ENCDEC (ADPCM_IMA_QT,      adpcm_ima_qt);
    REGISTER_DECODER(ADPCM_IMA_RAD,     adpcm_ima_rad);
    REGISTER_DECODER(ADPCM_IMA_SMJPEG,  adpcm_ima_smjpeg);
    REGISTER_ENCDEC (ADPCM_IMA_WAV,     adpcm_ima_wav);
    REGISTER_DECODER(ADPCM_IMA_WS,      adpcm_ima_ws);
    REGISTER_ENCDEC (ADPCM_MS,          adpcm_ms);
    REGISTER_DECODER(ADPCM_PSX,         adpcm_psx);
    REGISTER_DECODER(ADPCM_SBPRO_2,     adpcm_sbpro_2);
    REGISTER_DECODER(ADPCM_SBPRO_3,     adpcm_sbpro_3);
    REGISTER_DECODER(ADPCM_SBPRO_4,     adpcm_sbpro_4);
    REGISTER_ENCDEC (ADPCM_SWF,         adpcm_swf);
    REGISTER_DECODER(ADPCM_THP,         adpcm_thp);
    REGISTER_DECODER(ADPCM_THP_LE,      adpcm_thp_le);
    REGISTER_DECODER(ADPCM_VIMA,        adpcm_vima);
    REGISTER_DECODER(ADPCM_XA,          adpcm_xa);
    REGISTER_ENCDEC (ADPCM_YAMAHA,      adpcm_yamaha);

    /* subtitles */
    REGISTER_ENCDEC (SSA,               ssa);
    REGISTER_ENCDEC (ASS,               ass);
    REGISTER_DECODER(CCAPTION,          ccaption);
    REGISTER_ENCDEC (DVBSUB,            dvbsub);
    REGISTER_ENCDEC (DVDSUB,            dvdsub);
    REGISTER_DECODER(JACOSUB,           jacosub);
    REGISTER_DECODER(MICRODVD,          microdvd);
    REGISTER_ENCDEC (MOVTEXT,           movtext);
    REGISTER_DECODER(MPL2,              mpl2);
    REGISTER_DECODER(PGSSUB,            pgssub);
    REGISTER_DECODER(PJS,               pjs);
    REGISTER_DECODER(REALTEXT,          realtext);
    REGISTER_DECODER(SAMI,              sami);
    REGISTER_ENCDEC (SRT,               srt);
    REGISTER_DECODER(STL,               stl);
    REGISTER_ENCDEC (SUBRIP,            subrip);
    REGISTER_DECODER(SUBVIEWER,         subviewer);
    REGISTER_DECODER(SUBVIEWER1,        subviewer1);
    REGISTER_DECODER(TEXT,              text);
    REGISTER_DECODER(VPLAYER,           vplayer);
    REGISTER_ENCDEC (WEBVTT,            webvtt);
    REGISTER_ENCDEC (XSUB,              xsub);

    /* external libraries */
    REGISTER_DECODER(LIBCELT,           libcelt);
    REGISTER_DECODER(LIBDCADEC,         libdcadec)
    REGISTER_ENCODER(LIBFAAC,           libfaac);
    REGISTER_ENCDEC (LIBFDK_AAC,        libfdk_aac);
    REGISTER_ENCDEC (LIBGSM,            libgsm);
    REGISTER_ENCDEC (LIBGSM_MS,         libgsm_ms);
    REGISTER_ENCDEC (LIBILBC,           libilbc);
    REGISTER_ENCODER(LIBMP3LAME,        libmp3lame);
    REGISTER_ENCDEC (LIBOPENCORE_AMRNB, libopencore_amrnb);
    REGISTER_DECODER(LIBOPENCORE_AMRWB, libopencore_amrwb);
    REGISTER_ENCDEC (LIBOPENJPEG,       libopenjpeg);
    REGISTER_ENCDEC (LIBOPUS,           libopus);
    REGISTER_ENCDEC (LIBSCHROEDINGER,   libschroedinger);
    REGISTER_ENCODER(LIBSHINE,          libshine);
    REGISTER_ENCDEC (LIBSPEEX,          libspeex);
    REGISTER_DECODER(LIBSTAGEFRIGHT_H264, libstagefright_h264);
    REGISTER_ENCODER(LIBTHEORA,         libtheora);
    REGISTER_ENCODER(LIBTWOLAME,        libtwolame);
    REGISTER_ENCDEC (LIBUTVIDEO,        libutvideo);
    REGISTER_ENCODER(LIBVO_AACENC,      libvo_aacenc);
    REGISTER_ENCODER(LIBVO_AMRWBENC,    libvo_amrwbenc);
    REGISTER_ENCDEC (LIBVORBIS,         libvorbis);
    REGISTER_ENCDEC (LIBVPX_VP8,        libvpx_vp8);
    REGISTER_ENCDEC (LIBVPX_VP9,        libvpx_vp9);
    REGISTER_ENCODER(LIBWAVPACK,        libwavpack);
    REGISTER_ENCODER(LIBWEBP_ANIM,      libwebp_anim);  /* preferred over libwebp */
    REGISTER_ENCODER(LIBWEBP,           libwebp);
    REGISTER_ENCODER(LIBX262,           libx262);
    REGISTER_ENCODER(LIBX264,           libx264);
    REGISTER_ENCODER(LIBX264RGB,        libx264rgb);
    REGISTER_ENCODER(LIBX265,           libx265);
    REGISTER_ENCODER(LIBXAVS,           libxavs);
    REGISTER_ENCODER(LIBXVID,           libxvid);
    REGISTER_DECODER(LIBZVBI_TELETEXT,  libzvbi_teletext);
    REGISTER_ENCODER(LIBAACPLUS,        libaacplus);

    /* text */
    REGISTER_DECODER(BINTEXT,           bintext);
    REGISTER_DECODER(XBIN,              xbin);
    REGISTER_DECODER(IDF,               idf);

    /* external libraries, that shouldn't be used by default if one of the
     * above is available */
    REGISTER_ENCODER(LIBOPENH264,       libopenh264);
    REGISTER_ENCODER(H264_QSV,          h264_qsv);
    REGISTER_ENCODER(NVENC,             nvenc);
    REGISTER_ENCODER(NVENC_H264,        nvenc_h264);
    REGISTER_ENCODER(NVENC_HEVC,        nvenc_hevc);
    REGISTER_ENCODER(HEVC_QSV,          hevc_qsv);
    REGISTER_ENCODER(LIBKVAZAAR,        libkvazaar);
    REGISTER_ENCODER(MPEG2_QSV,         mpeg2_qsv);

    /* parsers */
    REGISTER_PARSER(AAC,                aac);
    REGISTER_PARSER(AAC_LATM,           aac_latm);
    REGISTER_PARSER(AC3,                ac3);
    REGISTER_PARSER(ADX,                adx);
    REGISTER_PARSER(BMP,                bmp);
    REGISTER_PARSER(CAVSVIDEO,          cavsvideo);
    REGISTER_PARSER(COOK,               cook);
    REGISTER_PARSER(DCA,                dca);
    REGISTER_PARSER(DIRAC,              dirac);
    REGISTER_PARSER(DNXHD,              dnxhd);
    REGISTER_PARSER(DPX,                dpx);
    REGISTER_PARSER(DVBSUB,             dvbsub);
    REGISTER_PARSER(DVDSUB,             dvdsub);
    REGISTER_PARSER(DVD_NAV,            dvd_nav);
    REGISTER_PARSER(FLAC,               flac);
    REGISTER_PARSER(G729,               g729);
    REGISTER_PARSER(GSM,                gsm);
    REGISTER_PARSER(H261,               h261);
    REGISTER_PARSER(H263,               h263);
    REGISTER_PARSER(H264,               h264);
    REGISTER_PARSER(HEVC,               hevc);
    REGISTER_PARSER(MJPEG,              mjpeg);
    REGISTER_PARSER(MLP,                mlp);
    REGISTER_PARSER(MPEG4VIDEO,         mpeg4video);
    REGISTER_PARSER(MPEGAUDIO,          mpegaudio);
    REGISTER_PARSER(MPEGVIDEO,          mpegvideo);
    REGISTER_PARSER(OPUS,               opus);
    REGISTER_PARSER(PNG,                png);
    REGISTER_PARSER(PNM,                pnm);
    REGISTER_PARSER(RV30,               rv30);
    REGISTER_PARSER(RV40,               rv40);
    REGISTER_PARSER(TAK,                tak);
    REGISTER_PARSER(VC1,                vc1);
    REGISTER_PARSER(VORBIS,             vorbis);
    REGISTER_PARSER(VP3,                vp3);
    REGISTER_PARSER(VP8,                vp8);
    REGISTER_PARSER(VP9,                vp9);

    /* bitstream filters */
    REGISTER_BSF(AAC_ADTSTOASC,         aac_adtstoasc);
    REGISTER_BSF(CHOMP,                 chomp);
    REGISTER_BSF(DUMP_EXTRADATA,        dump_extradata);
    REGISTER_BSF(H264_MP4TOANNEXB,      h264_mp4toannexb);
    REGISTER_BSF(HEVC_MP4TOANNEXB,      hevc_mp4toannexb);
    REGISTER_BSF(IMX_DUMP_HEADER,       imx_dump_header);
    REGISTER_BSF(MJPEG2JPEG,            mjpeg2jpeg);
    REGISTER_BSF(MJPEGA_DUMP_HEADER,    mjpega_dump_header);
    REGISTER_BSF(MP3_HEADER_DECOMPRESS, mp3_header_decompress);
    REGISTER_BSF(MPEG4_UNPACK_BFRAMES,  mpeg4_unpack_bframes);
    REGISTER_BSF(MOV2TEXTSUB,           mov2textsub);
    REGISTER_BSF(NOISE,                 noise);
    REGISTER_BSF(REMOVE_EXTRADATA,      remove_extradata);
    REGISTER_BSF(TEXT2MOVSUB,           text2movsub);
}<|MERGE_RESOLUTION|>--- conflicted
+++ resolved
@@ -75,11 +75,7 @@
 
     /* hardware accelerators */
     REGISTER_HWACCEL(H263_VAAPI,        h263_vaapi);
-<<<<<<< HEAD
-    REGISTER_HWACCEL(H263_VDPAU,        h263_vdpau);
     REGISTER_HWACCEL(H263_VIDEOTOOLBOX, h263_videotoolbox);
-=======
->>>>>>> d35d0c72
     REGISTER_HWACCEL(H264_D3D11VA,      h264_d3d11va);
     REGISTER_HWACCEL(H264_DXVA2,        h264_dxva2);
     REGISTER_HWACCEL(H264_MMAL,         h264_mmal);
