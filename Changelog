Entries are sorted chronologically from oldest to youngest within each release,
releases are sorted from youngest to oldest.

<<<<<<< HEAD
version next:
- v410 Quicktime Uncompressed 4:4:4 10-bit encoder and decoder
- SBaGen (SBG) binaural beats script demuxer
- OpenMG Audio muxer
- Timecode extraction in DV and MOV
- thumbnail video filter
- XML output in ffprobe
- asplit audio filter
- tinterlace video filter
- astreamsync audio filter
- amerge audio filter
=======
version <next>:

- XWD encoder and decoder
- Support for fragmentation in the mov/mp4 muxer
- ISMV (Smooth Streaming) muxer


version 0.8:

>>>>>>> d78bb1a4
- GSM audio parser
- SMJPEG muxer
- XWD encoder and decoder
- Automatic thread count based on detection number of (available) CPU cores
- y41p Brooktree Uncompressed 4:1:1 12-bit encoder and decoder
- ffprobe -show_error option
- Avid 1:1 10-bit RGB Packer codec
- v308 Quicktime Uncompressed 4:4:4 encoder and decoder
- yuv4 libquicktime packed 4:2:0 encoder and decoder
- ffprobe -show_frames option
- silencedetect audio filter
- ffprobe -show_program_version, -show_library_versions, -show_versions options
- rv34: frame-level multi-threading
- optimized iMDCT transform on x86 using SSE for for mpegaudiodec
- Improved PGS subtitle decoder
- dumpgraph option to lavfi device
- r210 and r10k encoders


version 0.9:

- openal input device added
- boxblur filter added
- BWF muxer
- Flash Screen Video 2 decoder
- lavfi input device added
- added avconv, which is almost the same for now, except
for a few incompatible changes in the options, which will hopefully make them
easier to use. The changes are:
    * The options placement is now strictly enforced! While in theory the
      options for ffmpeg should be given in [input options] -i INPUT [output
      options] OUTPUT order, in practice it was possible to give output options
      before the -i and it mostly worked. Except when it didn't - the behavior was
      a bit inconsistent. In avconv, it is not possible to mix input and output
      options. All non-global options are reset after an input or output filename.
    * All per-file options are now truly per-file - they apply only to the next
      input or output file and specifying different values for different files
      will now work properly (notably -ss and -t options).
    * All per-stream options are now truly per-stream - it is possible to
      specify which stream(s) should a given option apply to. See the Stream
      specifiers section in the avconv manual for details.
    * In ffmpeg some options (like -newvideo/-newaudio/...) are irregular in the
      sense that they're specified after the output filename instead of before,
      like all other options. In avconv this irregularity is removed, all options
      apply to the next input or output file.
    * -newvideo/-newaudio/-newsubtitle options were removed. Not only were they
      irregular and highly confusing, they were also redundant. In avconv the -map
      option will create new streams in the output file and map input streams to
      them. E.g. avconv -i INPUT -map 0 OUTPUT will create an output stream for
      each stream in the first input file.
    * The -map option now has slightly different and more powerful syntax:
        + Colons (':') are used to separate file index/stream type/stream index
          instead of dots. Comma (',') is used to separate the sync stream instead
          of colon.. This is done for consistency with other options.
        + It's possible to specify stream type. E.g. -map 0:a:2 creates an
          output stream from the third input audio stream.
        + Omitting the stream index now maps all the streams of the given type,
          not just the first. E.g. -map 0:s creates output streams for all the
          subtitle streams in the first input file.
        + Since -map can now match multiple streams, negative mappings were
          introduced. Negative mappings disable some streams from an already
          defined map. E.g. '-map 0 -map -0:a:1' means 'create output streams for
          all the stream in the first input file, except for the second audio
          stream'.
    * There is a new option -c (or -codec) for choosing the decoder/encoder to
      use, which allows to precisely specify target stream(s) consistently with
      other options. E.g. -c:v lib264 sets the codec for all video streams, -c:a:0
      libvorbis sets the codec for the first audio stream and -c copy copies all
      the streams without reencoding. Old -vcodec/-acodec/-scodec options are now
      aliases to -c:v/a/s
    * It is now possible to precisely specify which stream should an AVOption
      apply to. E.g. -b:v:0 2M sets the bitrate for the first video stream, while
      -b:a 128k sets the bitrate for all audio streams. Note that the old -ab 128k
      syntax is deprecated and will stop working soon.
    * -map_chapters now takes only an input file index and applies to the next
      output file. This is consistent with how all the other options work.
    * -map_metadata now takes only an input metadata specifier and applies to
      the next output file. Output metadata specifier is now part of the option
      name, similarly to the AVOptions/map/codec feature above.
    * -metadata can now be used to set metadata on streams and chapters, e.g.
      -metadata:s:1 language=eng sets the language of the first stream to 'eng'.
      This made -vlang/-alang/-slang options redundant, so they were removed.
    * -qscale option now uses stream specifiers and applies to all streams, not
      just video. I.e. plain -qscale number would now apply to all streams. To get
      the old behavior, use -qscale:v. Also there is now a shortcut -q for -qscale
      and -aq is now an alias for -q:a.
    * -vbsf/-absf/-sbsf options were removed and replaced by a -bsf option which
      uses stream specifiers. Use -bsf:v/a/s instead of the old options.
    * -itsscale option now uses stream specifiers, so its argument is only the
      scale parameter.
    * -intra option was removed, use -g 0 for the same effect.
    * -psnr option was removed, use -flags +psnr for the same effect.
    * -vf option is now an alias to the new -filter option, which uses stream specifiers.
    * -vframes/-aframes/-dframes options are now aliases to the new -frames option.
    * -vtag/-atag/-stag options are now aliases to the new -tag option.
- XMV demuxer
- LOAS demuxer
- ashowinfo filter added
- Windows Media Image decoder
- amovie source added
- LATM muxer/demuxer
- Speex encoder via libspeex
- JSON output in ffprobe
- WTV muxer
- Optional C++ Support (needed for libstagefright)
- H.264 Decoding on Android via Stagefright
- Prores decoder
- BIN/XBIN/ADF/IDF text file decoder
- aconvert audio filter added
- audio support to lavfi input device added
- libcdio-paranoia input device for audio CD grabbing
- Apple ProRes decoder
- CELT in Ogg demuxing
- G.723.1 demuxer and decoder
- libmodplug support (--enable-libmodplug)
- VC-1 interlaced decoding
- libutvideo wrapper (--enable-libutvideo)
- aevalsrc audio source added
- Ut Video decoder
- Speex encoding via libspeex
- 4:2:2 H.264 decoding support
- 4:2:2 and 4:4:4 H.264 encoding with libx264
- Pulseaudio input device
- Prores encoder
- Video Decoder Acceleration (VDA) HWAccel module.
- replacement Indeo 3 decoder
- new ffmpeg option: -map_channel
- volume audio filter added
- earwax audio filter added
- libv4l2 support (--enable-libv4l2)
- TLS/SSL and HTTPS protocol support
- AVOptions API rewritten and documented
- most of CODEC_FLAG2_*, some CODEC_FLAG_* and many codec-specific fields in
  AVCodecContext deprecated. Codec private options should be used instead.
- Properly working defaults in libx264 wrapper, support for native presets.
- Encrypted OMA files support
- Discworld II BMV decoding support
- VBLE Decoder
- OS X Video Decoder Acceleration (VDA) support
- compact and csv output in ffprobe
- pan audio filter
- IFF Amiga Continuous Bitmap (ACBM) decoder
- ass filter
- CRI ADX audio format muxer and demuxer
- Playstation Portable PMP format demuxer
- Microsoft Windows ICO demuxer
- life source
- PCM format support in OMA demuxer
- CLJR encoder
- new option: -report
- Dxtory capture format decoder
- cellauto source
- Simple segmenting muxer
- Indeo 4 decoder
- SMJPEG demuxer


version 0.8:

- many many things we forgot because we rather write code than changelogs
- WebM support in Matroska de/muxer
- low overhead Ogg muxing
- MMS-TCP support
- VP8 de/encoding via libvpx
- Demuxer for On2's IVF format
- Pictor/PC Paint decoder
- HE-AAC v2 decoder
- HE-AAC v2 encoding with libaacplus
- libfaad2 wrapper removed
- DTS-ES extension (XCh) decoding support
- native VP8 decoder
- RTSP tunneling over HTTP
- RTP depacketization of SVQ3
- -strict inofficial replaced by -strict unofficial
- ffplay -exitonkeydown and -exitonmousedown options added
- native GSM / GSM MS decoder
- RTP depacketization of QDM2
- ANSI/ASCII art playback system
- Lego Mindstorms RSO de/muxer
- libavcore added (and subsequently removed)
- SubRip subtitle file muxer and demuxer
- Chinese AVS encoding via libxavs
- ffprobe -show_packets option added
- RTP packetization of Theora and Vorbis
- RTP depacketization of MP4A-LATM
- RTP packetization and depacketization of VP8
- hflip filter
- Apple HTTP Live Streaming demuxer
- a64 codec
- MMS-HTTP support
- G.722 ADPCM audio encoder/decoder
- R10k video decoder
- ocv_smooth filter
- frei0r wrapper filter
- change crop filter syntax to width:height:x:y
- make the crop filter accept parametric expressions
- make ffprobe accept AVFormatContext options
- yadif filter
- blackframe filter
- Demuxer for Leitch/Harris' VR native stream format (LXF)
- RTP depacketization of the X-QT QuickTime format
- SAP (Session Announcement Protocol, RFC 2974) muxer and demuxer
- cropdetect filter
- ffmpeg -crop* options removed
- transpose filter added
- ffmpeg -force_key_frames option added
- demuxer for receiving raw rtp:// URLs without an SDP description
- single stream LATM/LOAS decoder
- setpts filter added
- Win64 support for optimized x86 assembly functions
- MJPEG/AVI1 to JPEG/JFIF bitstream filter
- ASS subtitle encoder and decoder
- IEC 61937 encapsulation for E-AC-3, TrueHD, DTS-HD (for HDMI passthrough)
- overlay filter added
- rename aspect filter to setdar, and pixelaspect to setsar
- IEC 61937 demuxer
- Mobotix .mxg demuxer
- frei0r source added
- hqdn3d filter added
- RTP depacketization of QCELP
- FLAC parser added
- gradfun filter added
- AMR-WB decoder
- replace the ocv_smooth filter with a more generic ocv filter
- Windows Televison (WTV) demuxer
- FFmpeg metadata format muxer and demuxer
- SubRip (srt) subtitle encoder and decoder
- floating-point AC-3 encoder added
- Lagarith decoder
- ffmpeg -copytb option added
- IVF muxer added
- Wing Commander IV movies decoder added
- movie source added
- Bink version 'b' audio and video decoder
- Bitmap Brothers JV playback system
- Apple HTTP Live Streaming protocol handler
- sndio support for playback and record
- Linux framebuffer input device added
- Chronomaster DFA decoder
- DPX image encoder
- MicroDVD subtitle file muxer and demuxer
- Playstation Portable PMP format demuxer
- fieldorder video filter added
- AAC encoding via libvo-aacenc
- AMR-WB encoding via libvo-amrwbenc
- xWMA demuxer
- Mobotix MxPEG decoder
- VP8 frame-multithreading
- NEON optimizations for VP8
- Lots of deprecated API cruft removed
- fft and imdct optimizations for AVX (Sandy Bridge) processors
- showinfo filter added
- SMPTE 302M AES3 audio decoder
- Apple Core Audio Format muxer
- 9bit and 10bit per sample support in the H.264 decoder
- 9bit and 10bit FFV1 encoding / decoding
- split filter added
- select filter added
- sdl output device added
- libmpcodecs video filter support (3 times as many filters than before)
- mpeg2 aspect ratio dection fixed
- libxvid aspect pickiness fixed
- Frame multithreaded decoding
- E-AC-3 audio encoder
- ac3enc: add channel coupling support
- floating-point sample format support to the ac3, eac3, dca, aac, and vorbis decoders.
- H264/MPEG frame-level multi-threading
- All av_metadata_* functions renamed to av_dict_* and moved to libavutil
- 4:4:4 H.264 decoding support
- 10-bit H.264 optimizations for x86
- lut, lutrgb, and lutyuv filters added
- buffersink libavfilter sink added
- Bump libswscale for recently reported ABI break
- New J2K encoder (via OpenJPEG)


version 0.7:

- all the changes for 0.8, but keeping API/ABI compatibility with the 0.6 release


version 0.6:

- PB-frame decoding for H.263
- deprecated vhook subsystem removed
- deprecated old scaler removed
- VQF demuxer
- Alpha channel scaler
- PCX encoder
- RTP packetization of H.263
- RTP packetization of AMR
- RTP depacketization of Vorbis
- CorePNG decoding support
- Cook multichannel decoding support
- introduced avlanguage helpers in libavformat
- 8088flex TMV demuxer and decoder
- per-stream language-tags extraction in asfdec
- V210 decoder and encoder
- remaining GPL parts in AC-3 decoder converted to LGPL
- QCP demuxer
- SoX native format muxer and demuxer
- AMR-NB decoding/encoding, AMR-WB decoding via OpenCORE libraries
- DPX image decoder
- Electronic Arts Madcow decoder
- DivX (XSUB) subtitle encoder
- nonfree libamr support for AMR-NB/WB decoding/encoding removed
- experimental AAC encoder
- RTP depacketization of ASF and RTSP from WMS servers
- RTMP support in libavformat
- noX handling for OPT_BOOL X options
- Wave64 demuxer
- IEC-61937 compatible Muxer
- TwinVQ decoder
- Bluray (PGS) subtitle decoder
- LPCM support in MPEG-TS (HDMV RID as found on Blu-ray disks)
- WMA Pro decoder
- Core Audio Format demuxer
- Atrac1 decoder
- MD STUDIO audio demuxer
- RF64 support in WAV demuxer
- MPEG-4 Audio Lossless Coding (ALS) decoder
- -formats option split into -formats, -codecs, -bsfs, and -protocols
- IV8 demuxer
- CDG demuxer and decoder
- R210 decoder
- Auravision Aura 1 and 2 decoders
- Deluxe Paint Animation playback system
- SIPR decoder
- Adobe Filmstrip muxer and demuxer
- RTP depacketization of H.263
- Bink demuxer and audio/video decoders
- enable symbol versioning by default for linkers that support it
- IFF PBM/ILBM bitmap decoder
- concat protocol
- Indeo 5 decoder
- RTP depacketization of AMR
- WMA Voice decoder
- ffprobe tool
- AMR-NB decoder
- RTSP muxer
- HE-AAC v1 decoder
- Kega Game Video (KGV1) decoder
- VorbisComment writing for FLAC, Ogg FLAC and Ogg Speex files
- RTP depacketization of Theora
- HTTP Digest authentication
- RTMP/RTMPT/RTMPS/RTMPE/RTMPTE protocol support via librtmp
- Psygnosis YOP demuxer and video decoder
- spectral extension support in the E-AC-3 decoder
- unsharp video filter
- RTP hinting in the mov/3gp/mp4 muxer
- Dirac in Ogg demuxing
- seek to keyframes in Ogg
- 4:2:2 and 4:4:4 Theora decoding
- 35% faster VP3/Theora decoding
- faster AAC decoding
- faster H.264 decoding
- RealAudio 1.0 (14.4K) encoder


version 0.5:

- DV50 AKA DVCPRO50 encoder, decoder, muxer and demuxer
- TechSmith Camtasia (TSCC) video decoder
- IBM Ultimotion (ULTI) video decoder
- Sierra Online audio file demuxer and decoder
- Apple QuickDraw (qdrw) video decoder
- Creative ADPCM audio decoder (16 bits as well as 8 bits schemes)
- Electronic Arts Multimedia (WVE/UV2/etc.) file demuxer
- Miro VideoXL (VIXL) video decoder
- H.261 video encoder
- QPEG video decoder
- Nullsoft Video (NSV) file demuxer
- Shorten audio decoder
- LOCO video decoder
- Apple Lossless Audio Codec (ALAC) decoder
- Winnov WNV1 video decoder
- Autodesk Animator Studio Codec (AASC) decoder
- Indeo 2 video decoder
- Fraps FPS1 video decoder
- Snow video encoder/decoder
- Sonic audio encoder/decoder
- Vorbis audio decoder
- Macromedia ADPCM decoder
- Duck TrueMotion 2 video decoder
- support for decoding FLX and DTA extensions in FLIC files
- H.264 custom quantization matrices support
- ffserver fixed, it should now be usable again
- QDM2 audio decoder
- Real Cooker audio decoder
- TrueSpeech audio decoder
- WMA2 audio decoder fixed, now all files should play correctly
- RealAudio 14.4 and 28.8 decoders fixed
- JPEG-LS decoder
- build system improvements
- tabs and trailing whitespace removed from the codebase
- CamStudio video decoder
- AIFF/AIFF-C audio format, encoding and decoding
- ADTS AAC file reading and writing
- Creative VOC file reading and writing
- American Laser Games multimedia (*.mm) playback system
- Zip Motion Blocks Video decoder
- improved Theora/VP3 decoder
- True Audio (TTA) decoder
- AVS demuxer and video decoder
- JPEG-LS encoder
- Smacker demuxer and decoder
- NuppelVideo/MythTV demuxer and RTjpeg decoder
- KMVC decoder
- MPEG-2 intra VLC support
- MPEG-2 4:2:2 encoder
- Flash Screen Video decoder
- GXF demuxer
- Chinese AVS decoder
- GXF muxer
- MXF demuxer
- VC-1/WMV3/WMV9 video decoder
- MacIntel support
- AVISynth support
- VMware video decoder
- VP5 video decoder
- VP6 video decoder
- WavPack lossless audio decoder
- Targa (.TGA) picture decoder
- Vorbis audio encoder
- Delphine Software .cin demuxer/audio and video decoder
- Tiertex .seq demuxer/video decoder
- MTV demuxer
- TIFF picture encoder and decoder
- GIF picture decoder
- Intel Music Coder decoder
- Zip Motion Blocks Video encoder
- Musepack decoder
- Flash Screen Video encoder
- Theora encoding via libtheora
- BMP encoder
- WMA encoder
- GSM-MS encoder and decoder
- DCA decoder
- DXA demuxer and decoder
- DNxHD decoder
- Gamecube movie (.THP) playback system
- Blackfin optimizations
- Interplay C93 demuxer and video decoder
- Bethsoft VID demuxer and video decoder
- CRYO APC demuxer
- Atrac3 decoder
- V.Flash PTX decoder
- RoQ muxer, RoQ audio encoder
- Renderware TXD demuxer and decoder
- extern C declarations for C++ removed from headers
- sws_flags command line option
- codebook generator
- RoQ video encoder
- QTRLE encoder
- OS/2 support removed and restored again
- AC-3 decoder
- NUT muxer
- additional SPARC (VIS) optimizations
- Matroska muxer
- slice-based parallel H.264 decoding
- Monkey's Audio demuxer and decoder
- AMV audio and video decoder
- DNxHD encoder
- H.264 PAFF decoding
- Nellymoser ASAO decoder
- Beam Software SIFF demuxer and decoder
- libvorbis Vorbis decoding removed in favor of native decoder
- IntraX8 (J-Frame) subdecoder for WMV2 and VC-1
- Ogg (Theora, Vorbis and FLAC) muxer
- The "device" muxers and demuxers are now in a new libavdevice library
- PC Paintbrush PCX decoder
- Sun Rasterfile decoder
- TechnoTrend PVA demuxer
- Linux Media Labs MPEG-4 (LMLM4) demuxer
- AVM2 (Flash 9) SWF muxer
- QT variant of IMA ADPCM encoder
- VFW grabber
- iPod/iPhone compatible mp4 muxer
- Mimic decoder
- MSN TCP Webcam stream demuxer
- RL2 demuxer / decoder
- IFF demuxer
- 8SVX audio decoder
- non-recursive Makefiles
- BFI demuxer
- MAXIS EA XA (.xa) demuxer / decoder
- BFI video decoder
- OMA demuxer
- MLP/TrueHD decoder
- Electronic Arts CMV decoder
- Motion Pixels Video decoder
- Motion Pixels MVI demuxer
- removed animated GIF decoder/demuxer
- D-Cinema audio muxer
- Electronic Arts TGV decoder
- Apple Lossless Audio Codec (ALAC) encoder
- AAC decoder
- floating point PCM encoder/decoder
- MXF muxer
- DV100 AKA DVCPRO HD decoder and demuxer
- E-AC-3 support added to AC-3 decoder
- Nellymoser ASAO encoder
- ASS and SSA demuxer and muxer
- liba52 wrapper removed
- SVQ3 watermark decoding support
- Speex decoding via libspeex
- Electronic Arts TGQ decoder
- RV40 decoder
- QCELP / PureVoice decoder
- RV30 decoder
- hybrid WavPack support
- R3D REDCODE demuxer
- ALSA support for playback and record
- Electronic Arts TQI decoder
- OpenJPEG based JPEG 2000 decoder
- NC (NC4600) camera file demuxer
- Gopher client support
- MXF D-10 muxer
- generic metadata API
- flash ScreenVideo2 encoder


version 0.4.9-pre1:

- DV encoder, DV muxer
- Microsoft RLE video decoder
- Microsoft Video-1 decoder
- Apple Animation (RLE) decoder
- Apple Graphics (SMC) decoder
- Apple Video (RPZA) decoder
- Cinepak decoder
- Sega FILM (CPK) file demuxer
- Westwood multimedia support (VQA & AUD files)
- Id Quake II CIN playback support
- 8BPS video decoder
- FLIC playback support
- RealVideo 2.0 (RV20) decoder
- Duck TrueMotion v1 (DUCK) video decoder
- Sierra VMD demuxer and video decoder
- MSZH and ZLIB decoder support
- SVQ1 video encoder
- AMR-WB support
- PPC optimizations
- rate distortion optimal cbp support
- rate distorted optimal ac prediction for MPEG-4
- rate distorted optimal lambda->qp support
- AAC encoding with libfaac
- Sunplus JPEG codec (SP5X) support
- use Lagrange multipler instead of QP for ratecontrol
- Theora/VP3 decoding support
- XA and ADX ADPCM codecs
- export MPEG-2 active display area / pan scan
- Add support for configuring with IBM XLC
- floating point AAN DCT
- initial support for zygo video (not complete)
- RGB ffv1 support
- new audio/video parser API
- av_log() system
- av_read_frame() and av_seek_frame() support
- missing last frame fixes
- seek by mouse in ffplay
- noise reduction of DCT coefficients
- H.263 OBMC & 4MV support
- H.263 alternative inter vlc support
- H.263 loop filter
- H.263 slice structured mode
- interlaced DCT support for MPEG-2 encoding
- stuffing to stay above min_bitrate
- MB type & QP visualization
- frame stepping for ffplay
- interlaced motion estimation
- alternate scantable support
- SVCD scan offset support
- closed GOP support
- SSE2 FDCT
- quantizer noise shaping
- G.726 ADPCM audio codec
- MS ADPCM encoding
- multithreaded/SMP motion estimation
- multithreaded/SMP encoding for MPEG-1/MPEG-2/MPEG-4/H.263
- multithreaded/SMP decoding for MPEG-2
- FLAC decoder
- Metrowerks CodeWarrior suppport
- H.263+ custom pcf support
- nicer output for 'ffmpeg -formats'
- Matroska demuxer
- SGI image format, encoding and decoding
- H.264 loop filter support
- H.264 CABAC support
- nicer looking arrows for the motion vector visualization
- improved VCD support
- audio timestamp drift compensation
- MPEG-2 YUV 422/444 support
- polyphase kaiser windowed sinc and blackman nuttall windowed sinc audio resample
- better image scaling
- H.261 support
- correctly interleave packets during encoding
- VIS optimized motion compensation
- intra_dc_precision>0 encoding support
- support reuse of motion vectors/MB types/field select values of the source video
- more accurate deblock filter
- padding support
- many optimizations and bugfixes
- FunCom ISS audio file demuxer and according ADPCM decoding


version 0.4.8:

- MPEG-2 video encoding (Michael)
- Id RoQ playback subsystem (Mike Melanson and Tim Ferguson)
- Wing Commander III Movie (.mve) file playback subsystem (Mike Melanson
  and Mario Brito)
- Xan DPCM audio decoder (Mario Brito)
- Interplay MVE playback subsystem (Mike Melanson)
- Duck DK3 and DK4 ADPCM audio decoders (Mike Melanson)


version 0.4.7:

- RealAudio 1.0 (14_4) and 2.0 (28_8) native decoders. Author unknown, code from mplayerhq
  (originally from public domain player for Amiga at http://www.honeypot.net/audio)
- current version now also compiles with older GCC (Fabrice)
- 4X multimedia playback system including 4xm file demuxer (Mike
  Melanson), and 4X video and audio codecs (Michael)
- Creative YUV (CYUV) decoder (Mike Melanson)
- FFV1 codec (our very simple lossless intra only codec, compresses much better
  than HuffYUV) (Michael)
- ASV1 (Asus), H.264, Intel indeo3 codecs have been added (various)
- tiny PNG encoder and decoder, tiny GIF decoder, PAM decoder (PPM with
  alpha support), JPEG YUV colorspace support. (Fabrice Bellard)
- ffplay has been replaced with a newer version which uses SDL (optionally)
  for multiplatform support (Fabrice)
- Sorenson Version 3 codec (SVQ3) support has been added (decoding only) - donated
  by anonymous
- AMR format has been added (Johannes Carlsson)
- 3GP support has been added (Johannes Carlsson)
- VP3 codec has been added (Mike Melanson)
- more MPEG-1/2 fixes
- better multiplatform support, MS Visual Studio fixes (various)
- AltiVec optimizations (Magnus Damn and others)
- SH4 processor support has been added (BERO)
- new public interfaces (avcodec_get_pix_fmt) (Roman Shaposhnick)
- VOB streaming support (Brian Foley)
- better MP3 autodetection (Andriy Rysin)
- qpel encoding (Michael)
- 4mv+b frames encoding finally fixed (Michael)
- chroma ME (Michael)
- 5 comparison functions for ME (Michael)
- B-frame encoding speedup (Michael)
- WMV2 codec (unfinished - Michael)
- user specified diamond size for EPZS (Michael)
- Playstation STR playback subsystem, still experimental (Mike and Michael)
- ASV2 codec (Michael)
- CLJR decoder (Alex)

.. And lots more new enhancements and fixes.


version 0.4.6:

- completely new integer only MPEG audio layer 1/2/3 decoder rewritten
  from scratch
- Recoded DCT and motion vector search with gcc (no longer depends on nasm)
- fix quantization bug in AC3 encoder
- added PCM codecs and format. Corrected WAV/AVI/ASF PCM issues
- added prototype ffplay program
- added GOB header parsing on H.263/H.263+ decoder (Juanjo)
- bug fix on MCBPC tables of H.263 (Juanjo)
- bug fix on DC coefficients of H.263 (Juanjo)
- added Advanced Prediction Mode on H.263/H.263+ decoder (Juanjo)
- now we can decode H.263 streams found in QuickTime files (Juanjo)
- now we can decode H.263 streams found in VIVO v1 files(Juanjo)
- preliminary RTP "friendly" mode for H.263/H.263+ coding. (Juanjo)
- added GOB header for H.263/H.263+ coding on RTP mode (Juanjo)
- now H.263 picture size is returned on the first decoded frame (Juanjo)
- added first regression tests
- added MPEG-2 TS demuxer
- new demux API for libav
- more accurate and faster IDCT (Michael)
- faster and entropy-controlled motion search (Michael)
- two pass video encoding (Michael)
- new video rate control (Michael)
- added MSMPEG4V1, MSMPEGV2 and WMV1 support (Michael)
- great performance improvement of video encoders and decoders (Michael)
- new and faster bit readers and vlc parsers (Michael)
- high quality encoding mode: tries all macroblock/VLC types (Michael)
- added DV video decoder
- preliminary RTP/RTSP support in ffserver and libavformat
- H.263+ AIC decoding/encoding support (Juanjo)
- VCD MPEG-PS mode (Juanjo)
- PSNR stuff (Juanjo)
- simple stats output (Juanjo)
- 16-bit and 15-bit RGB/BGR/GBR support (Bisqwit)


version 0.4.5:

- some header fixes (Zdenek Kabelac <kabi at informatics.muni.cz>)
- many MMX optimizations (Nick Kurshev <nickols_k at mail.ru>)
- added configure system (actually a small shell script)
- added MPEG audio layer 1/2/3 decoding using LGPL'ed mpglib by
  Michael Hipp (temporary solution - waiting for integer only
  decoder)
- fixed VIDIOCSYNC interrupt
- added Intel H.263 decoding support ('I263' AVI fourCC)
- added Real Video 1.0 decoding (needs further testing)
- simplified image formats again. Added PGM format (=grey
  pgm). Renamed old PGM to PGMYUV.
- fixed msmpeg4 slice issues (tell me if you still find problems)
- fixed OpenDivX bugs with newer versions (added VOL header decoding)
- added support for MPlayer interface
- added macroblock skip optimization
- added MJPEG decoder
- added mmx/mmxext IDCT from libmpeg2
- added pgmyuvpipe, ppm, and ppm_pipe formats (original patch by Celer
  <celer at shell.scrypt.net>)
- added pixel format conversion layer (e.g. for MJPEG or PPM)
- added deinterlacing option
- MPEG-1/2 fixes
- MPEG-4 vol header fixes (Jonathan Marsden <snmjbm at pacbell.net>)
- ARM optimizations (Lionel Ulmer <lionel.ulmer at free.fr>).
- Windows porting of file converter
- added MJPEG raw format (input/ouput)
- added JPEG image format support (input/output)


version 0.4.4:

- fixed some std header definitions (Bjorn Lindgren
  <bjorn.e.lindgren at telia.com>).
- added MPEG demuxer (MPEG-1 and 2 compatible).
- added ASF demuxer
- added prototype RM demuxer
- added AC3 decoding (done with libac3 by Aaron Holtzman)
- added decoding codec parameter guessing (.e.g. for MPEG, because the
  header does not include them)
- fixed header generation in MPEG-1, AVI and ASF muxer: wmplayer can now
  play them (only tested video)
- fixed H.263 white bug
- fixed phase rounding in img resample filter
- add MMX code for polyphase img resample filter
- added CPU autodetection
- added generic title/author/copyright/comment string handling (ASF and RM
  use them)
- added SWF demux to extract MP3 track (not usable yet because no MP3
  decoder)
- added fractional frame rate support
- codecs are no longer searched by read_header() (should fix ffserver
  segfault)


version 0.4.3:

- BGR24 patch (initial patch by Jeroen Vreeken <pe1rxq at amsat.org>)
- fixed raw yuv output
- added motion rounding support in MPEG-4
- fixed motion bug rounding in MSMPEG4
- added B-frame handling in video core
- added full MPEG-1 decoding support
- added partial (frame only) MPEG-2 support
- changed the FOURCC code for H.263 to "U263" to be able to see the
  +AVI/H.263 file with the UB Video H.263+ decoder. MPlayer works with
  this +codec ;) (JuanJo).
- Halfpel motion estimation after MB type selection (JuanJo)
- added pgm and .Y.U.V output format
- suppressed 'img:' protocol. Simply use: /tmp/test%d.[pgm|Y] as input or
  output.
- added pgmpipe I/O format (original patch from Martin Aumueller
  <lists at reserv.at>, but changed completely since we use a format
  instead of a protocol)


version 0.4.2:

- added H.263/MPEG-4/MSMPEG4 decoding support. MPEG-4 decoding support
  (for OpenDivX) is almost complete: 8x8 MVs and rounding are
  missing. MSMPEG4 support is complete.
- added prototype MPEG-1 decoder. Only I- and P-frames handled yet (it
  can decode ffmpeg MPEGs :-)).
- added libavcodec API documentation (see apiexample.c).
- fixed image polyphase bug (the bottom of some images could be
  greenish)
- added support for non clipped motion vectors (decoding only)
  and image sizes non-multiple of 16
- added support for AC prediction (decoding only)
- added file overwrite confirmation (can be disabled with -y)
- added custom size picture to H.263 using H.263+ (Juanjo)


version 0.4.1:

- added MSMPEG4 (aka DivX) compatible encoder. Changed default codec
  of AVI and ASF to DIV3.
- added -me option to set motion estimation method
  (default=log). suppressed redundant -hq option.
- added options -acodec and -vcodec to force a given codec (useful for
  AVI for example)
- fixed -an option
- improved dct_quantize speed
- factorized some motion estimation code


version 0.4.0:

- removing grab code from ffserver and moved it to ffmpeg. Added
  multistream support to ffmpeg.
- added timeshifting support for live feeds (option ?date=xxx in the
  URL)
- added high quality image resize code with polyphase filter (need
  mmx/see optimization). Enable multiple image size support in ffserver.
- added multi live feed support in ffserver
- suppressed master feature from ffserver (it should be done with an
  external program which opens the .ffm url and writes it to another
  ffserver)
- added preliminary support for video stream parsing (WAV and AVI half
  done). Added proper support for audio/video file conversion in
  ffmpeg.
- added preliminary support for video file sending from ffserver
- redesigning I/O subsystem: now using URL based input and output
  (see avio.h)
- added WAV format support
- added "tty user interface" to ffmpeg to stop grabbing gracefully
- added MMX/SSE optimizations to SAD (Sums of Absolutes Differences)
  (Juan J. Sierralta P. a.k.a. "Juanjo" <juanjo at atmlab.utfsm.cl>)
- added MMX DCT from mpeg2_movie 1.5 (Juanjo)
- added new motion estimation algorithms, log and phods (Juanjo)
- changed directories: libav for format handling, libavcodec for
  codecs


version 0.3.4:

- added stereo in MPEG audio encoder


version 0.3.3:

- added 'high quality' mode which use motion vectors. It can be used in
  real time at low resolution.
- fixed rounding problems which caused quality problems at high
  bitrates and large GOP size


version 0.3.2: small fixes

- ASF fixes
- put_seek bug fix


version 0.3.1: added avi/divx support

- added AVI support
- added MPEG-4 codec compatible with OpenDivX. It is based on the H.263 codec
- added sound for flash format (not tested)


version 0.3: initial public release<|MERGE_RESOLUTION|>--- conflicted
+++ resolved
@@ -1,7 +1,6 @@
 Entries are sorted chronologically from oldest to youngest within each release,
 releases are sorted from youngest to oldest.
 
-<<<<<<< HEAD
 version next:
 - v410 Quicktime Uncompressed 4:4:4 10-bit encoder and decoder
 - SBaGen (SBG) binaural beats script demuxer
@@ -13,17 +12,7 @@
 - tinterlace video filter
 - astreamsync audio filter
 - amerge audio filter
-=======
-version <next>:
-
-- XWD encoder and decoder
-- Support for fragmentation in the mov/mp4 muxer
 - ISMV (Smooth Streaming) muxer
-
-
-version 0.8:
-
->>>>>>> d78bb1a4
 - GSM audio parser
 - SMJPEG muxer
 - XWD encoder and decoder
