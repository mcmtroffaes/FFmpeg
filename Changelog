--- conflicted
+++ resolved
@@ -27,6 +27,7 @@
 - ScreenPressor decoder
 - incomplete ClearVideo decoder
 - Intel QSV video scaling and deinterlacing filters
+- Support MOV with multiple sample description tables
 - XPM decoder
 - Removed the legacy X11 screen grabber, use XCB instead
 
@@ -291,52 +292,7 @@
 - Fix stsd atom corruption in DNxHD QuickTimes
 - Canopus HQX decoder
 - RTP depacketization of T.140 text (RFC 4103)
-<<<<<<< HEAD
 - Port MIPS optimizations to 64-bit
-=======
-- VP9 RTP payload format (draft 0) experimental depacketizer
-- TDSC decoder
-- DTS lossless extension (XLL) decoding (not lossless, disabled by default)
-- Intel QSV-accelerated H.264 encoding
-- MMAL-accelerated H.264 decoding
-- DTS decoding through libdcadec
-- Canopus HQ/HQA decoder
-- Automatically rotate videos based on metadata in avconv
-- improved Quickdraw compatibility
-- NVIDIA NVENC-accelerated H.264 and HEVC encoding support
-- Multipart JPEG demuxer
-- Support the extended vp9 profiles in the libvpx wrapper
-- Hap decoder and encoder
-- DirectDraw Surface image/texture decoder
-- rewritten ASF demuxer
-- Go2Meeting decoding support
-- Intel QSV-accelerated MPEG-2 video and HEVC encoding
-- bitstream filter for converting HEVC from MP4 to Annex B
-- Intel QSV-accelerated MPEG-2 video and HEVC decoding
-- Support DNx100 (1440x1080@8)
-- DXV decoding
-- Screenpresso SPV1 decoding
-- zero-copy Intel QSV transcoding in avconv
-- libkvazaar HEVC encoder
-- innoHeim/Rsupport Screen Capture Codec decoder
-- support encoding 16-bit RLE SGI images
-- support Apple AVFoundation video capture
-- G.723.1 muxer and encoder
-- compressed SWF
-- VAAPI-accelerated format conversion and scaling
-- libnpp/CUDA-accelerated format conversion and scaling
-- VAAPI-accelerate H.264/HEVC/MJPEG encoding
-- Generic OpenMAX IL encoder with support for Raspberry Pi
-- MMAL-accelerated MPEG-2 and VC-1 decoding
-- G.729 raw demuxer
-- MagicYUV decoder
-- Duck TrueMotion 2.0 Real Time decoder
-- Intel QSV video scaling and deinterlacing filter
-- Support MOV with multiple sample description tables
-- OpenH264 decoder wrapper
-- Removed the legacy X11 screen grabber, use XCB instead
-- HDCD decoding filter through libhdcd
->>>>>>> 80fc75d5
 
 
 version 2.5:
