--- conflicted
+++ resolved
@@ -46,9 +46,8 @@
 - LOAS demuxer
 - ashowinfo filter added
 - Windows Media Image decoder
-<<<<<<< HEAD
 - amovie source added
-- LATM muxer
+- LATM muxer/demuxer
 - Speex encoder via libspeex
 - JSON output in ffprobe
 - WTV muxer
@@ -59,14 +58,7 @@
 - aconvert audio filter added
 - audio support to lavfi input device added
 - libcdio-paranoia input device for audio CD grabbing
-=======
-- LATM muxer/demuxer
-- showinfo filter
-- split filter
-- libcdio-paranoia input device for audio CD grabbing
-- select filter
 - Apple ProRes decoder
->>>>>>> dcb9f6a2
 
 
 version 0.8:
