--- conflicted
+++ resolved
@@ -44,19 +44,11 @@
  * big-endian CPUs.
  *
  * @par
-<<<<<<< HEAD
  * When the pixel format is palettized RGB32 (AV_PIX_FMT_PAL8), the palettized
  * image data is stored in AVFrame.data[0]. The palette is transported in
  * AVFrame.data[1], is 1024 bytes long (256 4-byte entries) and is
  * formatted the same as in AV_PIX_FMT_RGB32 described above (i.e., it is
  * also endian-specific). Note also that the individual RGB32 palette
-=======
- * When the pixel format is palettized RGB (AV_PIX_FMT_PAL8), the palettized
- * image data is stored in AVFrame.data[0]. The palette is transported in
- * AVFrame.data[1], is 1024 bytes long (256 4-byte entries) and is
- * formatted the same as in AV_PIX_FMT_RGB32 described above (i.e., it is
- * also endian-specific). Note also that the individual RGB palette
->>>>>>> 312a9ef0
  * components stored in AVFrame.data[1] should be in the range 0..255.
  * This is important as many custom PAL8 video codecs that were designed
  * to run on the IBM VGA graphics adapter use 6-bit palette components.
