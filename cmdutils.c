--- conflicted
+++ resolved
@@ -34,14 +34,11 @@
 #include "libavdevice/avdevice.h"
 #include "libavresample/avresample.h"
 #include "libswscale/swscale.h"
-<<<<<<< HEAD
 #include "libswresample/swresample.h"
 #if CONFIG_POSTPROC
 #include "libpostproc/postprocess.h"
 #endif
-=======
 #include "libavutil/avassert.h"
->>>>>>> 110d0cdc
 #include "libavutil/avstring.h"
 #include "libavutil/mathematics.h"
 #include "libavutil/parseutils.h"
@@ -1079,11 +1076,7 @@
         case 's': type = AVMEDIA_TYPE_SUBTITLE;   break;
         case 'd': type = AVMEDIA_TYPE_DATA;       break;
         case 't': type = AVMEDIA_TYPE_ATTACHMENT; break;
-<<<<<<< HEAD
-        default: abort(); // never reached, silence warning
-=======
         default:  av_assert0(0);
->>>>>>> 110d0cdc
         }
         if (type != st->codec->codec_type)
             return 0;
