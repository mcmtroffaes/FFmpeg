--- conflicted
+++ resolved
@@ -349,13 +349,9 @@
                            Cannot be combined with --target-exec
   --enable-ftrapv          Trap arithmetic overflows
   --samples=PATH           location of test samples for FATE, if not set use
-<<<<<<< HEAD
                            \$FATE_SAMPLES at make invocation time.
-=======
-                           \$LIBAV_SAMPLES at make invocation time.
   --enable-neon-clobber-test check NEON registers for clobbering (should be
                            used only for debugging purposes)
->>>>>>> 44a0a98f
   --enable-xmm-clobber-test check XMM registers for clobbering (Win64-only;
                            should be used only for debugging purposes)
   --enable-random          randomly enable/disable components
@@ -1376,11 +1372,8 @@
     lzo
     mdct
     memalign_hack
-<<<<<<< HEAD
     memory_poisoning
-=======
     neon_clobber_test
->>>>>>> 44a0a98f
     network
     nonfree
     pic
